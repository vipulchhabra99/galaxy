--- conflicted
+++ resolved
@@ -1,11 +1,6 @@
 <%inherit file="/base.mako"/>
 <%namespace file="/message.mako" import="render_msg" />
-<<<<<<< HEAD
-<% from galaxy.util import listify %>
-<% from galaxy.util import nice_size %>
-=======
-<% from galaxy.util import nice_size, unicodify %>
->>>>>>> 79dd8c82
+<% from galaxy.util import listify, nice_size, unicodify %>
 
 <style>
     .inherit {
