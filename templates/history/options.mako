--- conflicted
+++ resolved
@@ -17,12 +17,8 @@
         <li><a href="${h.url_for( controller='root', action='history_new' )}">Create</a> a new empty history</li>
     %endif
     <li><a href="${h.url_for( controller='workflow', action='build_from_current_history' )}">Construct workflow</a> from the current history</li>
-<<<<<<< HEAD
     <li><a href="${h.url_for( controller='root', action='history_share' )}" target="galaxy_main">Share</a> current history</div>
-=======
     <li><a href="${h.url_for( action='history_set_default_permissions' )}">Change default permissions</a> for the current history</li>
-    <li><a href="${h.url_for( action='history_share' )}" target="galaxy_main">Share</a> current history</div>
->>>>>>> 7d48102b
 %endif
     <li><a href="${h.url_for( controller='root', action='history', show_deleted=True)}" target="galaxy_history">Show deleted</a> datasets in history</li>
     <li><a href="${h.url_for( controller='root', action='history_delete', id=history.id )}" confirm="Are you sure you want to delete the current history?">Delete</a> current history</div>
