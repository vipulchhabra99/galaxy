--- conflicted
+++ resolved
@@ -6,70 +6,6 @@
 
 spaceghost.test.begin( 'Testing the history options menu', 0, function suite( test ){
     spaceghost.start();
-<<<<<<< HEAD
-    spaceghost.openHomePage().then( function(){
-    });
-
-// ===================================================================
-/* TODO:
-    possibly break this file up
-*/
-// =================================================================== globals and helpers
-var email = spaceghost.user.getRandomEmail(),
-    password = '123456';
-if( spaceghost.fixtureData.testUser ){
-    email = spaceghost.fixtureData.testUser.email;
-    password = spaceghost.fixtureData.testUser.password;
-    spaceghost.info( 'Will use fixtureData.testUser: ' + email );
-}
-
-// selectors and labels
-var includeDeletedOptionsLabel = spaceghost.historyoptions.data.labels.options.includeDeleted;
-
-// local
-var filenameToUpload = '1.txt',
-    filepathToUpload = '../../test-data/' + filenameToUpload,
-    testUploadId = null;
-
-
-// =================================================================== TESTS
-// ------------------------------------------------------------------- set up
-// start a new user and upload a file
-spaceghost.user.loginOrRegisterUser( email, password );
-spaceghost.then( function upload(){
-    var currHistory = spaceghost.api.histories.index()[0];
-    spaceghost.api.tools.thenUpload( currHistory.id, {
-            filepath: filepathToUpload
-        }, function uploadCallback( uploadId ){
-            testUploadId = uploadId;
-        });
-});
-spaceghost.openHomePage();
-
-// ------------------------------------------------------------------- history options menu structure
-//NOTE: options menu should be functionally tested elsewhere
-spaceghost.historypanel.waitForHdas().then( function checkHistoryOptions(){
-    this.test.comment( 'History options icon should be in place and menu should have the proper structure' );
-
-    // check the button and icon
-    this.test.assertExists(  this.historyoptions.data.selectors.button, "Found history options button" );
-    this.test.assertVisible( this.historyoptions.data.selectors.button, "History options button is visible" );
-    this.test.assertVisible( this.historyoptions.data.selectors.buttonIcon, "History options icon is visible" );
-
-    // open the menu
-    this.click( this.historyoptions.data.selectors.button );
-    this.test.assertVisible( this.historyoptions.data.selectors.menu,
-        "Menu is visible when options button is clicked" );
-
-    // check the options
-    var historyOptions = this.historyoptions.data.labels.options;
-    for( var optionKey in historyOptions ){
-        if( historyOptions.hasOwnProperty( optionKey ) ){
-            var optionLabel = historyOptions[ optionKey ];
-            this.test.assertVisible( this.historyoptions.data.selectors.optionXpathByLabelFn( optionLabel ),
-                'Option label is visible: ' + optionLabel );
-        }
-=======
     // ===================================================================
 
     var email = spaceghost.user.getRandomEmail(),
@@ -78,32 +14,12 @@
         email = spaceghost.fixtureData.testUser.email;
         password = spaceghost.fixtureData.testUser.password;
         spaceghost.info( 'Will use fixtureData.testUser: ' + email );
->>>>>>> 981954e1
     }
 
     var includeDeletedOptionsLabel = spaceghost.historyoptions.data.labels.options.includeDeleted,
         filepathToUpload = '../../test-data/1.txt',
         uploadId = null;
 
-<<<<<<< HEAD
-
-// ------------------------------------------------------------------- hidden hdas aren't shown
-// ------------------------------------------------------------------- history options allows showing hidden hdas
-// can't test this yet w/o a way to make hdas hidden thru the ui or api
-
-
-// ------------------------------------------------------------------- history options collapses all expanded hdas
-spaceghost.then( function(){
-    this.historypanel.thenExpandHda( '#dataset-' + testUploadId );
-});
-spaceghost.then( function(){
-    this.test.comment( 'History option collapses all expanded hdas' );
-
-    this.historyoptions.collapseExpanded( function(){
-        var uploadedSelector = '#dataset-' + testUploadId;
-        this.test.assertNotVisible( uploadedSelector + ' ' + this.historypanel.data.selectors.hda.body,
-            "Body for uploaded file is not visible" );
-=======
     // ------------------------------------------------------------------- set up
     // start a new user and upload a file
     spaceghost.user.loginOrRegisterUser( email, password );
@@ -154,7 +70,6 @@
             this.test.assertNotVisible( uploadedSelector + ' ' + this.historypanel.data.selectors.hda.body,
                 "Body for uploaded file is not visible" );
         });
->>>>>>> 981954e1
     });
 
     // ===================================================================
