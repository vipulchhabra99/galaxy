var require = patchRequire( require ),
    spaceghost = require( 'spaceghost' ).fromCasper( casper ),
    xpath = require( 'casper' ).selectXPath,
    utils = require( 'utils' ),
    format = utils.format;

spaceghost.test.begin( 'Testing the form of the main/current history panel', 0, function suite( test ){
    spaceghost.start();

<<<<<<< HEAD
// ===================================================================
/* TODO:
    possibly break this file up
*/
// =================================================================== globals and helpers
var email = spaceghost.user.getRandomEmail(),
    password = '123456';
if( spaceghost.fixtureData.testUser ){
    email = spaceghost.fixtureData.testUser.email;
    password = spaceghost.fixtureData.testUser.password;
    spaceghost.info( 'Will use fixtureData.testUser: ' + email );
}

// selectors and labels
var tooltipSelector     = spaceghost.data.selectors.tooltipBalloon,
    editableTextClass   = spaceghost.data.selectors.editableText,
    editableTextInput   = spaceghost.historypanel.data.selectors.history.nameEditableTextInput,

    nameSelector     = spaceghost.historypanel.data.selectors.history.name,
    subtitleSelector = spaceghost.historypanel.data.selectors.history.subtitle,
    sizeSelector     = spaceghost.historypanel.data.selectors.history.size,
    unnamedName      = spaceghost.historypanel.data.text.history.newName,
    initialSizeStr   = spaceghost.historypanel.data.text.history.newSize,
    tagIconSelector  = spaceghost.historypanel.data.selectors.history.tagIcon,
    annoIconSelector = spaceghost.historypanel.data.selectors.history.annoIcon,
    emptyMsgSelector = spaceghost.historypanel.data.selectors.history.emptyMsg,
    emptyMsgStr      = spaceghost.historypanel.data.text.history.emptyMsg,
    wrapperOkClassName  = spaceghost.historypanel.data.selectors.hda.wrapper.stateClasses.ok,
    tagAreaSelector     = spaceghost.historypanel.data.selectors.history.tagArea,
    annoAreaSelector    = spaceghost.historypanel.data.selectors.history.annoArea,
    nameTooltip      = spaceghost.historypanel.data.text.history.tooltips.name,

    refreshButtonSelector       = 'a#history-refresh-button',
    refreshButtonIconSelector   = 'span.fa-refresh',

    includeDeletedOptionsLabel = spaceghost.historyoptions.data.labels.options.includeDeleted;

// local
var newHistoryName = "Test History",
    filepathToUpload = '../../test-data/1.txt',
    historyFrameInfo = {},
    testUploadId = null;


// =================================================================== TESTS
// ------------------------------------------------------------------- set up
// start a new user
spaceghost.user.loginOrRegisterUser( email, password );

// ------------------------------------------------------------------- check structure of empty history
spaceghost.openHomePage().historypanel.waitForHdas( function(){
    this.test.comment( 'history panel with a new, empty history should be well formed' );

    this.test.comment( "history name should exist, be visible, and have text " + unnamedName );
    this.test.assertExists( nameSelector, nameSelector + ' exists' );
    this.test.assertVisible( nameSelector, 'History name is visible' );
    this.test.assertSelectorHasText( nameSelector, unnamedName, 'History name is ' + unnamedName );

    this.test.comment( "history should display size and size should be: " + initialSizeStr );
    this.test.assertExists( sizeSelector, 'Found ' + sizeSelector );
    this.test.assertVisible( sizeSelector, 'History size is visible' );
    this.test.assertSelectorHasText( sizeSelector, initialSizeStr,
        'History size has "' + initialSizeStr + '"' );

    this.test.comment( "tags and annotation icons should be available" );
    this.test.assertExists( tagIconSelector,  'Tag icon button found' );
    this.test.assertExists( annoIconSelector, 'Annotation icon button found' );

    this.test.comment( "A message about the current history being empty should be displayed" );
    this.test.assertExists( emptyMsgSelector, emptyMsgSelector + ' exists' );
    this.test.assertVisible( emptyMsgSelector, 'Empty history message is visible' );
    this.test.assertSelectorHasText( emptyMsgSelector, emptyMsgStr,
        'Message contains\n"' + emptyMsgStr + '":\n"' + this.fetchText( emptyMsgSelector ) + '"' );
});

// ------------------------------------------------------------------- name editing
spaceghost.then( function(){
    this.test.comment( 'history panel, editing the history name' );

    this.test.comment( 'name should have a tooltip with proper info on name editing' );
    this.hoverOver( nameSelector );
    this.test.assertExists( tooltipSelector, "Found tooltip after name hover" );
    this.test.assertSelectorHasText( tooltipSelector, nameTooltip );
    // clear the tooltip
    this.page.sendEvent( 'mousemove', -1, -1 );

    this.test.comment( 'name should be create an input when clicked' );
    this.assertHasClass( nameSelector, editableTextClass, "Name field classed for editable text" );
    this.click( nameSelector );
    spaceghost.debug( editableTextInput );
    this.test.assertExists( editableTextInput, "Clicking on name creates an input" );

    this.test.comment( 'name should be editable by entering keys and pressing enter' );
    //NOTE: casperjs.sendKeys adds a click before and a selector.blur after sending - won't work here
    this.page.sendEvent( 'keypress', newHistoryName );
    this.page.sendEvent( 'keypress', this.page.event.key.Enter );
    // wait for send and re-render name
    this.wait( 1000, function(){
        this.test.assertSelectorHasText( nameSelector, newHistoryName, 'History name is ' + newHistoryName );
        this.test.assertDoesntExist( editableTextInput, "Input disappears after pressing enter" );
=======
    // ===================================================================
    /* TODO:
        possibly break this file up
    */
    // =================================================================== globals and helpers
    var email = spaceghost.user.getRandomEmail(),
        password = '123456';
    if( spaceghost.fixtureData.testUser ){
        email = spaceghost.fixtureData.testUser.email;
        password = spaceghost.fixtureData.testUser.password;
        spaceghost.info( 'Will use fixtureData.testUser: ' + email );
    }

    // selectors and labels
    var tooltipSelector     = spaceghost.data.selectors.tooltipBalloon,
        editableTextClass   = spaceghost.data.selectors.editableText,
        editableTextInput   = spaceghost.historypanel.data.selectors.history.nameEditableTextInput,

        nameSelector     = spaceghost.historypanel.data.selectors.history.name,
        sizeSelector     = spaceghost.historypanel.data.selectors.history.size,
        unnamedName      = spaceghost.historypanel.data.text.history.newName,
        initialSizeStr   = spaceghost.historypanel.data.text.history.newSize,
        tagIconSelector  = spaceghost.historypanel.data.selectors.history.tagIcon,
        annoIconSelector = spaceghost.historypanel.data.selectors.history.annoIcon,
        emptyMsgSelector = spaceghost.historypanel.data.selectors.history.emptyMsg,
        emptyMsgStr      = spaceghost.historypanel.data.text.history.emptyMsg,
        tagAreaSelector     = spaceghost.historypanel.data.selectors.history.tagArea,
        annoAreaSelector    = spaceghost.historypanel.data.selectors.history.annoArea,
        nameTooltip      = spaceghost.historypanel.data.text.history.tooltips.name,

        refreshButtonSelector       = 'a#history-refresh-button',
        refreshButtonIconSelector   = 'span.fa-refresh';

    // local
    var newHistoryName = "Test History",
        filepathToUpload = '../../test-data/1.txt',
        uploadId = null;


    // =================================================================== TESTS
    // ------------------------------------------------------------------- set up
    // start a new user
    spaceghost.user.loginOrRegisterUser( email, password );

    // ------------------------------------------------------------------- check structure of empty history
    spaceghost.openHomePage().historypanel.waitForHdas( function(){
        this.test.comment( 'history panel with a new, empty history should be well formed' );

        this.test.comment( "history name should exist, be visible, and have text " + unnamedName );
        this.test.assertExists( nameSelector, nameSelector + ' exists' );
        this.test.assertVisible( nameSelector, 'History name is visible' );
        this.test.assertSelectorHasText( nameSelector, unnamedName, 'History name is ' + unnamedName );

        this.test.comment( "history should display size and size should be: " + initialSizeStr );
        this.test.assertExists( sizeSelector, 'Found ' + sizeSelector );
        this.test.assertVisible( sizeSelector, 'History size is visible' );
        this.test.assertSelectorHasText( sizeSelector, initialSizeStr,
            'History size has "' + initialSizeStr + '"' );

        this.test.comment( "tags and annotation icons should be available" );
        this.test.assertExists( tagIconSelector,  'Tag icon button found' );
        this.test.assertExists( annoIconSelector, 'Annotation icon button found' );

        this.test.comment( "A message about the current history being empty should be displayed" );
        this.test.assertExists( emptyMsgSelector, emptyMsgSelector + ' exists' );
        this.test.assertVisible( emptyMsgSelector, 'Empty history message is visible' );
        this.test.assertSelectorHasText( emptyMsgSelector, emptyMsgStr,
            'Message contains\n"' + emptyMsgStr + '":\n"' + this.fetchText( emptyMsgSelector ) + '"' );
    });

    // ------------------------------------------------------------------- name editing
    spaceghost.then( function(){
        this.test.comment( 'history panel, editing the history name' );

        this.test.comment( 'name should have a tooltip with proper info on name editing' );
        this.hoverOver( nameSelector );
        this.test.assertExists( tooltipSelector, "Found tooltip after name hover" );
        this.test.assertSelectorHasText( tooltipSelector, nameTooltip );
        // clear the tooltip
        this.page.sendEvent( 'mousemove', -1, -1 );

        this.test.comment( 'name should be create an input when clicked' );
        this.assertHasClass( nameSelector, editableTextClass, "Name field classed for editable text" );
        this.click( nameSelector );
        spaceghost.debug( editableTextInput );
        this.test.assertExists( editableTextInput, "Clicking on name creates an input" );

        this.test.comment( 'name should be editable by entering keys and pressing enter' );
        //NOTE: casperjs.sendKeys adds a click before and a selector.blur after sending - won't work here
        this.page.sendEvent( 'keypress', newHistoryName );
        this.page.sendEvent( 'keypress', this.page.event.key.Enter );
        // wait for send and re-render name
        this.wait( 1000, function(){
            this.test.assertSelectorHasText( nameSelector, newHistoryName, 'History name is ' + newHistoryName );
            this.test.assertDoesntExist( editableTextInput, "Input disappears after pressing enter" );
        });
>>>>>>> 981954e1
    });

    spaceghost.then( function(){
        this.test.comment( 'name should revert if user clicks away while editing' );

        this.click( nameSelector );
        this.page.sendEvent( 'keypress', "Woodchipper metagenomics, Fargo, ND" );

        this.page.sendEvent( 'mousedown', -1, -1 );
        this.wait( 1000, function(){
            this.test.assertSelectorHasText( nameSelector, newHistoryName, 'History name is STILL ' + newHistoryName );
            this.test.assertDoesntExist( editableTextInput, "Input disappears after clicking away" );
        });
    });

    spaceghost.then( function(){
        this.test.comment( 'name should revert if user hits ESC while editing' );

        this.click( nameSelector );
        this.page.sendEvent( 'keypress', "Arsenic Bacteria" );

        this.page.sendEvent( 'keypress', this.page.event.key.Escape );
        this.wait( 1000, function(){
            this.test.assertSelectorHasText( nameSelector, newHistoryName, 'History name is STILL ' + newHistoryName );
            this.test.assertDoesntExist( editableTextInput, "Input disappears after hitting ESC" );
        });
    });

    // ------------------------------------------------------------------- check structure of NON empty history
    // upload file: 1.txt
    spaceghost.api.tools.thenUploadToCurrent({ filepath: filepathToUpload }, function uploadCallback( id, json ){
        uploadId = id;
    });

    spaceghost.openHomePage().then( function checkPanelStructure(){
        this.test.comment( 'checking structure of non-empty panel' );

        this.test.comment( "history name should exist, be visible, and have text " + unnamedName );
        this.test.assertExists( nameSelector, nameSelector + ' exists' );
        this.test.assertVisible( nameSelector, 'History name is visible' );
        this.test.assertSelectorHasText( nameSelector, newHistoryName, 'History name is ' + newHistoryName );

        var onetxtFilesize = require( 'fs' ).size( filepathToUpload ),
            expectedSize = onetxtFilesize + ' bytes';
        this.test.comment( "history should display size and size should be " + onetxtFilesize + " bytes" );
        this.test.assertExists( sizeSelector, 'Found ' + sizeSelector );
        this.test.assertVisible( sizeSelector, 'History size is visible' );
        this.test.assertSelectorHasText( sizeSelector, expectedSize,
            'History size has "' + expectedSize + '": ' + this.fetchText( sizeSelector ).trim() );

        this.test.comment( "tags and annotation icons should be available" );
        this.test.assertExists( tagIconSelector,  'Tag icon button found' );
        this.test.assertExists( annoIconSelector, 'Annotation icon button found' );

        this.test.comment( "A message about the current history being empty should NOT be displayed" );
        this.test.assertExists( emptyMsgSelector, emptyMsgSelector + ' exists' );
        this.test.assertNotVisible( emptyMsgSelector, 'Empty history message is NOT visible' );
    });
<<<<<<< HEAD
});

// ------------------------------------------------------------------- check structure of NON empty history
// upload file: 1.txt
spaceghost.then( function upload(){
    var currHistory = spaceghost.api.histories.index()[0];
    spaceghost.api.tools.thenUpload( currHistory.id, {
            filepath: filepathToUpload
        }, function uploadCallback( uploadId ){
            testUploadId = uploadId;
        });
});
spaceghost.openHomePage();

spaceghost.then( function checkPanelStructure(){
    this.test.comment( 'checking structure of non-empty panel' );

    this.test.comment( "history name should exist, be visible, and have text " + unnamedName );
    this.test.assertExists( nameSelector, nameSelector + ' exists' );
    this.test.assertVisible( nameSelector, 'History name is visible' );
    this.test.assertSelectorHasText( nameSelector, newHistoryName, 'History name is ' + newHistoryName );

    var onetxtFilesize = require( 'fs' ).size( filepathToUpload ),
        expectedSize = onetxtFilesize + ' bytes';
    this.test.comment( "history should display size and size should be " + onetxtFilesize + " bytes" );
    this.test.assertExists( sizeSelector, 'Found ' + sizeSelector );
    this.test.assertVisible( sizeSelector, 'History size is visible' );
    this.test.assertSelectorHasText( sizeSelector, expectedSize,
        'History size has "' + expectedSize + '": ' + this.fetchText( sizeSelector ).trim() );

    this.test.comment( "tags and annotation icons should be available" );
    this.test.assertExists( tagIconSelector,  'Tag icon button found' );
    this.test.assertExists( annoIconSelector, 'Annotation icon button found' );

    this.test.comment( "A message about the current history being empty should NOT be displayed" );
    this.test.assertExists( emptyMsgSelector, emptyMsgSelector + ' exists' );
    this.test.assertNotVisible( emptyMsgSelector, 'Empty history message is NOT visible' );
});

// ------------------------------------------------------------------- tags
// keeping this light here - better for its own test file
//TODO: check tooltips
spaceghost.then( function openTags(){
    this.test.comment( 'tag area should open when the history panel tag icon is clicked' );

    this.click( tagIconSelector );
    this.wait( 1000, function(){
        this.test.assertVisible( tagAreaSelector, 'Tag area is now displayed' );
=======

    // ------------------------------------------------------------------- tags
    // keeping this light here - better for its own test file
    //TODO: check tooltips
    spaceghost.then( function openTags(){
        this.test.comment( 'tag area should open when the history panel tag icon is clicked' );

        this.click( tagIconSelector );
        this.wait( 1000, function(){
            this.test.assertVisible( tagAreaSelector, 'Tag area is now displayed' );
        });
>>>>>>> 981954e1
    });
    spaceghost.then( function closeAnnotation(){
        this.test.comment( 'annotation area should close when the history panel tag icon is clicked again' );

        this.click( tagIconSelector );
        this.wait( 1000, function(){
            this.test.assertNotVisible( tagAreaSelector, 'Tag area is now hidden' );
        });
    });

    // ------------------------------------------------------------------- annotation
    // keeping this light here - better for its own test file
    //TODO: check tooltips
    spaceghost.then( function openAnnotation(){
        this.test.comment( 'annotation area should open when the history panel annotation icon is clicked' );

        this.click( annoIconSelector );
        this.wait( 1000, function(){
            this.test.assertVisible( annoAreaSelector, 'Annotation area is now displayed' );
        });
    });
    spaceghost.then( function closeAnnotation(){
        this.test.comment( 'annotation area should close when the history panel tag icon is clicked again' );

        this.click( annoIconSelector );
        this.wait( 1000, function(){
            this.test.assertNotVisible( annoAreaSelector, 'Annotation area is now hidden' );
        });
    });
<<<<<<< HEAD
});

// ------------------------------------------------------------------- refresh button
spaceghost.then( function refreshButton(){
    this.test.comment( 'History panel should refresh when the history refresh icon is clicked' );

    this.test.assertExists(  refreshButtonSelector, "Found refresh button" );
    this.test.assertVisible( refreshButtonSelector, "Refresh button is visible" );
    this.test.assertVisible( refreshButtonSelector + ' ' + refreshButtonIconSelector, "Refresh icon is visible" );

    //this.assertNavigationRequested( refreshButtonHref, "History refreshed when clicking refresh icon", function(){
    //    this.click( refreshButtonSelector );
    //});
});

// ------------------------------------------------------------------- hdas can be expanded by clicking on the hda name
// broken in webkit w/ jq 1.7
spaceghost.historypanel.waitForHdas( function(){
    this.test.comment( 'HDAs can be expanded by clicking on the name' );
    var uploadedSelector = '#dataset-' + testUploadId;

    this.click( uploadedSelector + ' ' + this.historypanel.data.selectors.hda.title );
    this.wait( 1000, function(){
        this.test.assertVisible( uploadedSelector + ' ' + this.historypanel.data.selectors.hda.body,
            "Body for uploaded file is visible" );
=======

    // ------------------------------------------------------------------- refresh button
    spaceghost.then( function refreshButton(){
        this.test.comment( 'History panel should refresh when the history refresh icon is clicked' );

        this.test.assertExists(  refreshButtonSelector, "Found refresh button" );
        this.test.assertVisible( refreshButtonSelector, "Refresh button is visible" );
        this.test.assertVisible( refreshButtonSelector + ' ' + refreshButtonIconSelector, "Refresh icon is visible" );

        //this.assertNavigationRequested( refreshButtonHref, "History refreshed when clicking refresh icon", function(){
        //    this.click( refreshButtonSelector );
        //});
>>>>>>> 981954e1
    });

<<<<<<< HEAD
// ------------------------------------------------------------------- expanded hdas are still expanded after a refresh
spaceghost.then( function(){
    this.test.comment( 'Expanded hdas are still expanded after a refresh' );
    var uploadedSelector = '#dataset-' + testUploadId;
=======
    // ------------------------------------------------------------------- hdas can be expanded by clicking on the hda
    // broken in webkit w/ jq 1.7
    spaceghost.historypanel.waitForHdas( function(){
        this.test.comment( 'HDAs can be expanded by clicking on the name' );
        var uploadedSelector = '#dataset-' + uploadId;

        this.click( uploadedSelector + ' ' + this.historypanel.data.selectors.hda.title );
        this.wait( 1000, function(){
            this.test.assertVisible( uploadedSelector + ' ' + this.historypanel.data.selectors.hda.body,
                "Body for uploaded file is visible" );
        });
    });
>>>>>>> 981954e1

    // ------------------------------------------------------------------- expanded hdas still expanded after refresh
    spaceghost.then( function(){
        this.test.comment( 'Expanded hdas are still expanded after a refresh' );
        var uploadedSelector = '#dataset-' + uploadId;

        this.click( refreshButtonSelector );
        this.historypanel.waitForHdas( function(){
            this.test.assertVisible( uploadedSelector + ' ' + this.historypanel.data.selectors.hda.body,
                "Body for uploaded file is visible" );
        });
        // this will break: webkit + jq 1.7
    });
<<<<<<< HEAD
    // this will break: webkit + jq 1.7
});

// ------------------------------------------------------------------- expanded hdas collapse by clicking name again
spaceghost.then( function(){
    this.test.comment( 'Expanded hdas collapse by clicking name again' );
    var uploadedSelector = '#dataset-' + testUploadId;

    this.click( uploadedSelector + ' ' + this.historypanel.data.selectors.hda.title );
    this.wait( 500, function(){
        this.test.assertNotVisible( uploadedSelector + ' ' + this.historypanel.data.selectors.hda.body,
            "Body for uploaded file is not visible" );
=======

    // ------------------------------------------------------------------- expanded hdas collapse by clicking name again
    spaceghost.then( function(){
        this.test.comment( 'Expanded hdas collapse by clicking name again' );
        var uploadedSelector = '#dataset-' + uploadId;

        this.click( uploadedSelector + ' ' + this.historypanel.data.selectors.hda.title );
        this.wait( 500, function(){
            this.test.assertNotVisible( uploadedSelector + ' ' + this.historypanel.data.selectors.hda.body,
                "Body for uploaded file is not visible" );
        });
>>>>>>> 981954e1
    });

<<<<<<< HEAD
// ------------------------------------------------------------------- collapsed hdas still collapsed after a refresh
spaceghost.then( function(){
    this.test.comment( 'collapsed hdas still collapsed after a refresh' );
    var uploadedSelector = '#dataset-' + testUploadId;
=======
    // ------------------------------------------------------------------- collapsed hdas still collapsed after refresh
    spaceghost.then( function(){
        this.test.comment( 'collapsed hdas still collapsed after a refresh' );
        var uploadedSelector = '#dataset-' + uploadId;
>>>>>>> 981954e1

        this.click( refreshButtonSelector );
        this.historypanel.waitForHdas( function(){
            this.test.assertNotVisible( uploadedSelector + ' ' + this.historypanel.data.selectors.hda.body,
                "Body for uploaded file is not visible" );
        });
    });
    /*
    */
    // ===================================================================
    spaceghost.run( function(){ test.done(); });
});<|MERGE_RESOLUTION|>--- conflicted
+++ resolved
@@ -7,108 +7,6 @@
 spaceghost.test.begin( 'Testing the form of the main/current history panel', 0, function suite( test ){
     spaceghost.start();
 
-<<<<<<< HEAD
-// ===================================================================
-/* TODO:
-    possibly break this file up
-*/
-// =================================================================== globals and helpers
-var email = spaceghost.user.getRandomEmail(),
-    password = '123456';
-if( spaceghost.fixtureData.testUser ){
-    email = spaceghost.fixtureData.testUser.email;
-    password = spaceghost.fixtureData.testUser.password;
-    spaceghost.info( 'Will use fixtureData.testUser: ' + email );
-}
-
-// selectors and labels
-var tooltipSelector     = spaceghost.data.selectors.tooltipBalloon,
-    editableTextClass   = spaceghost.data.selectors.editableText,
-    editableTextInput   = spaceghost.historypanel.data.selectors.history.nameEditableTextInput,
-
-    nameSelector     = spaceghost.historypanel.data.selectors.history.name,
-    subtitleSelector = spaceghost.historypanel.data.selectors.history.subtitle,
-    sizeSelector     = spaceghost.historypanel.data.selectors.history.size,
-    unnamedName      = spaceghost.historypanel.data.text.history.newName,
-    initialSizeStr   = spaceghost.historypanel.data.text.history.newSize,
-    tagIconSelector  = spaceghost.historypanel.data.selectors.history.tagIcon,
-    annoIconSelector = spaceghost.historypanel.data.selectors.history.annoIcon,
-    emptyMsgSelector = spaceghost.historypanel.data.selectors.history.emptyMsg,
-    emptyMsgStr      = spaceghost.historypanel.data.text.history.emptyMsg,
-    wrapperOkClassName  = spaceghost.historypanel.data.selectors.hda.wrapper.stateClasses.ok,
-    tagAreaSelector     = spaceghost.historypanel.data.selectors.history.tagArea,
-    annoAreaSelector    = spaceghost.historypanel.data.selectors.history.annoArea,
-    nameTooltip      = spaceghost.historypanel.data.text.history.tooltips.name,
-
-    refreshButtonSelector       = 'a#history-refresh-button',
-    refreshButtonIconSelector   = 'span.fa-refresh',
-
-    includeDeletedOptionsLabel = spaceghost.historyoptions.data.labels.options.includeDeleted;
-
-// local
-var newHistoryName = "Test History",
-    filepathToUpload = '../../test-data/1.txt',
-    historyFrameInfo = {},
-    testUploadId = null;
-
-
-// =================================================================== TESTS
-// ------------------------------------------------------------------- set up
-// start a new user
-spaceghost.user.loginOrRegisterUser( email, password );
-
-// ------------------------------------------------------------------- check structure of empty history
-spaceghost.openHomePage().historypanel.waitForHdas( function(){
-    this.test.comment( 'history panel with a new, empty history should be well formed' );
-
-    this.test.comment( "history name should exist, be visible, and have text " + unnamedName );
-    this.test.assertExists( nameSelector, nameSelector + ' exists' );
-    this.test.assertVisible( nameSelector, 'History name is visible' );
-    this.test.assertSelectorHasText( nameSelector, unnamedName, 'History name is ' + unnamedName );
-
-    this.test.comment( "history should display size and size should be: " + initialSizeStr );
-    this.test.assertExists( sizeSelector, 'Found ' + sizeSelector );
-    this.test.assertVisible( sizeSelector, 'History size is visible' );
-    this.test.assertSelectorHasText( sizeSelector, initialSizeStr,
-        'History size has "' + initialSizeStr + '"' );
-
-    this.test.comment( "tags and annotation icons should be available" );
-    this.test.assertExists( tagIconSelector,  'Tag icon button found' );
-    this.test.assertExists( annoIconSelector, 'Annotation icon button found' );
-
-    this.test.comment( "A message about the current history being empty should be displayed" );
-    this.test.assertExists( emptyMsgSelector, emptyMsgSelector + ' exists' );
-    this.test.assertVisible( emptyMsgSelector, 'Empty history message is visible' );
-    this.test.assertSelectorHasText( emptyMsgSelector, emptyMsgStr,
-        'Message contains\n"' + emptyMsgStr + '":\n"' + this.fetchText( emptyMsgSelector ) + '"' );
-});
-
-// ------------------------------------------------------------------- name editing
-spaceghost.then( function(){
-    this.test.comment( 'history panel, editing the history name' );
-
-    this.test.comment( 'name should have a tooltip with proper info on name editing' );
-    this.hoverOver( nameSelector );
-    this.test.assertExists( tooltipSelector, "Found tooltip after name hover" );
-    this.test.assertSelectorHasText( tooltipSelector, nameTooltip );
-    // clear the tooltip
-    this.page.sendEvent( 'mousemove', -1, -1 );
-
-    this.test.comment( 'name should be create an input when clicked' );
-    this.assertHasClass( nameSelector, editableTextClass, "Name field classed for editable text" );
-    this.click( nameSelector );
-    spaceghost.debug( editableTextInput );
-    this.test.assertExists( editableTextInput, "Clicking on name creates an input" );
-
-    this.test.comment( 'name should be editable by entering keys and pressing enter' );
-    //NOTE: casperjs.sendKeys adds a click before and a selector.blur after sending - won't work here
-    this.page.sendEvent( 'keypress', newHistoryName );
-    this.page.sendEvent( 'keypress', this.page.event.key.Enter );
-    // wait for send and re-render name
-    this.wait( 1000, function(){
-        this.test.assertSelectorHasText( nameSelector, newHistoryName, 'History name is ' + newHistoryName );
-        this.test.assertDoesntExist( editableTextInput, "Input disappears after pressing enter" );
-=======
     // ===================================================================
     /* TODO:
         possibly break this file up
@@ -147,7 +45,6 @@
         filepathToUpload = '../../test-data/1.txt',
         uploadId = null;
 
-
     // =================================================================== TESTS
     // ------------------------------------------------------------------- set up
     // start a new user
@@ -205,7 +102,6 @@
             this.test.assertSelectorHasText( nameSelector, newHistoryName, 'History name is ' + newHistoryName );
             this.test.assertDoesntExist( editableTextInput, "Input disappears after pressing enter" );
         });
->>>>>>> 981954e1
     });
 
     spaceghost.then( function(){
@@ -264,56 +160,6 @@
         this.test.assertExists( emptyMsgSelector, emptyMsgSelector + ' exists' );
         this.test.assertNotVisible( emptyMsgSelector, 'Empty history message is NOT visible' );
     });
-<<<<<<< HEAD
-});
-
-// ------------------------------------------------------------------- check structure of NON empty history
-// upload file: 1.txt
-spaceghost.then( function upload(){
-    var currHistory = spaceghost.api.histories.index()[0];
-    spaceghost.api.tools.thenUpload( currHistory.id, {
-            filepath: filepathToUpload
-        }, function uploadCallback( uploadId ){
-            testUploadId = uploadId;
-        });
-});
-spaceghost.openHomePage();
-
-spaceghost.then( function checkPanelStructure(){
-    this.test.comment( 'checking structure of non-empty panel' );
-
-    this.test.comment( "history name should exist, be visible, and have text " + unnamedName );
-    this.test.assertExists( nameSelector, nameSelector + ' exists' );
-    this.test.assertVisible( nameSelector, 'History name is visible' );
-    this.test.assertSelectorHasText( nameSelector, newHistoryName, 'History name is ' + newHistoryName );
-
-    var onetxtFilesize = require( 'fs' ).size( filepathToUpload ),
-        expectedSize = onetxtFilesize + ' bytes';
-    this.test.comment( "history should display size and size should be " + onetxtFilesize + " bytes" );
-    this.test.assertExists( sizeSelector, 'Found ' + sizeSelector );
-    this.test.assertVisible( sizeSelector, 'History size is visible' );
-    this.test.assertSelectorHasText( sizeSelector, expectedSize,
-        'History size has "' + expectedSize + '": ' + this.fetchText( sizeSelector ).trim() );
-
-    this.test.comment( "tags and annotation icons should be available" );
-    this.test.assertExists( tagIconSelector,  'Tag icon button found' );
-    this.test.assertExists( annoIconSelector, 'Annotation icon button found' );
-
-    this.test.comment( "A message about the current history being empty should NOT be displayed" );
-    this.test.assertExists( emptyMsgSelector, emptyMsgSelector + ' exists' );
-    this.test.assertNotVisible( emptyMsgSelector, 'Empty history message is NOT visible' );
-});
-
-// ------------------------------------------------------------------- tags
-// keeping this light here - better for its own test file
-//TODO: check tooltips
-spaceghost.then( function openTags(){
-    this.test.comment( 'tag area should open when the history panel tag icon is clicked' );
-
-    this.click( tagIconSelector );
-    this.wait( 1000, function(){
-        this.test.assertVisible( tagAreaSelector, 'Tag area is now displayed' );
-=======
 
     // ------------------------------------------------------------------- tags
     // keeping this light here - better for its own test file
@@ -325,7 +171,6 @@
         this.wait( 1000, function(){
             this.test.assertVisible( tagAreaSelector, 'Tag area is now displayed' );
         });
->>>>>>> 981954e1
     });
     spaceghost.then( function closeAnnotation(){
         this.test.comment( 'annotation area should close when the history panel tag icon is clicked again' );
@@ -355,33 +200,6 @@
             this.test.assertNotVisible( annoAreaSelector, 'Annotation area is now hidden' );
         });
     });
-<<<<<<< HEAD
-});
-
-// ------------------------------------------------------------------- refresh button
-spaceghost.then( function refreshButton(){
-    this.test.comment( 'History panel should refresh when the history refresh icon is clicked' );
-
-    this.test.assertExists(  refreshButtonSelector, "Found refresh button" );
-    this.test.assertVisible( refreshButtonSelector, "Refresh button is visible" );
-    this.test.assertVisible( refreshButtonSelector + ' ' + refreshButtonIconSelector, "Refresh icon is visible" );
-
-    //this.assertNavigationRequested( refreshButtonHref, "History refreshed when clicking refresh icon", function(){
-    //    this.click( refreshButtonSelector );
-    //});
-});
-
-// ------------------------------------------------------------------- hdas can be expanded by clicking on the hda name
-// broken in webkit w/ jq 1.7
-spaceghost.historypanel.waitForHdas( function(){
-    this.test.comment( 'HDAs can be expanded by clicking on the name' );
-    var uploadedSelector = '#dataset-' + testUploadId;
-
-    this.click( uploadedSelector + ' ' + this.historypanel.data.selectors.hda.title );
-    this.wait( 1000, function(){
-        this.test.assertVisible( uploadedSelector + ' ' + this.historypanel.data.selectors.hda.body,
-            "Body for uploaded file is visible" );
-=======
 
     // ------------------------------------------------------------------- refresh button
     spaceghost.then( function refreshButton(){
@@ -394,15 +212,8 @@
         //this.assertNavigationRequested( refreshButtonHref, "History refreshed when clicking refresh icon", function(){
         //    this.click( refreshButtonSelector );
         //});
->>>>>>> 981954e1
-    });
-
-<<<<<<< HEAD
-// ------------------------------------------------------------------- expanded hdas are still expanded after a refresh
-spaceghost.then( function(){
-    this.test.comment( 'Expanded hdas are still expanded after a refresh' );
-    var uploadedSelector = '#dataset-' + testUploadId;
-=======
+    });
+
     // ------------------------------------------------------------------- hdas can be expanded by clicking on the hda
     // broken in webkit w/ jq 1.7
     spaceghost.historypanel.waitForHdas( function(){
@@ -415,7 +226,6 @@
                 "Body for uploaded file is visible" );
         });
     });
->>>>>>> 981954e1
 
     // ------------------------------------------------------------------- expanded hdas still expanded after refresh
     spaceghost.then( function(){
@@ -429,20 +239,6 @@
         });
         // this will break: webkit + jq 1.7
     });
-<<<<<<< HEAD
-    // this will break: webkit + jq 1.7
-});
-
-// ------------------------------------------------------------------- expanded hdas collapse by clicking name again
-spaceghost.then( function(){
-    this.test.comment( 'Expanded hdas collapse by clicking name again' );
-    var uploadedSelector = '#dataset-' + testUploadId;
-
-    this.click( uploadedSelector + ' ' + this.historypanel.data.selectors.hda.title );
-    this.wait( 500, function(){
-        this.test.assertNotVisible( uploadedSelector + ' ' + this.historypanel.data.selectors.hda.body,
-            "Body for uploaded file is not visible" );
-=======
 
     // ------------------------------------------------------------------- expanded hdas collapse by clicking name again
     spaceghost.then( function(){
@@ -454,20 +250,12 @@
             this.test.assertNotVisible( uploadedSelector + ' ' + this.historypanel.data.selectors.hda.body,
                 "Body for uploaded file is not visible" );
         });
->>>>>>> 981954e1
-    });
-
-<<<<<<< HEAD
-// ------------------------------------------------------------------- collapsed hdas still collapsed after a refresh
-spaceghost.then( function(){
-    this.test.comment( 'collapsed hdas still collapsed after a refresh' );
-    var uploadedSelector = '#dataset-' + testUploadId;
-=======
+    });
+
     // ------------------------------------------------------------------- collapsed hdas still collapsed after refresh
     spaceghost.then( function(){
         this.test.comment( 'collapsed hdas still collapsed after a refresh' );
         var uploadedSelector = '#dataset-' + uploadId;
->>>>>>> 981954e1
 
         this.click( refreshButtonSelector );
         this.historypanel.waitForHdas( function(){
