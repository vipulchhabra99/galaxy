--- conflicted
+++ resolved
@@ -49,11 +49,7 @@
             tool_label_filters=["filtermod:filter_label_1", "filtermod:filter_label_2"],
         )
     config = Bunch(**config_dict)
-<<<<<<< HEAD
-    config.toolbox_filter_base_modules = "galaxy.tools.filters,tools.filter_modules"
-=======
     config.toolbox_filter_base_modules = "galaxy.tools.filters,unit.tools.filter_modules"
->>>>>>> 2f2acb98
     app = Bunch(config=config)
     toolbox = Bunch(app=app)
     return FilterFactory(toolbox)
