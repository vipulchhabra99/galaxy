--- conflicted
+++ resolved
@@ -329,14 +329,10 @@
         <!-- Job handler processes - for a full discussion of job handlers, see the documentation at:
              https://docs.galaxyproject.org/en/latest/admin/scaling.html
 
-<<<<<<< HEAD
              For documentation on handler assignment methods, see the documentation under:
              https://docs.galaxyproject.org/en/latest/admin/scaling.html#job-handler-assignment-methods
 
-             The <handlers> container tag takes two optional attributes:
-=======
              The <handlers> container tag takes three optional attributes:
->>>>>>> da0f5f29
 
                <handlers assign_with="method" max_grab="count" default="id_or_tag"/>
 
