--- conflicted
+++ resolved
@@ -10,13 +10,9 @@
 
 # Command to execute docker. For example `sudo docker` or `docker-lxc`.
 command = docker
-<<<<<<< HEAD
 
 # The docker image name that should be started.
-image = bgruening/docker-ipython-notebook
-=======
 image = bgruening/docker-ipython-notebook:0.2
->>>>>>> 5cf03324
 
 # Additional arguments that are passed to the `docker run` command.
 command_inject = --sig-proxy=true
