"""
Tabular datatype

"""
import pkg_resources
pkg_resources.require( "bx-python" )
import gzip
import logging
import os
import csv
from cgi import escape
from galaxy import util
from galaxy.datatypes import data
from galaxy.datatypes import metadata
from galaxy.datatypes.checkers import is_gzip
from galaxy.datatypes.metadata import MetadataElement
from galaxy.datatypes.sniff import get_headers, get_test_fname
from galaxy.util.json import dumps
import dataproviders

log = logging.getLogger(__name__)

<<<<<<< HEAD

@dataproviders.decorators.has_dataproviders
class Tabular( data.Text ):
    """Tab delimited data"""
=======
>>>>>>> 8d95a375

@dataproviders.decorators.has_dataproviders
class TabularData( data.Text ):
    """Generic tabular data"""
    edam_format = "format_3475"
    # All tabular data is chunkable.
    CHUNKABLE = True

    """Add metadata elements"""
    MetadataElement( name="comment_lines", default=0, desc="Number of comment lines", readonly=False, optional=True, no_value=0 )
    MetadataElement( name="data_lines", default=0, desc="Number of data lines", readonly=True, visible=False, optional=True, no_value=0 )
    MetadataElement( name="columns", default=0, desc="Number of columns", readonly=True, visible=False, no_value=0 )
    MetadataElement( name="column_types", default=[], desc="Column types", param=metadata.ColumnTypesParameter, readonly=True, visible=False, no_value=[] )
    MetadataElement( name="column_names", default=[], desc="Column names", readonly=True, visible=False, optional=True, no_value=[] )
    MetadataElement( name="delimiter", default='\t', desc="Data delimiter", readonly=True, visible=False, optional=True, no_value=[] )

    def set_peek( self, dataset, line_count=None, is_multi_byte=False):
        super(TabularData, self).set_peek( dataset, line_count=line_count, is_multi_byte=is_multi_byte)
        if dataset.metadata.comment_lines:
            dataset.blurb = "%s, %s comments" % ( dataset.blurb, util.commaify( str( dataset.metadata.comment_lines ) ) )

    def displayable( self, dataset ):
        try:
            return dataset.has_data() \
                and dataset.state == dataset.states.OK \
                and dataset.metadata.columns > 0 \
                and dataset.metadata.data_lines != 0
        except:
            return False

    def get_chunk(self, trans, dataset, chunk):
        ck_index = int(chunk)
        f = open(dataset.file_name)
        f.seek(ck_index * trans.app.config.display_chunk_size)
        # If we aren't at the start of the file, seek to next newline.  Do this better eventually.
        if f.tell() != 0:
            cursor = f.read(1)
            while cursor and cursor != '\n':
                cursor = f.read(1)
        ck_data = f.read(trans.app.config.display_chunk_size)
        cursor = f.read(1)
        while cursor and ck_data[-1] != '\n':
            ck_data += cursor
            cursor = f.read(1)
        return dumps( { 'ck_data': util.unicodify( ck_data ), 'ck_index': ck_index + 1 } )

    def display_data(self, trans, dataset, preview=False, filename=None, to_ext=None, chunk=None, **kwd):
        preview = util.string_as_bool( preview )
        if chunk:
            return self.get_chunk(trans, dataset, chunk)
        elif to_ext or not preview:
            to_ext = to_ext or dataset.extension
            return self._serve_raw(trans, dataset, to_ext)
        elif dataset.metadata.columns > 50:
            #Fancy tabular display is only suitable for datasets without an incredibly large number of columns.
            #We should add a new datatype 'matrix', with its own draw method, suitable for this kind of data.
            #For now, default to the old behavior, ugly as it is.  Remove this after adding 'matrix'.
            max_peek_size = 1000000 # 1 MB
            if os.stat( dataset.file_name ).st_size < max_peek_size:
                return open( dataset.file_name )
            else:
                trans.response.set_content_type( "text/html" )
                return trans.stream_template_mako( "/dataset/large_file.mako",
                                            truncated_data = open( dataset.file_name ).read(max_peek_size),
                                            data = dataset)
        else:
            column_names = 'null'
            if dataset.metadata.column_names:
                column_names = dataset.metadata.column_names
            elif hasattr(dataset.datatype, 'column_names'):
                column_names = dataset.datatype.column_names
            column_types = dataset.metadata.column_types
            if not column_types:
                column_types = []
            column_number = dataset.metadata.columns
            if column_number is None:
                column_number = 'null'
            return trans.fill_template( "/dataset/tabular_chunked.mako",
                        dataset = dataset,
                        chunk = self.get_chunk(trans, dataset, 0),
                        column_number = column_number,
                        column_names = column_names,
                        column_types = column_types )

    def make_html_table( self, dataset, **kwargs ):
        """Create HTML table, used for displaying peek"""
        out = ['<table cellspacing="0" cellpadding="3">']
        try:
            out.append( self.make_html_peek_header( dataset, **kwargs ) )
            out.append( self.make_html_peek_rows( dataset, **kwargs ) )
            out.append( '</table>' )
            out = "".join( out )
        except Exception, exc:
            out = "Can't create peek %s" % str( exc )
        return out

    def make_html_peek_header( self, dataset, skipchars=None, column_names=None, column_number_format='%s', column_parameter_alias=None, **kwargs ):
        if skipchars is None:
            skipchars = []
        if column_names is None:
            column_names = []
        if column_parameter_alias is None:
            column_parameter_alias = {}
        out = []
        try:
            if not column_names and dataset.metadata.column_names:
                column_names = dataset.metadata.column_names

            columns = dataset.metadata.columns
            if columns is None:
                columns = dataset.metadata.spec.columns.no_value
            column_headers = [None] * columns

            # fill in empty headers with data from column_names
            for i in range( min( columns, len( column_names ) ) ):
                if column_headers[i] is None and column_names[i] is not None:
                    column_headers[i] = column_names[i]

            # fill in empty headers from ColumnParameters set in the metadata
            for name, spec in dataset.metadata.spec.items():
                if isinstance( spec.param, metadata.ColumnParameter ):
                    try:
                        i = int( getattr( dataset.metadata, name ) ) - 1
                    except:
                        i = -1
                    if 0 <= i < columns and column_headers[i] is None:
                        column_headers[i] = column_parameter_alias.get(name, name)

            out.append( '<tr>' )
            for i, header in enumerate( column_headers ):
                out.append( '<th>' )
                if header is None:
                    out.append( column_number_format % str( i + 1 ) )
                else:
                    out.append( '%s.%s' % ( str( i + 1 ), escape( header ) ) )
                out.append( '</th>' )
            out.append( '</tr>' )
        except Exception, exc:
            log.exception( 'make_html_peek_header failed on HDA %s' % dataset.id )
            raise Exception, "Can't create peek header %s" % str( exc )
        return "".join( out )

    def make_html_peek_rows( self, dataset, skipchars=None, **kwargs ):
        if skipchars is None:
            skipchars = []
        out = []
        try:
            if not dataset.peek:
                dataset.set_peek()
            columns = dataset.metadata.columns
            if columns is None:
                columns = dataset.metadata.spec.columns.no_value
            for line in dataset.peek.splitlines():
                if line.startswith( tuple( skipchars ) ):
                    out.append( '<tr><td colspan="100%%">%s</td></tr>' % escape( line ) )
                elif line:
                    elems = line.split( dataset.metadata.delimiter )
                    # we may have an invalid comment line or invalid data
                    if len( elems ) != columns:
                        out.append( '<tr><td colspan="100%%">%s</td></tr>' % escape( line ) )
                    else:
                        out.append( '<tr>' )
                        for elem in elems:
                            out.append( '<td>%s</td>' % escape( elem ) )
                        out.append( '</tr>' )
        except Exception, exc:
            log.exception( 'make_html_peek_rows failed on HDA %s' % dataset.id )
            raise Exception, "Can't create peek rows %s" % str( exc )
        return "".join( out )

    def display_peek( self, dataset ):
        """Returns formatted html of peek"""
        return self.make_html_table( dataset )

    # ------------- Dataproviders
    @dataproviders.decorators.dataprovider_factory( 'column', dataproviders.column.ColumnarDataProvider.settings )
    def column_dataprovider( self, dataset, **settings ):
        """Uses column settings that are passed in"""
        dataset_source = dataproviders.dataset.DatasetDataProvider( dataset )
        delimiter = dataset.metadata.delimiter
        return dataproviders.column.ColumnarDataProvider( dataset_source, deliminator = delimiter, **settings )

    @dataproviders.decorators.dataprovider_factory( 'dataset-column',
                                                    dataproviders.column.ColumnarDataProvider.settings )
    def dataset_column_dataprovider( self, dataset, **settings ):
        """Attempts to get column settings from dataset.metadata"""
        delimiter = dataset.metadata.delimiter
        return dataproviders.dataset.DatasetColumnarDataProvider( dataset, deliminator = delimiter, **settings )

    @dataproviders.decorators.dataprovider_factory( 'dict', dataproviders.column.DictDataProvider.settings )
    def dict_dataprovider( self, dataset, **settings ):
        """Uses column settings that are passed in"""
        dataset_source = dataproviders.dataset.DatasetDataProvider( dataset )
        delimiter = dataset.metadata.delimiter
        return dataproviders.column.DictDataProvider( dataset_source, deliminator = delimiter, **settings )

    @dataproviders.decorators.dataprovider_factory( 'dataset-dict', dataproviders.column.DictDataProvider.settings )
    def dataset_dict_dataprovider( self, dataset, **settings ):
        """Attempts to get column settings from dataset.metadata"""
        delimiter = dataset.metadata.delimiter
        return dataproviders.dataset.DatasetDictDataProvider( dataset, deliminator = delimiter, **settings )

@dataproviders.decorators.has_dataproviders
class Tabular( TabularData ):
    """Tab delimited data"""

    def set_meta( self, dataset, overwrite=True, skip=None, max_data_lines=100000, max_guess_type_data_lines=None, **kwd ):
        """
        Tries to determine the number of columns as well as those columns that
        contain numerical values in the dataset.  A skip parameter is used
        because various tabular data types reuse this function, and their data
        type classes are responsible to determine how many invalid comment
        lines should be skipped. Using None for skip will cause skip to be
        zero, but the first line will be processed as a header. A
        max_data_lines parameter is used because various tabular data types
        reuse this function, and their data type classes are responsible to
        determine how many data lines should be processed to ensure that the
        non-optional metadata parameters are properly set; if used, optional
        metadata parameters will be set to None, unless the entire file has
        already been read. Using None for max_data_lines will process all data
        lines.

        Items of interest:

        1. We treat 'overwrite' as always True (we always want to set tabular metadata when called).
        2. If a tabular file has no data, it will have one column of type 'str'.
        3. We used to check only the first 100 lines when setting metadata and this class's
           set_peek() method read the entire file to determine the number of lines in the file.
           Since metadata can now be processed on cluster nodes, we've merged the line count portion
           of the set_peek() processing here, and we now check the entire contents of the file.
        """
        # Store original skip value to check with later
        requested_skip = skip
        if skip is None:
            skip = 0
        column_type_set_order = [ 'int', 'float', 'list', 'str'  ]  # Order to set column types in
        default_column_type = column_type_set_order[-1]  # Default column type is lowest in list
        column_type_compare_order = list( column_type_set_order )  # Order to compare column types
        column_type_compare_order.reverse()

        def type_overrules_type( column_type1, column_type2 ):
            if column_type1 is None or column_type1 == column_type2:
                return False
            if column_type2 is None:
                return True
            for column_type in column_type_compare_order:
                if column_type1 == column_type:
                    return True
                if column_type2 == column_type:
                    return False
            # neither column type was found in our ordered list, this cannot happen
            raise "Tried to compare unknown column types"

        def is_int( column_text ):
            try:
                int( column_text )
                return True
            except:
                return False

        def is_float( column_text ):
            try:
                float( column_text )
                return True
            except:
                if column_text.strip().lower() == 'na':
                    return True  # na is special cased to be a float
                return False

        def is_list( column_text ):
            return "," in column_text

        def is_str( column_text ):
            # anything, except an empty string, is True
            if column_text == "":
                return False
            return True
        is_column_type = {}  # Dict to store column type string to checking function
        for column_type in column_type_set_order:
            is_column_type[column_type] = locals()[ "is_%s" % ( column_type ) ]

        def guess_column_type( column_text ):
            for column_type in column_type_set_order:
                if is_column_type[column_type]( column_text ):
                    return column_type
            return None
        data_lines = 0
        comment_lines = 0
        column_types = []
        first_line_column_types = [default_column_type]  # default value is one column of type str
        if dataset.has_data():
            # NOTE: if skip > num_check_lines, we won't detect any metadata, and will use default
            dataset_fh = open( dataset.file_name )
            i = 0
            while True:
                line = dataset_fh.readline()
                if not line:
                    break
                line = line.rstrip( '\r\n' )
                if i < skip or not line or line.startswith( '#' ):
                    # We'll call blank lines comments
                    comment_lines += 1
                else:
                    data_lines += 1
                    if max_guess_type_data_lines is None or data_lines <= max_guess_type_data_lines:
                        fields = line.split( '\t' )
                        for field_count, field in enumerate( fields ):
                            if field_count >= len( column_types ):  # found a previously unknown column, we append None
                                column_types.append( None )
                            column_type = guess_column_type( field )
                            if type_overrules_type( column_type, column_types[field_count] ):
                                column_types[field_count] = column_type
                    if i == 0 and requested_skip is None:
                        # This is our first line, people seem to like to upload files that have a header line, but do not
                        # start with '#' (i.e. all column types would then most likely be detected as str).  We will assume
                        # that the first line is always a header (this was previous behavior - it was always skipped).  When
                        # the requested skip is None, we only use the data from the first line if we have no other data for
                        # a column.  This is far from perfect, as
                        # 1,2,3	1.1	2.2	qwerty
                        # 0	0		1,2,3
                        # will be detected as
                        # "column_types": ["int", "int", "float", "list"]
                        # instead of
                        # "column_types": ["list", "float", "float", "str"]  *** would seem to be the 'Truth' by manual
                        # observation that the first line should be included as data.  The old method would have detected as
                        # "column_types": ["int", "int", "str", "list"]
                        first_line_column_types = column_types
                        column_types = [ None for col in first_line_column_types ]
                if max_data_lines is not None and data_lines >= max_data_lines:
                    if dataset_fh.tell() != dataset.get_size():
                        data_lines = None  # Clear optional data_lines metadata value
                        comment_lines = None  # Clear optional comment_lines metadata value; additional comment lines could appear below this point
                    break
                i += 1
            dataset_fh.close()

        # we error on the larger number of columns
        # first we pad our column_types by using data from first line
        if len( first_line_column_types ) > len( column_types ):
            for column_type in first_line_column_types[len( column_types ):]:
                column_types.append( column_type )
        # Now we fill any unknown (None) column_types with data from first line
        for i in range( len( column_types ) ):
            if column_types[i] is None:
                if len( first_line_column_types ) <= i or first_line_column_types[i] is None:
                    column_types[i] = default_column_type
                else:
                    column_types[i] = first_line_column_types[i]
        # Set the discovered metadata values for the dataset
        dataset.metadata.data_lines = data_lines
        dataset.metadata.comment_lines = comment_lines
        dataset.metadata.column_types = column_types
        dataset.metadata.columns = len( column_types )
<<<<<<< HEAD

    def make_html_table( self, dataset, **kwargs ):
        """Create HTML table, used for displaying peek"""
        out = ['<table cellspacing="0" cellpadding="3">']
        try:
            out.append( self.make_html_peek_header( dataset, **kwargs ) )
            out.append( self.make_html_peek_rows( dataset, **kwargs ) )
            out.append( '</table>' )
            out = "".join( out )
        except Exception, exc:
            out = "Can't create peek %s" % str( exc )
        return out

    def make_html_peek_header( self, dataset, skipchars=None, column_names=None, column_number_format='%s', column_parameter_alias=None, **kwargs ):
        if skipchars is None:
            skipchars = []
        if column_names is None:
            column_names = []
        if column_parameter_alias is None:
            column_parameter_alias = {}
        out = []
        try:
            if not column_names and dataset.metadata.column_names:
                column_names = dataset.metadata.column_names

            columns = dataset.metadata.columns
            if columns is None:
                columns = dataset.metadata.spec.columns.no_value
            column_headers = [None] * columns

            # fill in empty headers with data from column_names
            for i in range( min( columns, len( column_names ) ) ):
                if column_headers[i] is None and column_names[i] is not None:
                    column_headers[i] = column_names[i]

            # fill in empty headers from ColumnParameters set in the metadata
            for name, spec in dataset.metadata.spec.items():
                if isinstance( spec.param, metadata.ColumnParameter ):
                    try:
                        i = int( getattr( dataset.metadata, name ) ) - 1
                    except:
                        i = -1
                    if 0 <= i < columns and column_headers[i] is None:
                        column_headers[i] = column_parameter_alias.get(name, name)

            out.append( '<tr>' )
            for i, header in enumerate( column_headers ):
                out.append( '<th>' )
                if header is None:
                    out.append( column_number_format % str( i + 1 ) )
                else:
                    out.append( '%s.%s' % ( str( i + 1 ), escape( header ) ) )
                out.append( '</th>' )
            out.append( '</tr>' )
        except Exception, exc:
            log.exception( 'make_html_peek_header failed on HDA %s' % dataset.id )
            raise Exception("Can't create peek header %s" % str( exc ))
        return "".join( out )

    def make_html_peek_rows( self, dataset, skipchars=None, **kwargs ):
        if skipchars is None:
            skipchars = []
        out = []
        try:
            if not dataset.peek:
                dataset.set_peek()
            columns = dataset.metadata.columns
            if columns is None:
                columns = dataset.metadata.spec.columns.no_value
            for line in dataset.peek.splitlines():
                if line.startswith( tuple( skipchars ) ):
                    out.append( '<tr><td colspan="100%%">%s</td></tr>' % escape( line ) )
                elif line:
                    elems = line.split( '\t' )
                    # we may have an invalid comment line or invalid data
                    if len( elems ) != columns:
                        out.append( '<tr><td colspan="100%%">%s</td></tr>' % escape( line ) )
                    else:
                        out.append( '<tr>' )
                        for elem in elems:
                            out.append( '<td>%s</td>' % escape( elem ) )
                        out.append( '</tr>' )
        except Exception, exc:
            log.exception( 'make_html_peek_rows failed on HDA %s' % dataset.id )
            raise Exception("Can't create peek rows %s" % str( exc ))
        return "".join( out )

    def get_chunk(self, trans, dataset, chunk):
        ck_index = int(chunk)
        f = open(dataset.file_name)
        f.seek(ck_index * trans.app.config.display_chunk_size)
        # If we aren't at the start of the file, seek to next newline.  Do this better eventually.
        if f.tell() != 0:
            cursor = f.read(1)
            while cursor and cursor != '\n':
                cursor = f.read(1)
        ck_data = f.read(trans.app.config.display_chunk_size)
        cursor = f.read(1)
        while cursor and ck_data[-1] != '\n':
            ck_data += cursor
            cursor = f.read(1)
        return dumps( { 'ck_data': util.unicodify( ck_data ), 'ck_index': ck_index + 1 } )

    def display_data(self, trans, dataset, preview=False, filename=None, to_ext=None, chunk=None, **kwd):
        preview = util.string_as_bool( preview )
        if chunk:
            return self.get_chunk(trans, dataset, chunk)
        elif to_ext or not preview:
            to_ext = to_ext or dataset.extension
            return self._serve_raw(trans, dataset, to_ext)
        elif dataset.metadata.columns > 50:
            # Fancy tabular display is only suitable for datasets without an incredibly large number of columns.
            # We should add a new datatype 'matrix', with its own draw method, suitable for this kind of data.
            # For now, default to the old behavior, ugly as it is.  Remove this after adding 'matrix'.
            max_peek_size = 1000000  # 1 MB
            if os.stat( dataset.file_name ).st_size < max_peek_size:
                return open( dataset.file_name )
            else:
                trans.response.set_content_type( "text/html" )
                return trans.stream_template_mako( "/dataset/large_file.mako",
                                            truncated_data=open( dataset.file_name ).read(max_peek_size),
                                            data=dataset)
        else:
            column_names = 'null'
            if dataset.metadata.column_names:
                column_names = dataset.metadata.column_names
            elif hasattr(dataset.datatype, 'column_names'):
                column_names = dataset.datatype.column_names
            column_types = dataset.metadata.column_types
            if not column_types:
                column_types = []
            column_number = dataset.metadata.columns
            if column_number is None:
                column_number = 'null'
            return trans.fill_template( "/dataset/tabular_chunked.mako",
                        dataset=dataset,
                        chunk=self.get_chunk(trans, dataset, 0),
                        column_number=column_number,
                        column_names=column_names,
                        column_types=column_types )

    def set_peek( self, dataset, line_count=None, is_multi_byte=False):
        super(Tabular, self).set_peek( dataset, line_count=line_count, is_multi_byte=is_multi_byte)
        if dataset.metadata.comment_lines:
            dataset.blurb = "%s, %s comments" % ( dataset.blurb, util.commaify( str( dataset.metadata.comment_lines ) ) )

    def display_peek( self, dataset ):
        """Returns formatted html of peek"""
        return self.make_html_table( dataset )

    def displayable( self, dataset ):
        try:
            return dataset.has_data() \
                and dataset.state == dataset.states.OK \
                and dataset.metadata.columns > 0 \
                and dataset.metadata.data_lines != 0
        except:
            return False

=======
        dataset.metadata.delimiter = '\t'

>>>>>>> 8d95a375
    def as_gbrowse_display_file( self, dataset, **kwd ):
        return open( dataset.file_name )

    def as_ucsc_display_file( self, dataset, **kwd ):
        return open( dataset.file_name )

<<<<<<< HEAD
    # Dataproviders
    @dataproviders.decorators.dataprovider_factory( 'column', dataproviders.column.ColumnarDataProvider.settings )
    def column_dataprovider( self, dataset, **settings ):
        """Uses column settings that are passed in"""
        dataset_source = dataproviders.dataset.DatasetDataProvider( dataset )
        return dataproviders.column.ColumnarDataProvider( dataset_source, **settings )

    @dataproviders.decorators.dataprovider_factory( 'dataset-column',
                                                    dataproviders.column.ColumnarDataProvider.settings )
    def dataset_column_dataprovider( self, dataset, **settings ):
        """Attempts to get column settings from dataset.metadata"""
        return dataproviders.dataset.DatasetColumnarDataProvider( dataset, **settings )

    @dataproviders.decorators.dataprovider_factory( 'dict', dataproviders.column.DictDataProvider.settings )
    def dict_dataprovider( self, dataset, **settings ):
        """Uses column settings that are passed in"""
        dataset_source = dataproviders.dataset.DatasetDataProvider( dataset )
        return dataproviders.column.DictDataProvider( dataset_source, **settings )

    @dataproviders.decorators.dataprovider_factory( 'dataset-dict', dataproviders.column.DictDataProvider.settings )
    def dataset_dict_dataprovider( self, dataset, **settings ):
        """Attempts to get column settings from dataset.metadata"""
        return dataproviders.dataset.DatasetDictDataProvider( dataset, **settings )


=======
>>>>>>> 8d95a375
class Taxonomy( Tabular ):
    def __init__(self, **kwd):
        """Initialize taxonomy datatype"""
        Tabular.__init__( self, **kwd )
        self.column_names = ['Name', 'TaxId', 'Root', 'Superkingdom', 'Kingdom', 'Subkingdom',
                             'Superphylum', 'Phylum', 'Subphylum', 'Superclass', 'Class', 'Subclass',
                             'Superorder', 'Order', 'Suborder', 'Superfamily', 'Family', 'Subfamily',
                             'Tribe', 'Subtribe', 'Genus', 'Subgenus', 'Species', 'Subspecies'
                             ]

    def display_peek( self, dataset ):
        """Returns formated html of peek"""
        return Tabular.make_html_table( self, dataset, column_names=self.column_names )


@dataproviders.decorators.has_dataproviders
class Sam( Tabular ):
    edam_format = "format_2573"
    file_ext = 'sam'
    track_type = "ReadTrack"
    data_sources = { "data": "bam", "index": "bigwig" }

    def __init__(self, **kwd):
        """Initialize taxonomy datatype"""
        Tabular.__init__( self, **kwd )
        self.column_names = ['QNAME', 'FLAG', 'RNAME', 'POS', 'MAPQ', 'CIGAR',
                             'MRNM', 'MPOS', 'ISIZE', 'SEQ', 'QUAL', 'OPT'
                             ]

    def display_peek( self, dataset ):
        """Returns formated html of peek"""
        return Tabular.make_html_table( self, dataset, column_names=self.column_names )

    def sniff( self, filename ):
        """
        Determines whether the file is in SAM format

        A file in SAM format consists of lines of tab-separated data.
        The following header line may be the first line::

          @QNAME  FLAG    RNAME   POS     MAPQ    CIGAR   MRNM    MPOS    ISIZE   SEQ     QUAL
          or
          @QNAME  FLAG    RNAME   POS     MAPQ    CIGAR   MRNM    MPOS    ISIZE   SEQ     QUAL    OPT

        Data in the OPT column is optional and can consist of tab-separated data

        For complete details see http://samtools.sourceforge.net/SAM1.pdf

        Rules for sniffing as True::

            There must be 11 or more columns of data on each line
            Columns 2 (FLAG), 4(POS), 5 (MAPQ), 8 (MPOS), and 9 (ISIZE) must be numbers (9 can be negative)
            We will only check that up to the first 5 alignments are correctly formatted.

        >>> fname = get_test_fname( 'sequence.maf' )
        >>> Sam().sniff( fname )
        False
        >>> fname = get_test_fname( '1.sam' )
        >>> Sam().sniff( fname )
        True
        """
        try:
            fh = open( filename )
            count = 0
            while True:
                line = fh.readline()
                line = line.strip()
                if not line:
                    break  # EOF
                if line:
                    if line[0] != '@':
                        linePieces = line.split('\t')
                        if len(linePieces) < 11:
                            return False
                        try:
                            check = int(linePieces[1])
                            check = int(linePieces[3])
                            check = int(linePieces[4])
                            check = int(linePieces[7])
                            check = int(linePieces[8])
                        except ValueError:
                            return False
                        count += 1
                        if count == 5:
                            return True
            fh.close()
            if count < 5 and count > 0:
                return True
        except:
            pass
        return False

    def set_meta( self, dataset, overwrite=True, skip=None, max_data_lines=5, **kwd ):
        if dataset.has_data():
            dataset_fh = open( dataset.file_name )
            comment_lines = 0
            if self.max_optional_metadata_filesize >= 0 and dataset.get_size() > self.max_optional_metadata_filesize:
                # If the dataset is larger than optional_metadata, just count comment lines.
                for i, l in enumerate(dataset_fh):
                    if l.startswith('@'):
                        comment_lines += 1
                    else:
                        # No more comments, and the file is too big to look at the whole thing.  Give up.
                        dataset.metadata.data_lines = None
                        break
            else:
                # Otherwise, read the whole thing and set num data lines.
                for i, l in enumerate(dataset_fh):
                    if l.startswith('@'):
                        comment_lines += 1
                dataset.metadata.data_lines = i + 1 - comment_lines
            dataset_fh.close()
            dataset.metadata.comment_lines = comment_lines
            dataset.metadata.columns = 12
            dataset.metadata.column_types = ['str', 'int', 'str', 'int', 'int', 'str', 'str', 'int', 'int', 'str', 'str', 'str']

    def merge( split_files, output_file):
        """
        Multiple SAM files may each have headers. Since the headers should all be the same, remove
        the headers from files 1-n, keeping them in the first file only
        """
        cmd = 'mv %s %s' % ( split_files[0], output_file )
        result = os.system(cmd)
        if result != 0:
            raise Exception('Result %s from %s' % (result, cmd))
        if len(split_files) > 1:
            cmd = 'egrep -v -h "^@" %s >> %s' % ( ' '.join(split_files[1:]), output_file )
        result = os.system(cmd)
        if result != 0:
            raise Exception('Result %s from %s' % (result, cmd))
    merge = staticmethod(merge)

    # Dataproviders
    # sam does not use '#' to indicate comments/headers - we need to strip out those headers from the std. providers
    # TODO:?? seems like there should be an easier way to do this - metadata.comment_char?
    @dataproviders.decorators.dataprovider_factory( 'line', dataproviders.line.FilteredLineDataProvider.settings )
    def line_dataprovider( self, dataset, **settings ):
        settings[ 'comment_char' ] = '@'
        return super( Sam, self ).line_dataprovider( dataset, **settings )

    @dataproviders.decorators.dataprovider_factory( 'regex-line', dataproviders.line.RegexLineDataProvider.settings )
    def regex_line_dataprovider( self, dataset, **settings ):
        settings[ 'comment_char' ] = '@'
        return super( Sam, self ).regex_line_dataprovider( dataset, **settings )

    @dataproviders.decorators.dataprovider_factory( 'column', dataproviders.column.ColumnarDataProvider.settings )
    def column_dataprovider( self, dataset, **settings ):
        settings[ 'comment_char' ] = '@'
        return super( Sam, self ).column_dataprovider( dataset, **settings )

    @dataproviders.decorators.dataprovider_factory( 'dataset-column',
                                                    dataproviders.column.ColumnarDataProvider.settings )
    def dataset_column_dataprovider( self, dataset, **settings ):
        settings[ 'comment_char' ] = '@'
        return super( Sam, self ).dataset_column_dataprovider( dataset, **settings )

    @dataproviders.decorators.dataprovider_factory( 'dict', dataproviders.column.DictDataProvider.settings )
    def dict_dataprovider( self, dataset, **settings ):
        settings[ 'comment_char' ] = '@'
        return super( Sam, self ).dict_dataprovider( dataset, **settings )

    @dataproviders.decorators.dataprovider_factory( 'dataset-dict', dataproviders.column.DictDataProvider.settings )
    def dataset_dict_dataprovider( self, dataset, **settings ):
        settings[ 'comment_char' ] = '@'
        return super( Sam, self ).dataset_dict_dataprovider( dataset, **settings )

    @dataproviders.decorators.dataprovider_factory( 'header', dataproviders.line.RegexLineDataProvider.settings )
    def header_dataprovider( self, dataset, **settings ):
        dataset_source = dataproviders.dataset.DatasetDataProvider( dataset )
        headers_source = dataproviders.line.RegexLineDataProvider( dataset_source, regex_list=[ '^@' ] )
        return dataproviders.line.RegexLineDataProvider( headers_source, **settings )

    @dataproviders.decorators.dataprovider_factory( 'id-seq-qual', dict_dataprovider.settings )
    def id_seq_qual_dataprovider( self, dataset, **settings ):
        # provided as an example of a specified column dict (w/o metadata)
        settings[ 'indeces' ] = [ 0, 9, 10 ]
        settings[ 'column_names' ] = [ 'id', 'seq', 'qual' ]
        return self.dict_dataprovider( dataset, **settings )

    @dataproviders.decorators.dataprovider_factory( 'genomic-region',
                                                    dataproviders.dataset.GenomicRegionDataProvider.settings )
    def genomic_region_dataprovider( self, dataset, **settings ):
        settings[ 'comment_char' ] = '@'
        return dataproviders.dataset.GenomicRegionDataProvider( dataset, 2, 3, 3, **settings )

    @dataproviders.decorators.dataprovider_factory( 'genomic-region-dict',
                                                    dataproviders.dataset.GenomicRegionDataProvider.settings )
    def genomic_region_dict_dataprovider( self, dataset, **settings ):
        settings[ 'comment_char' ] = '@'
        return dataproviders.dataset.GenomicRegionDataProvider( dataset, 2, 3, 3, True, **settings )

    # @dataproviders.decorators.dataprovider_factory( 'samtools' )
    # def samtools_dataprovider( self, dataset, **settings ):
    #     dataset_source = dataproviders.dataset.DatasetDataProvider( dataset )
    #     return dataproviders.dataset.SamtoolsDataProvider( dataset_source, **settings )


@dataproviders.decorators.has_dataproviders
class Pileup( Tabular ):
    """Tab delimited data in pileup (6- or 10-column) format"""
    edam_format = "format_3015"
    file_ext = "pileup"
    line_class = "genomic coordinate"
    data_sources = { "data": "tabix" }

    """Add metadata elements"""
    MetadataElement( name="chromCol", default=1, desc="Chrom column", param=metadata.ColumnParameter )
    MetadataElement( name="startCol", default=2, desc="Start column", param=metadata.ColumnParameter )
    MetadataElement( name="endCol", default=2, desc="End column", param=metadata.ColumnParameter )
    MetadataElement( name="baseCol", default=3, desc="Reference base column", param=metadata.ColumnParameter )

    def init_meta( self, dataset, copy_from=None ):
        Tabular.init_meta( self, dataset, copy_from=copy_from )

    def display_peek( self, dataset ):
        """Returns formated html of peek"""
        return Tabular.make_html_table( self, dataset, column_parameter_alias={'chromCol': 'Chrom', 'startCol': 'Start', 'baseCol': 'Base'} )

    def repair_methods( self, dataset ):
        """Return options for removing errors along with a description"""
        return [ ("lines", "Remove erroneous lines") ]

    def sniff( self, filename ):
        """
        Checks for 'pileup-ness'

        There are two main types of pileup: 6-column and 10-column. For both,
        the first three and last two columns are the same. We only check the
        first three to allow for some personalization of the format.

        >>> fname = get_test_fname( 'interval.interval' )
        >>> Pileup().sniff( fname )
        False
        >>> fname = get_test_fname( '6col.pileup' )
        >>> Pileup().sniff( fname )
        True
        >>> fname = get_test_fname( '10col.pileup' )
        >>> Pileup().sniff( fname )
        True
        """
        headers = get_headers( filename, '\t' )
        try:
            for hdr in headers:
                if hdr and not hdr[0].startswith( '#' ):
                    if len( hdr ) < 3:
                        return False
                    try:
                        # chrom start in column 1 (with 0-based columns)
                        # and reference base is in column 2
                        check = int( hdr[1] )
                        assert hdr[2] in [ 'A', 'C', 'G', 'T', 'N', 'a', 'c', 'g', 't', 'n' ]
                    except:
                        return False
            return True
        except:
            return False

    # Dataproviders
    @dataproviders.decorators.dataprovider_factory( 'genomic-region',
                                                    dataproviders.dataset.GenomicRegionDataProvider.settings )
    def genomic_region_dataprovider( self, dataset, **settings ):
        return dataproviders.dataset.GenomicRegionDataProvider( dataset, **settings )

    @dataproviders.decorators.dataprovider_factory( 'genomic-region-dict',
                                                    dataproviders.dataset.GenomicRegionDataProvider.settings )
    def genomic_region_dict_dataprovider( self, dataset, **settings ):
        settings[ 'named_columns' ] = True
        return self.genomic_region_dataprovider( dataset, **settings )


@dataproviders.decorators.has_dataproviders
class Vcf( Tabular ):
    """ Variant Call Format for describing SNPs and other simple genome variations. """
    edam_format = "format_3016"
    track_type = "VariantTrack"
    data_sources = { "data": "tabix", "index": "bigwig" }

    file_ext = 'vcf'
    column_names = [ 'Chrom', 'Pos', 'ID', 'Ref', 'Alt', 'Qual', 'Filter', 'Info', 'Format', 'data' ]

    MetadataElement( name="columns", default=10, desc="Number of columns", readonly=True, visible=False )
    MetadataElement( name="column_types", default=['str', 'int', 'str', 'str', 'str', 'int', 'str', 'list', 'str', 'str'], param=metadata.ColumnTypesParameter, desc="Column types", readonly=True, visible=False )
    MetadataElement( name="viz_filter_cols", desc="Score column for visualization", default=[5], param=metadata.ColumnParameter, optional=True, multiple=True, visible=False )
    MetadataElement( name="sample_names", default=[], desc="Sample names", readonly=True, visible=False, optional=True, no_value=[] )

    def sniff( self, filename ):
        headers = get_headers( filename, '\n', count=1 )
        return headers[0][0].startswith("##fileformat=VCF")

    def display_peek( self, dataset ):
        """Returns formated html of peek"""
        return Tabular.make_html_table( self, dataset, column_names=self.column_names )

    def set_meta( self, dataset, **kwd ):
        Tabular.set_meta( self, dataset, **kwd )
        source = open( dataset.file_name )

        # Skip comments.
        line = None
        for line in source:
            if not line.startswith( '##' ):
                break

        if line and line.startswith( '#' ):
            # Found header line, get sample names.
            dataset.metadata.sample_names = line.split()[ 9: ]

    # Dataproviders
    @dataproviders.decorators.dataprovider_factory( 'genomic-region',
                                                    dataproviders.dataset.GenomicRegionDataProvider.settings )
    def genomic_region_dataprovider( self, dataset, **settings ):
        return dataproviders.dataset.GenomicRegionDataProvider( dataset, 0, 1, 1, **settings )

    @dataproviders.decorators.dataprovider_factory( 'genomic-region-dict',
                                                    dataproviders.dataset.GenomicRegionDataProvider.settings )
    def genomic_region_dict_dataprovider( self, dataset, **settings ):
        settings[ 'named_columns' ] = True
        return self.genomic_region_dataprovider( dataset, **settings )


class Eland( Tabular ):
    """Support for the export.txt.gz file used by Illumina's ELANDv2e aligner"""
    file_ext = '_export.txt.gz'
    MetadataElement( name="columns", default=0, desc="Number of columns", readonly=True, visible=False )
    MetadataElement( name="column_types", default=[], param=metadata.ColumnTypesParameter, desc="Column types", readonly=True, visible=False, no_value=[] )
    MetadataElement( name="comment_lines", default=0, desc="Number of comments", readonly=True, visible=False )
    MetadataElement( name="tiles", default=[], param=metadata.ListParameter, desc="Set of tiles", readonly=True, visible=False, no_value=[] )
    MetadataElement( name="reads", default=[], param=metadata.ListParameter, desc="Set of reads", readonly=True, visible=False, no_value=[] )
    MetadataElement( name="lanes", default=[], param=metadata.ListParameter, desc="Set of lanes", readonly=True, visible=False, no_value=[] )
    MetadataElement( name="barcodes", default=[], param=metadata.ListParameter, desc="Set of barcodes", readonly=True, visible=False, no_value=[] )

    def __init__(self, **kwd):
        """Initialize taxonomy datatype"""
        Tabular.__init__( self, **kwd )
        self.column_names = ['MACHINE', 'RUN_NO', 'LANE', 'TILE', 'X', 'Y',
                             'INDEX', 'READ_NO', 'SEQ', 'QUAL', 'CHROM', 'CONTIG',
                             'POSITION', 'STRAND', 'DESC', 'SRAS', 'PRAS', 'PART_CHROM'
                             'PART_CONTIG', 'PART_OFFSET', 'PART_STRAND', 'FILT'
                             ]

    def make_html_table( self, dataset, skipchars=None ):
        """Create HTML table, used for displaying peek"""
        if skipchars is None:
            skipchars = []
        out = ['<table cellspacing="0" cellpadding="3">']
        try:
            # Generate column header
            out.append( '<tr>' )
            for i, name in enumerate( self.column_names ):
                out.append( '<th>%s.%s</th>' % ( str( i + 1 ), name ) )
            # This data type requires at least 11 columns in the data
            if dataset.metadata.columns - len( self.column_names ) > 0:
                for i in range( len( self.column_names ), dataset.metadata.columns ):
                    out.append( '<th>%s</th>' % str( i + 1 ) )
                out.append( '</tr>' )
            out.append( self.make_html_peek_rows( dataset, skipchars=skipchars ) )
            out.append( '</table>' )
            out = "".join( out )
        except Exception, exc:
            out = "Can't create peek %s" % exc
        return out

    def sniff( self, filename ):
        """
        Determines whether the file is in ELAND export format

        A file in ELAND export format consists of lines of tab-separated data.
        There is no header.

        Rules for sniffing as True::

            - There must be 22 columns on each line
            - LANE, TILEm X, Y, INDEX, READ_NO, SEQ, QUAL, POSITION, *STRAND, FILT must be correct
            - We will only check that up to the first 5 alignments are correctly formatted.
        """
        try:
            compress = is_gzip(filename)
            if compress:
                fh = gzip.GzipFile(filename, 'r')
            else:
                fh = open( filename )
            count = 0
            while True:
                line = fh.readline()
                line = line.strip()
                if not line:
                    break  # EOF
                if line:
                    linePieces = line.split('\t')
                    if len(linePieces) != 22:
                        return False
                    try:
                        if long(linePieces[1]) < 0:
                            raise Exception('Out of range')
                        if long(linePieces[2]) < 0:
                            raise Exception('Out of range')
                        if long(linePieces[3]) < 0:
                            raise Exception('Out of range')
                        check = int(linePieces[4])
                        check = int(linePieces[5])
                        # can get a lot more specific
                    except ValueError:
                        fh.close()
                        return False
                    count += 1
                    if count == 5:
                        break
            if count > 0:
                fh.close()
                return True
        except:
            pass
        fh.close()
        return False

    def set_meta( self, dataset, overwrite=True, skip=None, max_data_lines=5, **kwd ):
        if dataset.has_data():
            compress = is_gzip(dataset.file_name)
            if compress:
                dataset_fh = gzip.GzipFile(dataset.file_name, 'r')
            else:
                dataset_fh = open( dataset.file_name )
            lanes = {}
            tiles = {}
            barcodes = {}
            reads = {}
            #     # Should always read the entire file (until we devise a more clever way to pass metadata on)
            # if self.max_optional_metadata_filesize >= 0 and dataset.get_size() > self.max_optional_metadata_filesize:
            #     # If the dataset is larger than optional_metadata, just count comment lines.
            #     dataset.metadata.data_lines = None
            # else:
            #     # Otherwise, read the whole thing and set num data lines.
            for i, line in enumerate(dataset_fh):
                if line:
                    linePieces = line.split('\t')
                    if len(linePieces) != 22:
                        raise Exception('%s:%d:Corrupt line!' % (dataset.file_name, i))
                    lanes[linePieces[2]] = 1
                    tiles[linePieces[3]] = 1
                    barcodes[linePieces[6]] = 1
                    reads[linePieces[7]] = 1
                pass
            dataset.metadata.data_lines = i + 1
            dataset_fh.close()
            dataset.metadata.comment_lines = 0
            dataset.metadata.columns = 21
            dataset.metadata.column_types = ['str', 'int', 'int', 'int', 'int', 'int', 'str', 'int', 'str', 'str', 'str', 'str', 'str', 'str', 'str', 'str', 'str', 'str', 'str', 'str', 'str']
            dataset.metadata.lanes = lanes.keys()
            dataset.metadata.tiles = ["%04d" % int(t) for t in tiles.keys()]
            dataset.metadata.barcodes = filter(lambda x: x != '0', barcodes.keys()) + ['NoIndex' for x in barcodes.keys() if x == '0']
            dataset.metadata.reads = reads.keys()


class ElandMulti( Tabular ):
    file_ext = 'elandmulti'

    def sniff( self, filename ):
        return False


class FeatureLocationIndex( Tabular ):
    """
    An index that stores feature locations in tabular format.
    """
    file_ext = 'fli'
    MetadataElement( name="columns", default=2, desc="Number of columns", readonly=True, visible=False )
<<<<<<< HEAD
    MetadataElement( name="column_types", default=['str', 'str'], param=metadata.ColumnTypesParameter, desc="Column types", readonly=True, visible=False, no_value=[] )
=======
    MetadataElement( name="column_types", default=['str', 'str'], param=metadata.ColumnTypesParameter, desc="Column types", readonly=True, visible=False, no_value=[] )

@dataproviders.decorators.has_dataproviders
class CSV( TabularData ):
    """
    Delimiter-separated table data.
    This includes CSV, TSV and other dialects understood by the
    Python 'csv' module https://docs.python.org/2/library/csv.html
    """
    delimiter = ','
    file_ext = 'csv' # File extension
    peek_size = 1024 # File chunk used for sniffing CSV dialect

    def is_int( self, column_text ):
        try:
            int( column_text )
            return True
        except:
            return False

    def is_float( self, column_text ):
        try:
            float( column_text )
            return True
        except:
            if column_text.strip().lower() == 'na':
                return True #na is special cased to be a float
            return False

    def guess_type( self, text ):
        if self.is_int(text):   return 'int'
        if self.is_float(text): return 'float'
        else:                   return 'str'

    def sniff( self, filename ):
        """ Return True if if recognizes dialect and header. """
        if not csv.Sniffer().has_header(open(filename, 'r').read(self.peek_size)):
            return False
        # Fetch at least three consecutive lines to be reasonably sure
        reader = csv.reader(open(filename, 'r'))
        for i in range(0, 3):
            reader.next()
        return True

    def set_meta( self, dataset, **kwd ):
        with open(dataset.file_name, 'r') as csvfile:
            # Parse file
            reader = csv.reader(csvfile)
            data_row = None
            header_row = None
            try:
                header_row = reader.next()
                data_row = reader.next()
                for row in reader:
                    pass
            except csv.Error as e:
                  raise ('line %d: %s' % (reader.line_num, e))

            # Guess column types
            if len(header_row) != len(data_row):
                raise ('mismatching number of columns in header and data')
            column_types = []
            for cell in data_row:
                column_types.append(self.guess_type(cell))

            # Set metadata
            dataset.metadata.data_lines = reader.line_num - 1
            dataset.metadata.comment_lines = 1
            dataset.metadata.column_types = column_types
            dataset.metadata.columns = len(header_row)
            dataset.metadata.column_names = header_row
            dataset.metadata.delimiter = reader.dialect.delimiter
>>>>>>> 8d95a375
<|MERGE_RESOLUTION|>--- conflicted
+++ resolved
@@ -20,13 +20,6 @@
 
 log = logging.getLogger(__name__)
 
-<<<<<<< HEAD
-
-@dataproviders.decorators.has_dataproviders
-class Tabular( data.Text ):
-    """Tab delimited data"""
-=======
->>>>>>> 8d95a375
 
 @dataproviders.decorators.has_dataproviders
 class TabularData( data.Text ):
@@ -380,204 +373,14 @@
         dataset.metadata.comment_lines = comment_lines
         dataset.metadata.column_types = column_types
         dataset.metadata.columns = len( column_types )
-<<<<<<< HEAD
-
-    def make_html_table( self, dataset, **kwargs ):
-        """Create HTML table, used for displaying peek"""
-        out = ['<table cellspacing="0" cellpadding="3">']
-        try:
-            out.append( self.make_html_peek_header( dataset, **kwargs ) )
-            out.append( self.make_html_peek_rows( dataset, **kwargs ) )
-            out.append( '</table>' )
-            out = "".join( out )
-        except Exception, exc:
-            out = "Can't create peek %s" % str( exc )
-        return out
-
-    def make_html_peek_header( self, dataset, skipchars=None, column_names=None, column_number_format='%s', column_parameter_alias=None, **kwargs ):
-        if skipchars is None:
-            skipchars = []
-        if column_names is None:
-            column_names = []
-        if column_parameter_alias is None:
-            column_parameter_alias = {}
-        out = []
-        try:
-            if not column_names and dataset.metadata.column_names:
-                column_names = dataset.metadata.column_names
-
-            columns = dataset.metadata.columns
-            if columns is None:
-                columns = dataset.metadata.spec.columns.no_value
-            column_headers = [None] * columns
-
-            # fill in empty headers with data from column_names
-            for i in range( min( columns, len( column_names ) ) ):
-                if column_headers[i] is None and column_names[i] is not None:
-                    column_headers[i] = column_names[i]
-
-            # fill in empty headers from ColumnParameters set in the metadata
-            for name, spec in dataset.metadata.spec.items():
-                if isinstance( spec.param, metadata.ColumnParameter ):
-                    try:
-                        i = int( getattr( dataset.metadata, name ) ) - 1
-                    except:
-                        i = -1
-                    if 0 <= i < columns and column_headers[i] is None:
-                        column_headers[i] = column_parameter_alias.get(name, name)
-
-            out.append( '<tr>' )
-            for i, header in enumerate( column_headers ):
-                out.append( '<th>' )
-                if header is None:
-                    out.append( column_number_format % str( i + 1 ) )
-                else:
-                    out.append( '%s.%s' % ( str( i + 1 ), escape( header ) ) )
-                out.append( '</th>' )
-            out.append( '</tr>' )
-        except Exception, exc:
-            log.exception( 'make_html_peek_header failed on HDA %s' % dataset.id )
-            raise Exception("Can't create peek header %s" % str( exc ))
-        return "".join( out )
-
-    def make_html_peek_rows( self, dataset, skipchars=None, **kwargs ):
-        if skipchars is None:
-            skipchars = []
-        out = []
-        try:
-            if not dataset.peek:
-                dataset.set_peek()
-            columns = dataset.metadata.columns
-            if columns is None:
-                columns = dataset.metadata.spec.columns.no_value
-            for line in dataset.peek.splitlines():
-                if line.startswith( tuple( skipchars ) ):
-                    out.append( '<tr><td colspan="100%%">%s</td></tr>' % escape( line ) )
-                elif line:
-                    elems = line.split( '\t' )
-                    # we may have an invalid comment line or invalid data
-                    if len( elems ) != columns:
-                        out.append( '<tr><td colspan="100%%">%s</td></tr>' % escape( line ) )
-                    else:
-                        out.append( '<tr>' )
-                        for elem in elems:
-                            out.append( '<td>%s</td>' % escape( elem ) )
-                        out.append( '</tr>' )
-        except Exception, exc:
-            log.exception( 'make_html_peek_rows failed on HDA %s' % dataset.id )
-            raise Exception("Can't create peek rows %s" % str( exc ))
-        return "".join( out )
-
-    def get_chunk(self, trans, dataset, chunk):
-        ck_index = int(chunk)
-        f = open(dataset.file_name)
-        f.seek(ck_index * trans.app.config.display_chunk_size)
-        # If we aren't at the start of the file, seek to next newline.  Do this better eventually.
-        if f.tell() != 0:
-            cursor = f.read(1)
-            while cursor and cursor != '\n':
-                cursor = f.read(1)
-        ck_data = f.read(trans.app.config.display_chunk_size)
-        cursor = f.read(1)
-        while cursor and ck_data[-1] != '\n':
-            ck_data += cursor
-            cursor = f.read(1)
-        return dumps( { 'ck_data': util.unicodify( ck_data ), 'ck_index': ck_index + 1 } )
-
-    def display_data(self, trans, dataset, preview=False, filename=None, to_ext=None, chunk=None, **kwd):
-        preview = util.string_as_bool( preview )
-        if chunk:
-            return self.get_chunk(trans, dataset, chunk)
-        elif to_ext or not preview:
-            to_ext = to_ext or dataset.extension
-            return self._serve_raw(trans, dataset, to_ext)
-        elif dataset.metadata.columns > 50:
-            # Fancy tabular display is only suitable for datasets without an incredibly large number of columns.
-            # We should add a new datatype 'matrix', with its own draw method, suitable for this kind of data.
-            # For now, default to the old behavior, ugly as it is.  Remove this after adding 'matrix'.
-            max_peek_size = 1000000  # 1 MB
-            if os.stat( dataset.file_name ).st_size < max_peek_size:
-                return open( dataset.file_name )
-            else:
-                trans.response.set_content_type( "text/html" )
-                return trans.stream_template_mako( "/dataset/large_file.mako",
-                                            truncated_data=open( dataset.file_name ).read(max_peek_size),
-                                            data=dataset)
-        else:
-            column_names = 'null'
-            if dataset.metadata.column_names:
-                column_names = dataset.metadata.column_names
-            elif hasattr(dataset.datatype, 'column_names'):
-                column_names = dataset.datatype.column_names
-            column_types = dataset.metadata.column_types
-            if not column_types:
-                column_types = []
-            column_number = dataset.metadata.columns
-            if column_number is None:
-                column_number = 'null'
-            return trans.fill_template( "/dataset/tabular_chunked.mako",
-                        dataset=dataset,
-                        chunk=self.get_chunk(trans, dataset, 0),
-                        column_number=column_number,
-                        column_names=column_names,
-                        column_types=column_types )
-
-    def set_peek( self, dataset, line_count=None, is_multi_byte=False):
-        super(Tabular, self).set_peek( dataset, line_count=line_count, is_multi_byte=is_multi_byte)
-        if dataset.metadata.comment_lines:
-            dataset.blurb = "%s, %s comments" % ( dataset.blurb, util.commaify( str( dataset.metadata.comment_lines ) ) )
-
-    def display_peek( self, dataset ):
-        """Returns formatted html of peek"""
-        return self.make_html_table( dataset )
-
-    def displayable( self, dataset ):
-        try:
-            return dataset.has_data() \
-                and dataset.state == dataset.states.OK \
-                and dataset.metadata.columns > 0 \
-                and dataset.metadata.data_lines != 0
-        except:
-            return False
-
-=======
         dataset.metadata.delimiter = '\t'
 
->>>>>>> 8d95a375
     def as_gbrowse_display_file( self, dataset, **kwd ):
         return open( dataset.file_name )
 
     def as_ucsc_display_file( self, dataset, **kwd ):
         return open( dataset.file_name )
 
-<<<<<<< HEAD
-    # Dataproviders
-    @dataproviders.decorators.dataprovider_factory( 'column', dataproviders.column.ColumnarDataProvider.settings )
-    def column_dataprovider( self, dataset, **settings ):
-        """Uses column settings that are passed in"""
-        dataset_source = dataproviders.dataset.DatasetDataProvider( dataset )
-        return dataproviders.column.ColumnarDataProvider( dataset_source, **settings )
-
-    @dataproviders.decorators.dataprovider_factory( 'dataset-column',
-                                                    dataproviders.column.ColumnarDataProvider.settings )
-    def dataset_column_dataprovider( self, dataset, **settings ):
-        """Attempts to get column settings from dataset.metadata"""
-        return dataproviders.dataset.DatasetColumnarDataProvider( dataset, **settings )
-
-    @dataproviders.decorators.dataprovider_factory( 'dict', dataproviders.column.DictDataProvider.settings )
-    def dict_dataprovider( self, dataset, **settings ):
-        """Uses column settings that are passed in"""
-        dataset_source = dataproviders.dataset.DatasetDataProvider( dataset )
-        return dataproviders.column.DictDataProvider( dataset_source, **settings )
-
-    @dataproviders.decorators.dataprovider_factory( 'dataset-dict', dataproviders.column.DictDataProvider.settings )
-    def dataset_dict_dataprovider( self, dataset, **settings ):
-        """Attempts to get column settings from dataset.metadata"""
-        return dataproviders.dataset.DatasetDictDataProvider( dataset, **settings )
-
-
-=======
->>>>>>> 8d95a375
 class Taxonomy( Tabular ):
     def __init__(self, **kwd):
         """Initialize taxonomy datatype"""
@@ -1044,9 +847,6 @@
     """
     file_ext = 'fli'
     MetadataElement( name="columns", default=2, desc="Number of columns", readonly=True, visible=False )
-<<<<<<< HEAD
-    MetadataElement( name="column_types", default=['str', 'str'], param=metadata.ColumnTypesParameter, desc="Column types", readonly=True, visible=False, no_value=[] )
-=======
     MetadataElement( name="column_types", default=['str', 'str'], param=metadata.ColumnTypesParameter, desc="Column types", readonly=True, visible=False, no_value=[] )
 
 @dataproviders.decorators.has_dataproviders
@@ -1118,5 +918,4 @@
             dataset.metadata.column_types = column_types
             dataset.metadata.columns = len(header_row)
             dataset.metadata.column_names = header_row
-            dataset.metadata.delimiter = reader.dialect.delimiter
->>>>>>> 8d95a375
+            dataset.metadata.delimiter = reader.dialect.delimiter