--- conflicted
+++ resolved
@@ -459,7 +459,6 @@
             dataset.peek = 'file does not exist'
             dataset.blurb = 'file purged from disk'
 
-<<<<<<< HEAD
     def split( input_files, subdir_generator_function, split_params): 
         """
         Split the input files by line.
@@ -533,14 +532,6 @@
             raise
         f.close()
     split = staticmethod(split)
-=======
-class LineCount( Text ):
-    """ 
-    Dataset contains a single line with a single integer that denotes the 
-    line count for a related dataset. Used for custom builds.
-    """
-    pass
->>>>>>> 7efc30c0
 
 class Newick( Text ):
     pass
