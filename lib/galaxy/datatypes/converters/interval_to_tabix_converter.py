#!/usr/bin/env python

"""
Uses pysam to index a bgzipped interval file with tabix
Supported presets: bed, gff, vcf

usage: %prog in_file out_file
"""
import optparse
import os
import sys

<<<<<<< HEAD
import sys
import os
import optparse
=======
from galaxy import eggs
eggs.require( "pysam" )
import ctabix
>>>>>>> 9808acf5

from pysam import ctabix


def main():
    # Read options, args.
    parser = optparse.OptionParser()
    parser.add_option( '-c', '--chr-col', type='int', dest='chrom_col' )
    parser.add_option( '-s', '--start-col', type='int', dest='start_col' )
    parser.add_option( '-e', '--end-col', type='int', dest='end_col' )
    parser.add_option( '-P', '--preset', dest='preset' )
    (options, args) = parser.parse_args()
    input_fname, index_fname, out_fname = args

    # Create index.
    if options.preset:
        # Preset type.
        ctabix.tabix_index(filename=index_fname, preset=options.preset, keep_original=True,
                           already_compressed=True, index_filename=out_fname)
    else:
        # For interval files; column indices are 0-based.
        ctabix.tabix_index(filename=index_fname, seq_col=(options.chrom_col - 1),
                           start_col=(options.start_col - 1), end_col=(options.end_col - 1),
                           keep_original=True, already_compressed=True, index_filename=out_fname)
    if os.path.getsize(index_fname) == 0:
        sys.stderr.write("The converted tabix index file is empty, meaning the input data is invalid.")

if __name__ == "__main__":
    main()<|MERGE_RESOLUTION|>--- conflicted
+++ resolved
@@ -9,16 +9,6 @@
 import optparse
 import os
 import sys
-
-<<<<<<< HEAD
-import sys
-import os
-import optparse
-=======
-from galaxy import eggs
-eggs.require( "pysam" )
-import ctabix
->>>>>>> 9808acf5
 
 from pysam import ctabix
 
