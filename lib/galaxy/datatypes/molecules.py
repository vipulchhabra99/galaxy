--- conflicted
+++ resolved
@@ -1,4 +1,3 @@
-<<<<<<< HEAD
 # -*- coding: utf-8 -*-
 
 from galaxy.datatypes import data
@@ -394,7 +393,7 @@
             return "OpenBabel Fastsearch Index"
 
     def display_data(self, trans, data, preview=False, filename=None,
-                     to_ext=None, size=None, offset=None, **kwd):
+                     to_ext=None, **kwd):
         """Apparently an old display method, but still gets called.
 
         This allows us to format the data shown in the central pane via the "eye" icon.
@@ -818,775 +817,4 @@
                         if molecule_found:
                             out.write(line)
             out.write("</cml>\n")
-    merge = staticmethod(merge)
-=======
-# -*- coding: utf-8 -*-
-
-from galaxy.datatypes import data
-import logging
-from galaxy.datatypes.sniff import get_headers
-from galaxy.datatypes.data import get_file_peek
-from galaxy.datatypes.tabular import Tabular
-from galaxy.datatypes.binary import Binary
-from galaxy.datatypes.xml import GenericXml
-import subprocess
-import os
-
-from galaxy.datatypes.metadata import MetadataElement
-from galaxy.datatypes import metadata
-
-log = logging.getLogger(__name__)
-
-
-def count_special_lines(word, filename, invert=False):
-    """
-        searching for special 'words' using the grep tool
-        grep is used to speed up the searching and counting
-        The number of hits is returned.
-    """
-    try:
-        cmd = ["grep", "-c"]
-        if invert:
-            cmd.append('-v')
-        cmd.extend([word, filename])
-        out = subprocess.Popen(cmd, stdout=subprocess.PIPE)
-        return int(out.communicate()[0].split()[0])
-    except:
-        pass
-    return 0
-
-
-def count_lines(filename, non_empty=False):
-    """
-        counting the number of lines from the 'filename' file
-    """
-    try:
-        if non_empty:
-            out = subprocess.Popen(['grep', '-cve', '^\s*$', filename], stdout=subprocess.PIPE)
-        else:
-            out = subprocess.Popen(['wc', '-l', filename], stdout=subprocess.PIPE)
-        return int(out.communicate()[0].split()[0])
-    except:
-        pass
-    return 0
-
-
-class GenericMolFile(data.Text):
-    """
-        abstract class for most of the molecule files
-    """
-    MetadataElement(name="number_of_molecules", default=0, desc="Number of molecules", readonly=True, visible=True, optional=True, no_value=0)
-
-    def set_peek(self, dataset, is_multi_byte=False):
-        if not dataset.dataset.purged:
-            dataset.peek = get_file_peek(dataset.file_name, is_multi_byte=is_multi_byte)
-            if (dataset.metadata.number_of_molecules == 1):
-                dataset.blurb = "1 molecule"
-            else:
-                dataset.blurb = "%s molecules" % dataset.metadata.number_of_molecules
-            dataset.peek = data.get_file_peek(dataset.file_name, is_multi_byte=is_multi_byte)
-        else:
-            dataset.peek = 'file does not exist'
-            dataset.blurb = 'file purged from disk'
-
-    def get_mime(self):
-        return 'text/plain'
-
-
-class MOL(GenericMolFile):
-    file_ext = "mol"
-
-    def set_meta(self, dataset, **kwd):
-        """
-        Set the number molecules, in the case of MOL its always one.
-        """
-        dataset.metadata.number_of_molecules = 1
-
-
-class SDF(GenericMolFile):
-    file_ext = "sdf"
-
-    def sniff(self, filename):
-        """
-        Try to guess if the file is a SDF2 file.
-
-        >>> from galaxy.datatypes.sniff import get_test_fname
-        >>> fname = get_test_fname('drugbank_drugs.sdf')
-        >>> SDF().sniff(fname)
-        True
-
-        >>> fname = get_test_fname('drugbank_drugs.cml')
-        >>> SDF().sniff(fname)
-        False
-        """
-        counter = count_special_lines("^M\s*END", filename) + count_special_lines("^\$\$\$\$", filename)
-        if counter > 0 and counter % 2 == 0:
-            return True
-        else:
-            return False
-
-    def set_meta(self, dataset, **kwd):
-        """
-        Set the number of molecules in dataset.
-        """
-        dataset.metadata.number_of_molecules = count_special_lines("^\$\$\$\$", dataset.file_name)
-
-    def split(cls, input_datasets, subdir_generator_function, split_params):
-        """
-        Split the input files by molecule records.
-        """
-        if split_params is None:
-            return None
-
-        if len(input_datasets) > 1:
-            raise Exception("SD-file splitting does not support multiple files")
-        input_files = [ds.file_name for ds in input_datasets]
-
-        chunk_size = None
-        if split_params['split_mode'] == 'number_of_parts':
-            raise Exception('Split mode "%s" is currently not implemented for SD-files.' % split_params['split_mode'])
-        elif split_params['split_mode'] == 'to_size':
-            chunk_size = int(split_params['split_size'])
-        else:
-            raise Exception('Unsupported split mode %s' % split_params['split_mode'])
-
-        def _read_sdf_records(filename):
-            lines = []
-            with open(filename) as handle:
-                for line in handle:
-                    lines.append(line)
-                    if line.startswith("$$$$"):
-                        yield lines
-                        lines = []
-
-        def _write_part_sdf_file(accumulated_lines):
-            part_dir = subdir_generator_function()
-            part_path = os.path.join(part_dir, os.path.basename(input_files[0]))
-            part_file = open(part_path, 'w')
-            part_file.writelines(accumulated_lines)
-            part_file.close()
-
-        try:
-            sdf_records = _read_sdf_records(input_files[0])
-            sdf_lines_accumulated = []
-            for counter, sdf_record in enumerate(sdf_records, start=1):
-                sdf_lines_accumulated.extend(sdf_record)
-                if counter % chunk_size == 0:
-                    _write_part_sdf_file(sdf_lines_accumulated)
-                    sdf_lines_accumulated = []
-            if sdf_lines_accumulated:
-                _write_part_sdf_file(sdf_lines_accumulated)
-        except Exception, e:
-            log.error('Unable to split files: %s' % str(e))
-            raise
-    split = classmethod(split)
-
-
-class MOL2(GenericMolFile):
-    file_ext = "mol2"
-
-    def sniff(self, filename):
-        """
-        Try to guess if the file is a MOL2 file.
-
-        >>> from galaxy.datatypes.sniff import get_test_fname
-        >>> fname = get_test_fname('drugbank_drugs.mol2')
-        >>> MOL2().sniff(fname)
-        True
-
-        >>> fname = get_test_fname('drugbank_drugs.cml')
-        >>> MOL2().sniff(fname)
-        False
-        """
-        if count_special_lines("@<TRIPOS>MOLECULE", filename) > 0:
-            return True
-        else:
-            return False
-
-    def set_meta(self, dataset, **kwd):
-        """
-        Set the number of lines of data in dataset.
-        """
-        dataset.metadata.number_of_molecules = count_special_lines("@<TRIPOS>MOLECULE", dataset.file_name)
-
-    def split(cls, input_datasets, subdir_generator_function, split_params):
-        """
-        Split the input files by molecule records.
-        """
-        if split_params is None:
-            return None
-
-        if len(input_datasets) > 1:
-            raise Exception("MOL2-file splitting does not support multiple files")
-        input_files = [ds.file_name for ds in input_datasets]
-
-        chunk_size = None
-        if split_params['split_mode'] == 'number_of_parts':
-            raise Exception('Split mode "%s" is currently not implemented for MOL2-files.' % split_params['split_mode'])
-        elif split_params['split_mode'] == 'to_size':
-            chunk_size = int(split_params['split_size'])
-        else:
-            raise Exception('Unsupported split mode %s' % split_params['split_mode'])
-
-        def _read_mol2_records(filename):
-            lines = []
-            start = True
-            with open(filename) as handle:
-                for line in handle:
-                    if line.startswith("@<TRIPOS>MOLECULE"):
-                        if start:
-                            start = False
-                        else:
-                            yield lines
-                            lines = []
-                    lines.append(line)
-
-        def _write_part_mol2_file(accumulated_lines):
-            part_dir = subdir_generator_function()
-            part_path = os.path.join(part_dir, os.path.basename(input_files[0]))
-            part_file = open(part_path, 'w')
-            part_file.writelines(accumulated_lines)
-            part_file.close()
-
-        try:
-            mol2_records = _read_mol2_records(input_files[0])
-            mol2_lines_accumulated = []
-            for counter, mol2_record in enumerate(mol2_records, start=1):
-                mol2_lines_accumulated.extend(mol2_record)
-                if counter % chunk_size == 0:
-                    _write_part_mol2_file(mol2_lines_accumulated)
-                    mol2_lines_accumulated = []
-            if mol2_lines_accumulated:
-                _write_part_mol2_file(mol2_lines_accumulated)
-        except Exception, e:
-            log.error('Unable to split files: %s' % str(e))
-            raise
-    split = classmethod(split)
-
-
-class FPS(GenericMolFile):
-    """
-    chemfp fingerprint file: http://code.google.com/p/chem-fingerprints/wiki/FPS
-    """
-    file_ext = "fps"
-
-    def sniff(self, filename):
-        """
-        Try to guess if the file is a FPS file.
-
-        >>> from galaxy.datatypes.sniff import get_test_fname
-        >>> fname = get_test_fname('q.fps')
-        >>> FPS().sniff(fname)
-        True
-
-        >>> fname = get_test_fname('drugbank_drugs.cml')
-        >>> FPS().sniff(fname)
-        False
-        """
-        header = get_headers(filename, sep='\t', count=1)
-        if header[0][0].strip() == '#FPS1':
-            return True
-        else:
-            return False
-
-    def set_meta(self, dataset, **kwd):
-        """
-        Set the number of lines of data in dataset.
-        """
-        dataset.metadata.number_of_molecules = count_special_lines('^#', dataset.file_name, invert=True)
-
-    def split(cls, input_datasets, subdir_generator_function, split_params):
-        """
-        Split the input files by fingerprint records.
-        """
-        if split_params is None:
-            return None
-
-        if len(input_datasets) > 1:
-            raise Exception("FPS-file splitting does not support multiple files")
-        input_files = [ds.file_name for ds in input_datasets]
-
-        chunk_size = None
-        if split_params['split_mode'] == 'number_of_parts':
-            raise Exception('Split mode "%s" is currently not implemented for MOL2-files.' % split_params['split_mode'])
-        elif split_params['split_mode'] == 'to_size':
-            chunk_size = int(split_params['split_size'])
-        else:
-            raise Exception('Unsupported split mode %s' % split_params['split_mode'])
-
-        def _write_part_fingerprint_file(accumulated_lines):
-            part_dir = subdir_generator_function()
-            part_path = os.path.join(part_dir, os.path.basename(input_files[0]))
-            part_file = open(part_path, 'w')
-            part_file.writelines(accumulated_lines)
-            part_file.close()
-
-        try:
-            header_lines = []
-            lines_accumulated = []
-            fingerprint_counter = 0
-            for line in open(input_files[0]):
-                if not line.strip():
-                    continue
-                if line.startswith('#'):
-                    header_lines.append(line)
-                else:
-                    fingerprint_counter += 1
-                    lines_accumulated.append(line)
-                if fingerprint_counter != 0 and fingerprint_counter % chunk_size == 0:
-                    _write_part_fingerprint_file(header_lines + lines_accumulated)
-                    lines_accumulated = []
-            if lines_accumulated:
-                _write_part_fingerprint_file(header_lines + lines_accumulated)
-        except Exception, e:
-            log.error('Unable to split files: %s' % str(e))
-            raise
-    split = classmethod(split)
-
-    def merge(split_files, output_file):
-        """
-        Merging fps files requires merging the header manually.
-        We take the header from the first file.
-        """
-        if len(split_files) == 1:
-            # For one file only, use base class method (move/copy)
-            return data.Text.merge(split_files, output_file)
-        if not split_files:
-            raise ValueError("No fps files given, %r, to merge into %s"
-                             % (split_files, output_file))
-        out = open(output_file, "w")
-        first = True
-        for filename in split_files:
-            with open(filename) as handle:
-                for line in handle:
-                    if line.startswith('#'):
-                        if first:
-                            out.write(line)
-                    else:
-                        # line is no header and not a comment, we assume the first header is written to out and we set 'first' to False
-                        first = False
-                        out.write(line)
-        out.close()
-    merge = staticmethod(merge)
-
-
-class OBFS(Binary):
-    """OpenBabel Fastsearch format (fs)."""
-    file_ext = 'fs'
-    composite_type = 'basic'
-    allow_datatype_change = False
-
-    MetadataElement(name="base_name", default='OpenBabel Fastsearch Index',
-                    readonly=True, visible=True, optional=True,)
-
-    def __init__(self, **kwd):
-        """
-            A Fastsearch Index consists of a binary file with the fingerprints
-            and a pointer the actual molecule file.
-        """
-        Binary.__init__(self, **kwd)
-        self.add_composite_file('molecule.fs', is_binary=True,
-                                description='OpenBabel Fastsearch Index')
-        self.add_composite_file('molecule.sdf', optional=True,
-                                is_binary=False, description='Molecule File')
-        self.add_composite_file('molecule.smi', optional=True,
-                                is_binary=False, description='Molecule File')
-        self.add_composite_file('molecule.inchi', optional=True,
-                                is_binary=False, description='Molecule File')
-        self.add_composite_file('molecule.mol2', optional=True,
-                                is_binary=False, description='Molecule File')
-        self.add_composite_file('molecule.cml', optional=True,
-                                is_binary=False, description='Molecule File')
-
-    def set_peek(self, dataset, is_multi_byte=False):
-        """Set the peek and blurb text."""
-        if not dataset.dataset.purged:
-            dataset.peek = "OpenBabel Fastsearch Index"
-            dataset.blurb = "OpenBabel Fastsearch Index"
-        else:
-            dataset.peek = "file does not exist"
-            dataset.blurb = "file purged from disk"
-
-    def display_peek(self, dataset):
-        """Create HTML content, used for displaying peek."""
-        try:
-            return dataset.peek
-        except:
-            return "OpenBabel Fastsearch Index"
-
-    def display_data(self, trans, data, preview=False, filename=None,
-                     to_ext=None, **kwd):
-        """Apparently an old display method, but still gets called.
-
-        This allows us to format the data shown in the central pane via the "eye" icon.
-        """
-        return "This is a OpenBabel Fastsearch format. You can speed up your similarity and substructure search with it."
-
-    def get_mime(self):
-        """Returns the mime type of the datatype (pretend it is text for peek)"""
-        return 'text/plain'
-
-    def merge(split_files, output_file, extra_merge_args):
-        """Merging Fastsearch indices is not supported."""
-        raise NotImplementedError("Merging Fastsearch indices is not supported.")
-
-    def split(cls, input_datasets, subdir_generator_function, split_params):
-        """Splitting Fastsearch indices is not supported."""
-        if split_params is None:
-            return None
-        raise NotImplementedError("Splitting Fastsearch indices is not possible.")
-
-
-class DRF(GenericMolFile):
-    file_ext = "drf"
-
-    def set_meta(self, dataset, **kwd):
-        """
-        Set the number of lines of data in dataset.
-        """
-        dataset.metadata.number_of_molecules = count_special_lines('\"ligand id\"', dataset.file_name, invert=True)
-
-
-class PHAR(GenericMolFile):
-    """
-    Pharmacophore database format from silicos-it.
-    """
-    file_ext = "phar"
-
-    def set_peek(self, dataset, is_multi_byte=False):
-        if not dataset.dataset.purged:
-            dataset.peek = get_file_peek(dataset.file_name, is_multi_byte=is_multi_byte)
-            dataset.blurb = "pharmacophore"
-        else:
-            dataset.peek = 'file does not exist'
-            dataset.blurb = 'file purged from disk'
-
-
-class PDB(GenericMolFile):
-    """
-    Protein Databank format.
-    http://www.wwpdb.org/documentation/format33/v3.3.html
-    """
-    file_ext = "pdb"
-
-    def sniff(self, filename):
-        """
-        Try to guess if the file is a PDB file.
-
-        >>> from galaxy.datatypes.sniff import get_test_fname
-        >>> fname = get_test_fname('5e5z.pdb')
-        >>> PDB().sniff(fname)
-        True
-
-        >>> fname = get_test_fname('drugbank_drugs.cml')
-        >>> PDB().sniff(fname)
-        False
-        """
-        headers = get_headers(filename, sep=' ', count=300)
-        h = t = c = s = k = e = False
-        for line in headers:
-            section_name = line[0].strip()
-            if section_name == 'HEADER':
-                h = True
-            elif section_name == 'TITLE':
-                t = True
-            elif section_name == 'COMPND':
-                c = True
-            elif section_name == 'SOURCE':
-                s = True
-            elif section_name == 'KEYWDS':
-                k = True
-            elif section_name == 'EXPDTA':
-                e = True
-
-        if h * t * c * s * k * e:
-            return True
-        else:
-            return False
-
-    def set_peek(self, dataset, is_multi_byte=False):
-        if not dataset.dataset.purged:
-            atom_numbers = count_special_lines("^ATOM", dataset.file_name)
-            hetatm_numbers = count_special_lines("^HETATM", dataset.file_name)
-            dataset.peek = get_file_peek(dataset.file_name, is_multi_byte=is_multi_byte)
-            dataset.blurb = "%s atoms and %s HET-atoms" % (atom_numbers, hetatm_numbers)
-        else:
-            dataset.peek = 'file does not exist'
-            dataset.blurb = 'file purged from disk'
-
-
-class grd(data.Text):
-    file_ext = "grd"
-
-    def set_peek(self, dataset, is_multi_byte=False):
-        if not dataset.dataset.purged:
-            dataset.peek = get_file_peek(dataset.file_name, is_multi_byte=is_multi_byte)
-            dataset.blurb = "grids for docking"
-        else:
-            dataset.peek = 'file does not exist'
-            dataset.blurb = 'file purged from disk'
-
-
-class grdtgz(Binary):
-    file_ext = "grd.tgz"
-
-    def set_peek(self, dataset, is_multi_byte=False):
-        if not dataset.dataset.purged:
-            dataset.peek = 'binary data'
-            dataset.blurb = "compressed grids for docking"
-        else:
-            dataset.peek = 'file does not exist'
-            dataset.blurb = 'file purged from disk'
-
-
-class InChI(Tabular):
-    file_ext = "inchi"
-    column_names = ['InChI']
-    MetadataElement(name="columns", default=2, desc="Number of columns", readonly=True, visible=False)
-    MetadataElement(name="column_types", default=['str'], param=metadata.ColumnTypesParameter, desc="Column types", readonly=True, visible=False)
-    MetadataElement(name="number_of_molecules", default=0, desc="Number of molecules", readonly=True, visible=True, optional=True, no_value=0)
-
-    def set_meta(self, dataset, **kwd):
-        """
-        Set the number of lines of data in dataset.
-        """
-        dataset.metadata.number_of_molecules = self.count_data_lines(dataset)
-
-    def set_peek(self, dataset, is_multi_byte=False):
-        if not dataset.dataset.purged:
-            dataset.peek = get_file_peek(dataset.file_name, is_multi_byte=is_multi_byte)
-            if (dataset.metadata.number_of_molecules == 1):
-                dataset.blurb = "1 molecule"
-            else:
-                dataset.blurb = "%s molecules" % dataset.metadata.number_of_molecules
-            dataset.peek = data.get_file_peek(dataset.file_name, is_multi_byte=is_multi_byte)
-        else:
-            dataset.peek = 'file does not exist'
-            dataset.blurb = 'file purged from disk'
-
-    def sniff(self, filename):
-        """
-        Try to guess if the file is a InChI file.
-
-        >>> from galaxy.datatypes.sniff import get_test_fname
-        >>> fname = get_test_fname('drugbank_drugs.inchi')
-        >>> InChI().sniff(fname)
-        True
-
-        >>> fname = get_test_fname('drugbank_drugs.cml')
-        >>> InChI().sniff(fname)
-        False
-        """
-        inchi_lines = get_headers(filename, sep=' ', count=10)
-        for inchi in inchi_lines:
-            if not inchi[0].startswith('InChI='):
-                return False
-        return True
-
-
-class SMILES(Tabular):
-    file_ext = "smi"
-    column_names = ['SMILES', 'TITLE']
-    MetadataElement(name="columns", default=2, desc="Number of columns", readonly=True, visible=False)
-    MetadataElement(name="column_types", default=['str', 'str'], param=metadata.ColumnTypesParameter, desc="Column types", readonly=True, visible=False)
-    MetadataElement(name="number_of_molecules", default=0, desc="Number of molecules", readonly=True, visible=True, optional=True, no_value=0)
-
-    def set_meta(self, dataset, **kwd):
-        """
-        Set the number of lines of data in dataset.
-        """
-        dataset.metadata.number_of_molecules = self.count_data_lines(dataset)
-
-    def set_peek(self, dataset, is_multi_byte=False):
-        if not dataset.dataset.purged:
-            dataset.peek = get_file_peek(dataset.file_name, is_multi_byte=is_multi_byte)
-            if dataset.metadata.number_of_molecules == 1:
-                dataset.blurb = "1 molecule"
-            else:
-                dataset.blurb = "%s molecules" % dataset.metadata.number_of_molecules
-            dataset.peek = data.get_file_peek(dataset.file_name, is_multi_byte=is_multi_byte)
-        else:
-            dataset.peek = 'file does not exist'
-            dataset.blurb = 'file purged from disk'
-
-    '''
-    def sniff(self, filename):
-        """
-        Its hard or impossible to sniff a SMILES File. We can
-        try to import the first SMILES and check if it is a molecule, but
-        currently its not possible to use external libraries in datatype definition files.
-        Moreover it seems mpossible to inlcude OpenBabel as python library because OpenBabel
-        is GPL licensed.
-        """
-        self.molecule_number = count_lines(filename, non_empty = True)
-        word_count = count_lines(filename)
-
-        if self.molecule_number != word_count:
-            return False
-
-        if self.molecule_number > 0:
-            # test first 3 SMILES
-            smiles_lines = get_headers(filename, sep='\t', count=3)
-            for smiles_line in smiles_lines:
-                if len(smiles_line) > 2:
-                    return False
-                smiles = smiles_line[0]
-                try:
-                    # if we have atoms, we have a molecule
-                    if not len(pybel.readstring('smi', smiles).atoms) > 0:
-                        return False
-                except:
-                    # if convert fails its not a smiles string
-                    return False
-            return True
-        else:
-            return False
-    '''
-
-
-class CML(GenericXml):
-    """
-    Chemical Markup Language
-    http://cml.sourceforge.net/
-    """
-    file_ext = "cml"
-    MetadataElement(name="number_of_molecules", default=0, desc="Number of molecules", readonly=True, visible=True, optional=True, no_value=0)
-
-    def set_meta(self, dataset, **kwd):
-        """
-        Set the number of lines of data in dataset.
-        """
-        dataset.metadata.number_of_molecules = count_special_lines('^\s*<molecule', dataset.file_name)
-
-    def set_peek(self, dataset, is_multi_byte=False):
-        if not dataset.dataset.purged:
-            dataset.peek = get_file_peek(dataset.file_name, is_multi_byte=is_multi_byte)
-            if (dataset.metadata.number_of_molecules == 1):
-                dataset.blurb = "1 molecule"
-            else:
-                dataset.blurb = "%s molecules" % dataset.metadata.number_of_molecules
-            dataset.peek = data.get_file_peek(dataset.file_name, is_multi_byte=is_multi_byte)
-        else:
-            dataset.peek = 'file does not exist'
-            dataset.blurb = 'file purged from disk'
-
-    def sniff(self, filename):
-        """
-        Try to guess if the file is a CML file.
-
-        >>> from galaxy.datatypes.sniff import get_test_fname
-        >>> fname = get_test_fname('interval.interval')
-        >>> CML().sniff(fname)
-        False
-
-        >>> fname = get_test_fname('drugbank_drugs.cml')
-        >>> CML().sniff(fname)
-        True
-        """
-        handle = open(filename)
-        line = handle.readline()
-        if line.strip() != '<?xml version="1.0"?>':
-            handle.close()
-            return False
-        line = handle.readline()
-        if line.strip().find('http://www.xml-cml.org/schema') == -1:
-            handle.close()
-            return False
-        handle.close()
-        return True
-
-    def split(cls, input_datasets, subdir_generator_function, split_params):
-        """
-        Split the input files by molecule records.
-        """
-        if split_params is None:
-            return None
-
-        if len(input_datasets) > 1:
-            raise Exception("CML-file splitting does not support multiple files")
-        input_files = [ds.file_name for ds in input_datasets]
-
-        chunk_size = None
-        if split_params['split_mode'] == 'number_of_parts':
-            raise Exception('Split mode "%s" is currently not implemented for CML-files.' % split_params['split_mode'])
-        elif split_params['split_mode'] == 'to_size':
-            chunk_size = int(split_params['split_size'])
-        else:
-            raise Exception('Unsupported split mode %s' % split_params['split_mode'])
-
-        def _read_cml_records(filename):
-            lines = []
-            with open(filename) as handle:
-                for line in handle:
-                    if line.lstrip().startswith('<?xml version="1.0"?>') or \
-                       line.lstrip().startswith('<cml xmlns="http://www.xml-cml.org/schema') or \
-                       line.lstrip().startswith('</cml>'):
-                            continue
-                    lines.append(line)
-                    if line.lstrip().startswith('</molecule>'):
-                        yield lines
-                        lines = []
-
-        header_lines = ['<?xml version="1.0"?>\n', '<cml xmlns="http://www.xml-cml.org/schema">\n']
-        footer_line = ['</cml>\n']
-
-        def _write_part_cml_file(accumulated_lines):
-            part_dir = subdir_generator_function()
-            part_path = os.path.join(part_dir, os.path.basename(input_files[0]))
-            part_file = open(part_path, 'w')
-            part_file.writelines(header_lines)
-            part_file.writelines(accumulated_lines)
-            part_file.writelines(footer_line)
-            part_file.close()
-
-        try:
-            cml_records = _read_cml_records(input_files[0])
-            cml_lines_accumulated = []
-            for counter, cml_record in enumerate(cml_records, start=1):
-                cml_lines_accumulated.extend(cml_record)
-                if counter % chunk_size == 0:
-                    _write_part_cml_file(cml_lines_accumulated)
-                    cml_lines_accumulated = []
-            if cml_lines_accumulated:
-                _write_part_cml_file(cml_lines_accumulated)
-        except Exception, e:
-            log.error('Unable to split files: %s' % str(e))
-            raise
-    split = classmethod(split)
-
-    def merge(split_files, output_file):
-        """
-        Merging CML files.
-        """
-        if len(split_files) == 1:
-            # For one file only, use base class method (move/copy)
-            return data.Text.merge(split_files, output_file)
-        if not split_files:
-            raise ValueError("Given no CML files, %r, to merge into %s"
-                             % (split_files, output_file))
-        with open(output_file, "w") as out:
-            for filename in split_files:
-                with open(filename) as handle:
-                    header = handle.readline()
-                    if not header:
-                        raise ValueError("CML file %s was empty" % filename)
-                    if not header.lstrip().startswith('<?xml version="1.0"?>'):
-                        out.write(header)
-                        raise ValueError("%s is not a valid XML file!" % filename)
-                    line = handle.readline()
-                    header += line
-                    if not line.lstrip().startswith('<cml xmlns="http://www.xml-cml.org/schema'):
-                        out.write(header)
-                        raise ValueError("%s is not a CML file!" % filename)
-                    molecule_found = False
-                    for line in handle.readlines():
-                        # We found two required header lines, the next line should start with <molecule >
-                        if line.lstrip().startswith('</cml>'):
-                            continue
-                        if line.lstrip().startswith('<molecule'):
-                            molecule_found = True
-                        if molecule_found:
-                            out.write(line)
-            out.write("</cml>\n")
-    merge = staticmethod(merge)
->>>>>>> 05c063b1
+    merge = staticmethod(merge)