from galaxy.dataset_collections.registry import DatasetCollectionTypesRegistry
from galaxy.dataset_collections.matching import MatchingCollections
from galaxy.dataset_collections.type_description import CollectionTypeDescriptionFactory
from galaxy.dataset_collections import builder

from galaxy import model
from galaxy.exceptions import MessageException
from galaxy.exceptions import ItemAccessibilityException
from galaxy.exceptions import RequestParameterInvalidException
from galaxy.managers import base
from galaxy.managers import hdas  # TODO: Refactor all mixin use into managers.
from galaxy.managers import histories
from galaxy.managers import lddas
from galaxy.managers import tags
from galaxy.managers.collections_util import validate_input_element_identifiers
from galaxy.util import validation
from galaxy.util import odict

import logging
log = logging.getLogger( __name__ )


ERROR_INVALID_ELEMENTS_SPECIFICATION = "Create called with invalid parameters, must specify element identifiers."
ERROR_NO_COLLECTION_TYPE = "Create called without specifing a collection type."


class DatasetCollectionManager( object ):
    """
    Abstraction for interfacing with dataset collections instance - ideally abstarcts
    out model and plugin details.
    """

    def __init__( self, app ):
        self.type_registry = DatasetCollectionTypesRegistry( app )
        self.collection_type_descriptions = CollectionTypeDescriptionFactory( self.type_registry )
        self.model = app.model
        self.security = app.security
<<<<<<< HEAD
        self.hda_manager = hdas.HDAManager( app )
        self.history_manager = histories.HistoryManager( app )
        self.tag_manager = tags.TagsManager( app )
        self.ldda_manager = lddas.LDDAManager( app )
=======
        self.hda_manager = hdas.HDAManager()
        self.history_manager = histories.HistoryManager()
        self.tag_manager = tags.TagManager( app )
        self.ldda_manager = lddas.LDDAManager( )
>>>>>>> 444ad066

    def create(
        self,
        trans,
        parent,  # PRECONDITION: security checks on ability to add to parent occurred during load.
        name,
        collection_type,
        element_identifiers=None,
        elements=None,
        implicit_collection_info=None,
    ):
        """
        """
        # Trust embedded, newly created objects created by tool subsystem.
        trusted_identifiers = implicit_collection_info is not None

        if element_identifiers and not trusted_identifiers:
            validate_input_element_identifiers( element_identifiers )

        dataset_collection = self.__create_dataset_collection(
            trans=trans,
            collection_type=collection_type,
            element_identifiers=element_identifiers,
            elements=elements,
        )
        if isinstance( parent, model.History ):
            dataset_collection_instance = self.model.HistoryDatasetCollectionAssociation(
                collection=dataset_collection,
                name=name,
            )
            if implicit_collection_info:
                for input_name, input_collection in implicit_collection_info[ "implicit_inputs" ]:
                    dataset_collection_instance.add_implicit_input_collection( input_name, input_collection )
                for output_dataset in implicit_collection_info.get( "outputs" ):
                    output_dataset.hidden_beneath_collection_instance = dataset_collection_instance
                    trans.sa_session.add( output_dataset )

                dataset_collection_instance.implicit_output_name = implicit_collection_info[ "implicit_output_name" ]
            log.debug("Created collection with %d elements" % ( len( dataset_collection_instance.collection.elements ) ) )
            # Handle setting hid
            parent.add_dataset_collection( dataset_collection_instance )
        elif isinstance( parent, model.LibraryFolder ):
            dataset_collection_instance = self.model.LibraryDatasetCollectionAssociation(
                collection=dataset_collection,
                folder=parent,
                name=name,
            )
        else:
            message = "Internal logic error - create called with unknown parent type %s" % type( parent )
            log.exception( message )
            raise MessageException( message )

        return self.__persist( dataset_collection_instance )

    def __create_dataset_collection(
        self,
        trans,
        collection_type,
        element_identifiers=None,
        elements=None,
    ):
        if element_identifiers is None and elements is None:
            raise RequestParameterInvalidException( ERROR_INVALID_ELEMENTS_SPECIFICATION )
        if not collection_type:
            raise RequestParameterInvalidException( ERROR_NO_COLLECTION_TYPE )
        collection_type_description = self.collection_type_descriptions.for_collection_type( collection_type )
        # If we have elements, this is an internal request, don't need to load
        # objects from identifiers.
        if elements is None:
            if collection_type_description.has_subcollections( ):
                # Nested collection - recursively create collections and update identifiers.
                self.__recursively_create_collections( trans, element_identifiers )
            elements = self.__load_elements( trans, element_identifiers )
        # else if elements is set, it better be an ordered dict!

        type_plugin = collection_type_description.rank_type_plugin()
        dataset_collection = builder.build_collection( type_plugin, elements )
        dataset_collection.collection_type = collection_type
        return dataset_collection

    def delete( self, trans, instance_type, id ):
        dataset_collection_instance = self.get_dataset_collection_instance( trans, instance_type, id, check_ownership=True )
        dataset_collection_instance.deleted = True
        trans.sa_session.add( dataset_collection_instance )
        trans.sa_session.flush( )

    def update( self, trans, instance_type, id, payload ):
        dataset_collection_instance = self.get_dataset_collection_instance( trans, instance_type, id, check_ownership=True )
        if trans.user is None:
            anon_allowed_payload = {}
            if 'deleted' in payload:
                anon_allowed_payload[ 'deleted' ] = payload[ 'deleted' ]
            if 'visible' in payload:
                anon_allowed_payload[ 'visible' ] = payload[ 'visible' ]
            payload = self._validate_and_parse_update_payload( anon_allowed_payload )
        else:
            payload = self._validate_and_parse_update_payload( payload )
        changed = self._set_from_dict( trans, dataset_collection_instance, payload )
        return changed

    def copy(
        self,
        trans,
        parent,  # PRECONDITION: security checks on ability to add to parent occurred during load.
        source,
        encoded_source_id,
    ):
        assert source == "hdca"  # for now
        source_hdca = self.__get_history_collection_instance( trans, encoded_source_id )
        new_hdca = source_hdca.copy()
        parent.add_dataset_collection( new_hdca )
        trans.sa_session.add( new_hdca )
        trans.sa_session.flush()
        return source_hdca

    def _set_from_dict( self, trans, dataset_collection_instance, new_data ):
        # Blatantly stolen from UsesHistoryDatasetAssociationMixin.set_hda_from_dict.

        # send what we can down into the model
        changed = dataset_collection_instance.set_from_dict( new_data )
        # the rest (often involving the trans) - do here
        if 'annotation' in new_data.keys() and trans.get_user():
            dataset_collection_instance.add_item_annotation( trans.sa_session, trans.get_user(), dataset_collection_instance, new_data[ 'annotation' ] )
            changed[ 'annotation' ] = new_data[ 'annotation' ]
        if 'tags' in new_data.keys() and trans.get_user():
            self.tag_manager.set_tags_from_list( trans.get_user(), dataset_collection_instance, new_data[ 'tags' ] )

        if changed.keys():
            trans.sa_session.flush()

        return changed

    def _validate_and_parse_update_payload( self, payload ):
        validated_payload = {}
        for key, val in payload.items():
            if val is None:
                continue
            if key in ( 'name' ):
                val = validation.validate_and_sanitize_basestring( key, val )
                validated_payload[ key ] = val
            if key in ( 'deleted', 'visible' ):
                validated_payload[ key ] = validation.validate_boolean( key, val )
            elif key == 'tags':
                validated_payload[ key ] = validation.validate_and_sanitize_basestring_list( key, val )
        return validated_payload

    def history_dataset_collections(self, history, query):
        collections = history.active_dataset_collections
        collections = filter( query.direct_match, collections )
        return collections

    def __persist( self, dataset_collection_instance ):
        context = self.model.context
        context.add( dataset_collection_instance )
        context.flush()
        return dataset_collection_instance

    def __recursively_create_collections( self, trans, element_identifiers ):
        for index, element_identifier in enumerate( element_identifiers ):
            try:
                if not element_identifier[ "src" ] == "new_collection":
                    # not a new collection, keep moving...
                    continue
            except KeyError:
                # Not a dictionary, just an id of an HDA - move along.
                continue

            # element identifier is a dict with src new_collection...
            collection_type = element_identifier.get( "collection_type", None )
            collection = self.__create_dataset_collection(
                trans=trans,
                collection_type=collection_type,
                element_identifiers=element_identifier[ "element_identifiers" ],
            )
            element_identifier[ "__object__" ] = collection

        return element_identifiers

    def __load_elements( self, trans, element_identifiers ):
        elements = odict.odict()
        for element_identifier in element_identifiers:
            elements[ element_identifier[ "name" ] ] = self.__load_element( trans, element_identifier )
        return elements

    def __load_element( self, trans, element_identifier ):
        #if not isinstance( element_identifier, dict ):
        #    # Is allowing this to just be the id of an hda too clever? Somewhat
        #    # consistent with other API methods though.
        #    element_identifier = dict( src='hda', id=str( element_identifier ) )

        # Previously created collection already found in request, just pass
        # through as is.
        if "__object__" in element_identifier:
            return element_identifier[ "__object__" ]

        # dateset_identifier is dict {src=hda|ldda|hdca|new_collection, id=<encoded_id>}
        try:
            src_type = element_identifier.get( 'src', 'hda' )
        except AttributeError:
            raise MessageException( "Dataset collection element definition (%s) not dictionary-like." % element_identifier )
        encoded_id = element_identifier.get( 'id', None )
        if not src_type or not encoded_id:
            raise RequestParameterInvalidException( "Problem decoding element identifier %s" % element_identifier )

        if src_type == 'hda':
            decoded_id = int( trans.app.security.decode_id( encoded_id ) )
            element = self.hda_manager.accessible_by_id( trans, decoded_id, trans.user )
        elif src_type == 'ldda':
            element = self.ldda_manager.get( trans, encoded_id )
        elif src_type == 'hdca':
            # TODO: Option to copy? Force copy? Copy or allow if not owned?
            element = self.__get_history_collection_instance( trans, encoded_id ).collection
        # TODO: ldca.
        else:
            raise RequestParameterInvalidException( "Unknown src_type parameter supplied '%s'." % src_type )
        return element

    def match_collections( self, collections_to_match ):
        """
        May seem odd to place it here, but planning to grow sophistication and
        get plugin types involved so it will likely make sense in the future.
        """
        return MatchingCollections.for_collections( collections_to_match, self.collection_type_descriptions )

    def get_dataset_collection_instance( self, trans, instance_type, id, **kwds ):
        """
        """
        if instance_type == "history":
            return self.__get_history_collection_instance( trans, id, **kwds )
        elif instance_type == "library":
            return self.__get_library_collection_instance( trans, id, **kwds )

    def get_dataset_collection( self, trans, encoded_id ):
        collection_id = int( trans.app.security.decode_id( encoded_id ) )
        collection = trans.sa_session.query( trans.app.model.DatasetCollection ).get( collection_id )
        return collection

    def __get_history_collection_instance( self, trans, id, check_ownership=False, check_accessible=True ):
        instance_id = int( trans.app.security.decode_id( id ) )
        collection_instance = trans.sa_session.query( trans.app.model.HistoryDatasetCollectionAssociation ).get( instance_id )
        if check_ownership:
            self.history_manager.error_unless_owner( trans, collection_instance.history, trans.user )
        if check_accessible:
            self.history_manager.error_unless_accessible( trans, collection_instance.history, trans.user )
        return collection_instance

    def __get_library_collection_instance( self, trans, id, check_ownership=False, check_accessible=True ):
        if check_ownership:
            raise NotImplemented( "Functionality (getting library dataset collection with ownership check) unimplemented." )
        instance_id = int( trans.security.decode_id( id ) )
        collection_instance = trans.sa_session.query( trans.app.model.LibraryDatasetCollectionAssociation ).get( instance_id )
        if check_accessible:
            if not trans.app.security_agent.can_access_library_item( trans.get_current_user_roles(), collection_instance, trans.user ):
                raise ItemAccessibilityException( "LibraryDatasetCollectionAssociation is not accessible to the current user", type='error' )
        return collection_instance


class DatasetCollectionSerializer( base.ModelSerializer ):

    def __init__( self, app ):
        super( DatasetCollectionSerializer, self ).__init__( app )

#def dictify_dataset_collection_instance( dataset_collection_instance, parent, security, view="element" ):
#    dict_value = dataset_collection_instance.to_dict( view=view )
#    encoded_id = security.encode_id( dataset_collection_instance.id )
#    if isinstance( parent, model.History ):
#        encoded_history_id = security.encode_id( parent.id )
#        dict_value[ 'url' ] = web.url_for( 'history_content_typed', history_id=encoded_history_id, id=encoded_id, type="dataset_collection" )
#    elif isinstance( parent, model.LibraryFolder ):
#        encoded_library_id = security.encode_id( parent.library.id )
#        encoded_folder_id = security.encode_id( parent.id )
#        # TODO: Work in progress - this end-point is not right yet...
#        dict_value[ 'url' ] = web.url_for( 'library_content', library_id=encoded_library_id, id=encoded_id, folder_id=encoded_folder_id )
#    if view == "element":
#        dict_value[ 'elements' ] = map( dictify_element, dataset_collection_instance.collection.elements )
#    security.encode_all_ids( dict_value, recursive=True )  # TODO: Use Kyle's recusrive formulation of this.
#    return dict_value
#
#
#def dictify_element( element ):
#    dictified = element.to_dict( view="element" )
#    object_detials = element.element_object.to_dict()
#    if element.child_collection:
#        # Recursively yield elements for each nested collection...
#        object_detials[ "elements" ] = map( dictify_element, element.child_collection.elements )
#
#    dictified[ "object" ] = object_detials
#    return dictified
#
#    def serialize_metadata( self, trans, hda, key ):
#        not_included = [ 'dbkey' ]
#        md = {}
#        for name, spec in hda.metadata.spec.items():
#            if name in not_included:
#                continue
#            val = hda.metadata.get( name )
#            #NOTE: no files
#            if isinstance( val, model.MetadataFile ):
#                continue
#            #TODO:? possibly split this off?
#            # If no value for metadata, look in datatype for metadata.
#            elif val is None and hasattr( hda.datatype, name ):
#                val = getattr( hda.datatype, name )
#            md[ name ] = val
#
#        return md


class DatasetCollectionDeserializer( base.ModelDeserializer ):

    def __init__( self, app ):
        super( DatasetCollectionSerializer, self ).__init__( app )

    #def _validate_and_parse_update_payload( self, payload ):
    #    validated_payload = {}
    #    for key, val in payload.items():
    #        if val is None:
    #            continue
    #        if key in ( 'name' ):
    #            val = validation.validate_and_sanitize_basestring( key, val )
    #            validated_payload[ key ] = val
    #        if key in ( 'deleted', 'visible' ):
    #            validated_payload[ key ] = validation.validate_boolean( key, val )
    #        elif key == 'tags':
    #            validated_payload[ key ] = validation.validate_and_sanitize_basestring_list( key, val )
    #    return validated_payload

    #def add_deserializers( self ):
    #    self.deserializers.update({
    #        'name'          : self.deserialize_basestring,
    #        'genome_build'  : self.deserialize_genome_build,
    #        'deleted'       : self.deserialize_bool,
    #        'published'     : self.deserialize_bool,
    #        #TODO: to mixin: annotatable
    #        #'annotation'    : self.deserialize_annotation,
    #        #TODO: to mixin: taggable
    #        #'tags'          : lambda t, i, k, v: ,
    #    })
    #    self.deserializable_keys = self.deserializers.keys()<|MERGE_RESOLUTION|>--- conflicted
+++ resolved
@@ -35,17 +35,11 @@
         self.collection_type_descriptions = CollectionTypeDescriptionFactory( self.type_registry )
         self.model = app.model
         self.security = app.security
-<<<<<<< HEAD
+
         self.hda_manager = hdas.HDAManager( app )
         self.history_manager = histories.HistoryManager( app )
         self.tag_manager = tags.TagsManager( app )
         self.ldda_manager = lddas.LDDAManager( app )
-=======
-        self.hda_manager = hdas.HDAManager()
-        self.history_manager = histories.HistoryManager()
-        self.tag_manager = tags.TagManager( app )
-        self.ldda_manager = lddas.LDDAManager( )
->>>>>>> 444ad066
 
     def create(
         self,
