--- conflicted
+++ resolved
@@ -178,14 +178,9 @@
 stevedore==3.3.0; python_version >= "3.6"
 svgwrite==1.4.1; python_version >= "3.6"
 tempita==0.5.2
-<<<<<<< HEAD
-tenacity==6.3.1
+tenacity==7.0.0
 tifffile==2021.3.16
-tqdm==4.56.0; python_version >= "2.7" and python_full_version < "3.0.0" or python_full_version >= "3.4.0"
-=======
-tenacity==7.0.0
 tqdm==4.59.0; python_version >= "2.7" and python_full_version < "3.0.0" or python_full_version >= "3.4.0"
->>>>>>> 067d0b25
 typing-extensions==3.7.4.3; python_version >= "3.6" and python_version < "3.8"
 tzlocal==2.1; python_version >= "2.7" and python_full_version < "3.0.0" or python_full_version >= "3.5.0" and python_version < "4"
 ubiquerg==0.6.1
