"""
Once state information has been calculated, handle actually executing tools
from various states, tracking results, and building implicit dataset
collections from matched collections.
"""
import collections
import logging

import six
import six.moves

from galaxy import model
from galaxy.model.dataset_collections.structure import get_structure, tool_output_to_structure
from galaxy.tool_util.parser import ToolOutputCollectionPart
from galaxy.tools.actions import filter_output, on_text_for_names, ToolExecutionCache

log = logging.getLogger(__name__)

SINGLE_EXECUTION_SUCCESS_MESSAGE = "Tool ${tool_id} created job ${job_id}"
BATCH_EXECUTION_MESSAGE = "Executed ${job_count} job(s) for tool ${tool_id} request"


class PartialJobExecution(Exception):

    def __init__(self, execution_tracker):
        self.execution_tracker = execution_tracker


MappingParameters = collections.namedtuple("MappingParameters", ["param_template", "param_combinations"])


def execute(trans, tool, mapping_params, history, rerun_remap_job_id=None, collection_info=None, workflow_invocation_uuid=None, invocation_step=None, max_num_jobs=None, job_callback=None, completed_jobs=None, workflow_resource_parameters=None, validate_outputs=False):
    """
    Execute a tool and return object containing summary (output data, number of
    failures, etc...).
    """
    if max_num_jobs:
        assert invocation_step is not None
    if rerun_remap_job_id:
        assert invocation_step is None

    all_jobs_timer = tool.app.execution_timer_factory.get_timer(
        'internals.galaxy.tools.execute.job_batch', BATCH_EXECUTION_MESSAGE
    )

    if invocation_step is None:
        execution_tracker = ToolExecutionTracker(trans, tool, mapping_params, collection_info)
    else:
        execution_tracker = WorkflowStepExecutionTracker(trans, tool, mapping_params, collection_info, invocation_step, job_callback=job_callback)
    execution_cache = ToolExecutionCache(trans)

    def execute_single_job(execution_slice, completed_job):
        job_timer = tool.app.execution_timer_factory.get_timer(
            'internals.galaxy.tools.execute.job_single', SINGLE_EXECUTION_SUCCESS_MESSAGE
        )
        params = execution_slice.param_combination
        if workflow_invocation_uuid:
            params['__workflow_invocation_uuid__'] = workflow_invocation_uuid
        elif '__workflow_invocation_uuid__' in params:
            # Only workflow invocation code gets to set this, ignore user supplied
            # values or rerun parameters.
            del params['__workflow_invocation_uuid__']
        if workflow_resource_parameters:
            params['__workflow_resource_params__'] = workflow_resource_parameters
        elif '__workflow_resource_params__' in params:
            # Only workflow invocation code gets to set this, ignore user supplied
            # values or rerun parameters.
            del params['__workflow_resource_params__']
        if validate_outputs:
            params['__validate_outputs__'] = True
        job, result = tool.handle_single_execution(trans, rerun_remap_job_id, execution_slice, history, execution_cache, completed_job, collection_info, flush_job=False)
        if job:
            log.debug(job_timer.to_str(tool_id=tool.id, job_id=job.id))
            execution_tracker.record_success(execution_slice, job, result)
        else:
            execution_tracker.record_error(result)

    tool_action = tool.tool_action
    if hasattr(tool_action, "check_inputs_ready"):
        for params in execution_tracker.param_combinations:
            # This will throw an exception if the tool is not ready.
            tool_action.check_inputs_ready(
                tool,
                trans,
                params,
                history,
                execution_cache=execution_cache,
                collection_info=collection_info,
            )

    execution_tracker.ensure_implicit_collections_populated(history, mapping_params.param_template)
    job_count = len(execution_tracker.param_combinations)

    jobs_executed = 0
    has_remaining_jobs = False
    datasets_to_persist = []

    for i, execution_slice in enumerate(execution_tracker.new_execution_slices()):
        if max_num_jobs and jobs_executed >= max_num_jobs:
            has_remaining_jobs = True
            break
        else:
            execute_single_job(execution_slice, completed_jobs[i])
            if execution_slice.datasets_to_persist:
                datasets_to_persist.extend(execution_slice.datasets_to_persist)

    if datasets_to_persist:
        execution_slice.history.add_datasets(trans.sa_session, datasets_to_persist, set_hid=True, quota=False, flush=False)
        # a side effect of history.add_datasets is a commit within db_next_hid (even with flush=False).
    else:
        # Make sure collections, implicit jobs etc are flushed even if there are no precreated output datasets
        trans.sa_session.flush()
    for job in execution_tracker.successful_jobs:
        # Put the job in the queue if tracking in memory
        tool.app.job_manager.enqueue(job, tool=tool, flush=False)
        trans.log_event("Added job to the job queue, id: %s" % str(job.id), tool_id=job.tool_id)
    trans.sa_session.flush()

    if has_remaining_jobs:
        raise PartialJobExecution(execution_tracker)
    else:
        execution_tracker.finalize_dataset_collections(trans)

    log.debug(all_jobs_timer.to_str(job_count=job_count, tool_id=tool.id))
    return execution_tracker


class ExecutionSlice:

    def __init__(self, job_index, param_combination, dataset_collection_elements=None):
        self.job_index = job_index
        self.param_combination = param_combination
        self.dataset_collection_elements = dataset_collection_elements
        self.datasets_to_persist = None
        self.history = None


class ExecutionTracker:

    def __init__(self, trans, tool, mapping_params, collection_info):
        # Known ahead of time...
        self.trans = trans
        self.tool = tool
        self.mapping_params = mapping_params
        self.collection_info = collection_info

        self._on_text = None

        # Populated as we go...
        self.failed_jobs = 0
        self.execution_errors = []

        self.successful_jobs = []
        self.output_datasets = []
        self.output_collections = []

        self.implicit_collections = collections.OrderedDict()

    @property
    def param_combinations(self):
        return self.mapping_params.param_combinations

    @property
    def example_params(self):
        if self.mapping_params.param_combinations:
            return self.mapping_params.param_combinations[0]
        else:
            # TODO: This isn't quite right - what we want is something like param_template wrapped,
            # need a test case with an output filter applied to an empty list, still this is
            # an improvement over not allowing mapping of empty lists.
            return self.mapping_params.param_template

    @property
    def job_count(self):
        return len(self.param_combinations)

    def record_error(self, error):
        self.failed_jobs += 1
        message = "There was a failure executing a job for tool [%s] - %s"
        log.warning(message, self.tool.id, error)
        self.execution_errors.append(error)

    @property
    def on_text(self):
        if self._on_text is None:
            collection_names = ["collection %d" % c.hid for c in self.collection_info.collections.values()]
            self._on_text = on_text_for_names(collection_names)

        return self._on_text

    def output_name(self, trans, history, params, output):
        on_text = self.on_text

        try:
            output_collection_name = self.tool.tool_action.get_output_name(
                output,
                dataset=None,
                tool=self.tool,
                on_text=on_text,
                trans=trans,
                history=history,
                params=params,
                incoming=None,
                job_params=None,
            )
        except Exception:
            output_collection_name = "{} across {}".format(self.tool.name, on_text)

        return output_collection_name

    def sliced_input_collection_structure(self, input_name):
        unqualified_recurse = self.tool.profile < 18.09 and "|" not in input_name

        def find_collection(input_dict, input_name):
            for key, value in input_dict.items():
                if key == input_name:
                    return value
                if isinstance(value, dict):
                    if "|" in input_name:
                        prefix, rest_input_name = input_name.split("|", 1)
                        if key == prefix:
                            return find_collection(value, rest_input_name)
                    elif unqualified_recurse:
                        # Looking for "input1" instead of "cond|input1" for instance.
                        # See discussion on https://github.com/galaxyproject/galaxy/issues/6157.
                        unqualified_match = find_collection(value, input_name)
                        if unqualified_match:
                            return unqualified_match

        input_collection = find_collection(self.example_params, input_name)
        if input_collection is None:
            raise Exception("Failed to find referenced collection in inputs.")

        if not hasattr(input_collection, "collection"):
            raise Exception("Referenced input parameter is not a collection.")

        collection_type_description = self.trans.app.dataset_collections_service.collection_type_descriptions.for_collection_type(input_collection.collection.collection_type)
        subcollection_mapping_type = None
        if self.is_implicit_input(input_name):
            subcollection_mapping_type = self.collection_info.subcollection_mapping_type(input_name)

        return get_structure(input_collection, collection_type_description, leaf_subcollection_type=subcollection_mapping_type)

    def _structure_for_output(self, trans, tool_output):
        structure = self.collection_info.structure
        if hasattr(tool_output, "default_identifier_source"):
            # Switch the structure for outputs if the output specified a default_identifier_source
            collection_type_descriptions = trans.app.dataset_collections_service.collection_type_descriptions

            source_collection = self.collection_info.collections.get(tool_output.default_identifier_source)
            if source_collection:
                collection_type_description = collection_type_descriptions.for_collection_type(source_collection.collection.collection_type)
                _structure = structure.for_dataset_collection(source_collection.collection, collection_type_description=collection_type_description)
                if structure.can_match(_structure):
                    structure = _structure

        return structure

    def _mapped_output_structure(self, trans, tool_output):
        collections_manager = trans.app.dataset_collections_service
        output_structure = tool_output_to_structure(self.sliced_input_collection_structure, tool_output, collections_manager)
        # self.collection_info.structure - the mapping structure with default_identifier_source
        # used to determine the identifiers to use.
        mapping_structure = self._structure_for_output(trans, tool_output)
        # Output structure may not be known, but input structure must be,
        # otherwise this step of the workflow shouldn't have been scheduled
        # or the tool should not have been executable on this input.
        mapped_output_structure = mapping_structure.multiply(output_structure)
        return mapped_output_structure

    def ensure_implicit_collections_populated(self, history, params):
        if not self.collection_info:
            return

        history = history or self.tool.get_default_history_by_trans(self.trans)
        # params = param_combinations[0] if param_combinations else mapping_params.param_template
        self.precreate_output_collections(history, params)

    def precreate_output_collections(self, history, params):
        # params is just one sample tool param execution with parallelized
        # collection replaced with a specific dataset. Need to replace this
        # with the collection and wrap everything up so can evaluate output
        # label.
        trans = self.trans
        params.update(self.collection_info.collections)  # Replace datasets with source collections for labelling outputs.

        collection_instances = {}
        implicit_inputs = self.implicit_inputs

        implicit_collection_jobs = model.ImplicitCollectionJobs()
        for output_name, output in self.tool.outputs.items():
            if filter_output(output, self.example_params):
                continue
            output_collection_name = self.output_name(trans, history, params, output)
            effective_structure = self._mapped_output_structure(trans, output)
            collection_instance = trans.app.dataset_collections_service.precreate_dataset_collection_instance(
                trans=trans,
                parent=history,
                name=output_collection_name,
                structure=effective_structure,
                implicit_inputs=implicit_inputs,
                implicit_output_name=output_name,
            )
            collection_instance.implicit_collection_jobs = implicit_collection_jobs
            collection_instances[output_name] = collection_instance
            trans.sa_session.add(collection_instance)
        # Needed to flush the association created just above with
        # job.add_output_dataset_collection.
        trans.sa_session.flush()
        self.implicit_collections = collection_instances

    @property
    def implicit_collection_jobs(self):
        # TODO: refactor to track this properly maybe?
        if self.implicit_collections:
            return next(iter(self.implicit_collections.values())).implicit_collection_jobs
        else:
            return None

    def finalize_dataset_collections(self, trans):
        # TODO: this probably needs to be reworked some, we should have the collection methods
        # return a list of changed objects to add to the session and flush and we should only
        # be finalizing collections to a depth of self.collection_info.structure. So for instance
        # if you are mapping a list over a tool that dynamically generates lists - we won't actually
        # know the structure of the inner list until after its job is complete.
        if self.failed_jobs > 0:
            for i, implicit_collection in enumerate(self.implicit_collections.values()):
                if i == 0:
                    implicit_collection_jobs = implicit_collection.implicit_collection_jobs
                    implicit_collection_jobs.populated_state = "failed"
                    trans.sa_session.add(implicit_collection_jobs)
                implicit_collection.collection.handle_population_failed("One or more jobs failed during dataset initialization.")
                trans.sa_session.add(implicit_collection.collection)
        else:
            for i, implicit_collection in enumerate(self.implicit_collections.values()):
                if i == 0:
                    implicit_collection_jobs = implicit_collection.implicit_collection_jobs
                    implicit_collection_jobs.populated_state = "ok"
                    trans.sa_session.add(implicit_collection_jobs)
                implicit_collection.collection.finalize(
                    collection_type_description=self.collection_info.structure.collection_type_description
                )
                trans.sa_session.add(implicit_collection.collection)
        trans.sa_session.flush()

    @property
    def implicit_inputs(self):
        implicit_inputs = list(self.collection_info.collections.items())
        return implicit_inputs

    def is_implicit_input(self, input_name):
        return input_name in self.collection_info.collections

    def walk_implicit_collections(self):
        return self.collection_info.structure.walk_collections(self.implicit_collections)

    def new_execution_slices(self):
        if self.collection_info is None:
            for job_index, param_combination in enumerate(self.param_combinations):
                yield ExecutionSlice(job_index, param_combination)
        else:
            yield from self.new_collection_execution_slices()

    def record_success(self, execution_slice, job, outputs):
        # TODO: successful_jobs need to be inserted in the correct place...
        self.successful_jobs.append(job)
        self.output_datasets.extend(outputs)
        for job_output in job.output_dataset_collection_instances:
            self.output_collections.append((job_output.name, job_output.dataset_collection_instance))
        if self.implicit_collections:
            implicit_collection_jobs = None
            for output_name, collection_instance in self.implicit_collections.items():
                job.add_output_dataset_collection(output_name, collection_instance)
                if implicit_collection_jobs is None:
                    implicit_collection_jobs = collection_instance.implicit_collection_jobs

            job_assoc = model.ImplicitCollectionJobsJobAssociation()
            job_assoc.order_index = execution_slice.job_index
            job_assoc.implicit_collection_jobs = implicit_collection_jobs
            job_assoc.job = job
            self.trans.sa_session.add(job_assoc)


# Seperate these because workflows need to track their jobs belong to the invocation
# in the database immediately and they can be recovered.
class ToolExecutionTracker(ExecutionTracker):

    def __init__(self, trans, tool, mapping_params, collection_info):
        super().__init__(trans, tool, mapping_params, collection_info)

        # New to track these things for tool output API response in the tool case,
        # in the workflow case we just write stuff to the database and forget about
        # it.
        self.outputs_by_output_name = collections.defaultdict(list)

    def record_success(self, execution_slice, job, outputs):
        super().record_success(execution_slice, job, outputs)
        for output_name, output_dataset in outputs:
            if ToolOutputCollectionPart.is_named_collection_part_name(output_name):
                # Skip known collection outputs, these will be covered by
                # output collections.
                continue
            self.outputs_by_output_name[output_name].append(output_dataset)
        for job_output in job.output_dataset_collections:
            self.outputs_by_output_name[job_output.name].append(job_output.dataset_collection)

    def new_collection_execution_slices(self):
        for job_index, (param_combination, dataset_collection_elements) in enumerate(six.moves.zip(self.param_combinations, self.walk_implicit_collections())):
            for dataset_collection_element in dataset_collection_elements.values():
                assert dataset_collection_element.element_object is None

            yield ExecutionSlice(job_index, param_combination, dataset_collection_elements)


class WorkflowStepExecutionTracker(ExecutionTracker):

    def __init__(self, trans, tool, mapping_params, collection_info, invocation_step, job_callback):
        super().__init__(trans, tool, mapping_params, collection_info)
        self.invocation_step = invocation_step
        self.job_callback = job_callback

    def record_success(self, execution_slice, job, outputs):
<<<<<<< HEAD
        super().record_success(execution_slice, job, outputs)
        if self.collection_info:
            self.invocation_step.implicit_collection_jobs = self.implicit_collection_jobs
        else:
=======
        super(WorkflowStepExecutionTracker, self).record_success(execution_slice, job, outputs)
        if not self.collection_info:
>>>>>>> fd643719
            self.invocation_step.job = job
        self.job_callback(job)

    def new_collection_execution_slices(self):
        for job_index, (param_combination, dataset_collection_elements) in enumerate(six.moves.zip(self.param_combinations, self.walk_implicit_collections())):
            found_result = False
            for dataset_collection_element in dataset_collection_elements.values():
                if dataset_collection_element.element_object is not None:
                    found_result = True
                    break
            if found_result:
                continue
            yield ExecutionSlice(job_index, param_combination, dataset_collection_elements)

    def ensure_implicit_collections_populated(self, history, params):
        if not self.collection_info:
            return

        history = history or self.tool.get_default_history_by_trans(self.trans)
        if self.invocation_step.is_new:
            self.precreate_output_collections(history, params)
        else:
            collections = {}
            for output_assoc in self.invocation_step.output_dataset_collections:
                implicit_collection = output_assoc.dataset_collection
                assert hasattr(implicit_collection, "history_content_type")  # make sure it is an HDCA and not a DC
                collections[output_assoc.output_name] = output_assoc.dataset_collection
            self.implicit_collections = collections
        self.invocation_step.implicit_collection_jobs = self.implicit_collection_jobs


__all__ = ('execute', )<|MERGE_RESOLUTION|>--- conflicted
+++ resolved
@@ -420,15 +420,8 @@
         self.job_callback = job_callback
 
     def record_success(self, execution_slice, job, outputs):
-<<<<<<< HEAD
         super().record_success(execution_slice, job, outputs)
-        if self.collection_info:
-            self.invocation_step.implicit_collection_jobs = self.implicit_collection_jobs
-        else:
-=======
-        super(WorkflowStepExecutionTracker, self).record_success(execution_slice, job, outputs)
         if not self.collection_info:
->>>>>>> fd643719
             self.invocation_step.job = job
         self.job_callback(job)
 
