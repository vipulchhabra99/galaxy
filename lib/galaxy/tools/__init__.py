"""
Classes encapsulating galaxy tools and tool configuration.
"""
import itertools
import json
import logging
import os
import re
import tarfile
import tempfile
import threading
from collections import OrderedDict
from datetime import datetime
from pathlib import Path
from urllib.parse import unquote_plus

import packaging.version
import webob.exc
from lxml import etree
from mako.template import Template
<<<<<<< HEAD
=======
from six.moves.urllib.parse import unquote_plus
>>>>>>> deae07ec
from webob.compat import cgi_FieldStorage

from galaxy import (
    exceptions,
    model
)
from galaxy.job_execution import output_collect
from galaxy.managers.jobs import JobSearch
from galaxy.metadata import get_metadata_compute_strategy
from galaxy.model.tags import GalaxyTagHandler
from galaxy.tool_shed.util.repository_util import get_installed_repository
from galaxy.tool_shed.util.shed_util_common import set_image_paths
from galaxy.tool_util.deps import (
    CachedDependencyManager,
)
from galaxy.tool_util.fetcher import ToolLocationFetcher
from galaxy.tool_util.loader import (
    imported_macro_paths,
    raw_tool_xml_tree,
    template_macro_params
)
from galaxy.tool_util.output_checker import DETECTED_JOB_STATE
from galaxy.tool_util.parser import (
    get_tool_source,
    get_tool_source_from_representation,
    ToolOutputCollectionPart
)
from galaxy.tool_util.parser.xml import XmlPageSource
from galaxy.tool_util.provided_metadata import parse_tool_provided_metadata
from galaxy.tools import expressions
from galaxy.tools.actions import DefaultToolAction
from galaxy.tools.actions.data_manager import DataManagerToolAction
from galaxy.tools.actions.data_source import DataSourceToolAction
from galaxy.tools.actions.model_operations import ModelOperationToolAction
from galaxy.tools.cache import ToolDocumentCache
from galaxy.tools.parameters import (
    check_param,
    params_from_strings,
    params_to_incoming,
    params_to_strings,
    populate_state,
    visit_input_values
)
from galaxy.tools.parameters.basic import (
    BaseURLToolParameter,
    DataCollectionToolParameter,
    DataToolParameter,
    HiddenToolParameter,
    ImplicitConversionRequired,
    SelectToolParameter,
    ToolParameter,
    workflow_building_modes,
)
from galaxy.tools.parameters.dataset_matcher import (
    set_dataset_matcher_factory,
    unset_dataset_matcher_factory,
)
from galaxy.tools.parameters.grouping import Conditional, ConditionalWhen, Repeat, Section, UploadDataset
from galaxy.tools.parameters.input_translation import ToolInputTranslator
from galaxy.tools.parameters.meta import expand_meta_parameters
from galaxy.tools.parameters.wrapped_json import json_wrap
from galaxy.tools.test import parse_tests
from galaxy.tools.toolbox import BaseGalaxyToolBox
from galaxy.util import (
    in_directory,
    listify,
    Params,
    parse_xml_string,
    rst_to_html,
    string_as_bool,
    unicodify,
    XML,
)
from galaxy.util.bunch import Bunch
from galaxy.util.dictifiable import Dictifiable
from galaxy.util.expressions import ExpressionContext
from galaxy.util.form_builder import SelectField
from galaxy.util.json import safe_loads
from galaxy.util.rules_dsl import RuleSet
from galaxy.util.template import (
    fill_template,
    refactoring_tool,
)
from galaxy.util.tool_shed.common_util import (
    get_tool_shed_repository_url,
    get_tool_shed_url_from_tool_shed_registry,
)
from galaxy.version import VERSION_MAJOR
from galaxy.work.context import WorkRequestContext
from .execute import (
    execute as execute_job,
    MappingParameters,
)


log = logging.getLogger(__name__)

REQUIRES_JS_RUNTIME_MESSAGE = ("The tool [%s] requires a nodejs runtime to execute "
                               "but node or nodejs could not be found. Please contact the Galaxy adminstrator")

HELP_UNINITIALIZED = threading.Lock()
MODEL_TOOLS_PATH = os.path.abspath(os.path.dirname(__file__))
# Tools that require Galaxy's Python environment to be preserved.
GALAXY_LIB_TOOLS_UNVERSIONED = [
    "upload1",
    "send_to_cloud",
    "__DATA_FETCH__",
    "directory_uri",
    # Legacy tools bundled with Galaxy.
    "laj_1",
    "gff2bed1",
    "gff_filter_by_feature_count",
    "Interval_Maf_Merged_Fasta2",
    "GeneBed_Maf_Fasta2",
    "maf_stats1",
    "Interval2Maf1",
    "Interval2Maf_pairwise1",
    "MAF_To_Interval1",
    "MAF_filter",
    "MAF_To_Fasta1",
    "MAF_Reverse_Complement_1",
    "MAF_split_blocks_by_species1",
    "MAF_Limit_To_Species1",
    "maf_by_block_number1",
    # Converters
    "CONVERTER_bed_to_fli_0",
    "CONVERTER_gff_to_fli_0",
    "CONVERTER_gff_to_interval_index_0",
    "CONVERTER_maf_to_fasta_0",
    "CONVERTER_maf_to_interval_0",
    # Tools improperly migrated to the tool shed (devteam)
    "qualityFilter",
    "pileup_interval",
    "count_gff_features",
    "lastz_paired_reads_wrapper",
    "subRate1",
    "find_diag_hits",
    # Tools improperly migrated using Galaxy (from shed other)
    "column_join",
    "gd_coverage_distributions",  # Genome Diversity tools from miller-lab
    "gd_dpmix",
    "gd_pca",
    "gd_phylogenetic_tree",
    "gd_population_structure",
    "gd_prepare_population_structure",
]
# Tools that needed galaxy on the PATH in the past but no longer do along
# with the version at which they were fixed.
GALAXY_LIB_TOOLS_VERSIONED = {
    "meme_fimo": packaging.version.parse("5.0.5"),
    "Extract genomic DNA 1": packaging.version.parse("3.0.0"),
    "fetchflank": packaging.version.parse("1.0.1"),
    "gops_intersect_1": packaging.version.parse("1.0.0"),
    "lastz_wrapper_2": packaging.version.parse("1.3"),
    "PEsortedSAM2readprofile": packaging.version.parse("1.1.1"),
    "sam_to_bam": packaging.version.parse("1.1.3"),
    "sam_pileup": packaging.version.parse("1.1.3"),
    "vcf_to_maf_customtrack1": packaging.version.parse("1.0.1"),
    "secure_hash_message_digest": packaging.version.parse("0.0.2"),
    "join1": packaging.version.parse("2.1.3"),
    "wiggle2simple1": packaging.version.parse("1.0.1"),
    "CONVERTER_wiggle_to_interval_0": packaging.version.parse("1.0.1"),
    "aggregate_scores_in_intervals2": packaging.version.parse("1.1.4"),
    "CONVERTER_fastq_to_fqtoc0": packaging.version.parse("1.0.1"),
    "CONVERTER_tar_to_directory": packaging.version.parse("1.0.1"),
    "tabular_to_dbnsfp": packaging.version.parse("1.0.1"),
    "cufflinks": packaging.version.parse("2.2.1.3"),
    "Convert characters1": packaging.version.parse("1.0.1"),
    "substitutions1": packaging.version.parse("1.0.1"),
    "winSplitter": packaging.version.parse("1.0.1"),
}


class ToolErrorLog:
    def __init__(self):
        self.error_stack = []
        self.max_errors = 100

    def add_error(self, file, phase, exception):
        self.error_stack.insert(0, {
            "file": file,
            "time": str(datetime.now()),
            "phase": phase,
            "error": unicodify(exception)
        })
        if len(self.error_stack) > self.max_errors:
            self.error_stack.pop()


global_tool_errors = ToolErrorLog()


class ToolInputsNotReadyException(Exception):
    pass


class ToolNotFoundException(Exception):
    pass


def create_tool_from_source(app, tool_source, config_file=None, **kwds):
    # Allow specifying a different tool subclass to instantiate
    tool_module = tool_source.parse_tool_module()
    if tool_module is not None:
        module, cls = tool_module
        mod = __import__(module, globals(), locals(), [cls])
        ToolClass = getattr(mod, cls)
    elif tool_source.parse_tool_type():
        tool_type = tool_source.parse_tool_type()
        ToolClass = tool_types.get(tool_type)
    else:
        # Normal tool
        root = getattr(tool_source, 'root', None)
        ToolClass = Tool
    tool = ToolClass(config_file, tool_source, app, **kwds)
    return tool


class ToolBox(BaseGalaxyToolBox):
    """ A derivative of AbstractToolBox with knowledge about Tool internals -
    how to construct them, action types, dependency management, etc....
    """

    def __init__(self, config_filenames, tool_root_dir, app, save_integrated_tool_panel=True):
        self._reload_count = 0
        self.tool_location_fetcher = ToolLocationFetcher()
        self.cache_regions = {}
        # This is here to deal with the old default value, which doesn't make
        # sense in an "installed Galaxy" world.
        # FIXME: ./
        if tool_root_dir == './tools':
            tool_root_dir = os.path.abspath(os.path.join(os.path.dirname(__file__), 'bundled'))
        super().__init__(
            config_filenames=config_filenames,
            tool_root_dir=tool_root_dir,
            app=app,
            save_integrated_tool_panel=save_integrated_tool_panel,
        )

    def persist_cache(self, register_postfork=False):
        """
        Persists any modified tool cache files to disk.

        Set ``register_postfork`` to stop database thread queue,
        close database connection and register re-open function
        that re-opens the database after forking.
        """
        for region in self.cache_regions.values():
            region.persist()
            if register_postfork:
                region.close()
                self.app.application_stack.register_postfork_function(region.reopen_ro)

    def can_load_config_file(self, config_filename):
        if config_filename == self.app.config.shed_tool_config_file and not self.app.config.is_set('shed_tool_config_file'):
            if self.dynamic_confs():
                # Do not load or create a default shed_tool_config_file if another shed_tool_config file has already been loaded
                return False
        elif self.app.config.is_set('tool_config_file'):
            log.warning(
                "The default shed tool config file (%s) has been added to the tool_config_file option, if this is "
                "not the desired behavior, please set shed_tool_config_file to your primary shed-enabled tool "
                "config file", self.app.config.shed_tool_config_file
            )
        return True

    def has_reloaded(self, other_toolbox):
        return self._reload_count != other_toolbox._reload_count

    @property
    def all_requirements(self):
        reqs = {req for _, tool in self.tools() for req in tool.tool_requirements}
        return [r.to_dict() for r in reqs]

    @property
    def tools_by_id(self):
        # Deprecated method, TODO - eliminate calls to this in test/.
        return self._tools_by_id

    def get_cache_region(self, tool_cache_data_dir):
        if tool_cache_data_dir not in self.cache_regions:
            self.cache_regions[tool_cache_data_dir] = ToolDocumentCache(cache_dir=tool_cache_data_dir)
        return self.cache_regions[tool_cache_data_dir]

    def create_tool(self, config_file, tool_cache_data_dir=None, **kwds):
        if config_file.endswith('.xml'):
            cache = self.get_cache_region(tool_cache_data_dir or self.app.config.tool_cache_data_dir)
            tool_document = cache.get(config_file)
            if tool_document:
                tool_source = self.get_expanded_tool_source(
                    config_file=config_file,
                    xml_tree=etree.ElementTree(etree.fromstring(tool_document['document'].encode('utf-8'))),
                    macro_paths=tool_document['macro_paths']
                )
            else:
                tool_source = self.get_expanded_tool_source(config_file)
                cache.set(config_file, tool_source)
        else:
            tool_source = self.get_expanded_tool_source(config_file)
        tool = self._create_tool_from_source(tool_source, config_file=config_file, **kwds)
        if not self.app.config.delay_tool_initialization:
            tool.assert_finalized(raise_if_invalid=True)
        return tool

    def get_expanded_tool_source(self, config_file, **kwargs):
        try:
            return get_tool_source(
                config_file,
                enable_beta_formats=getattr(self.app.config, "enable_beta_tool_formats", False),
                tool_location_fetcher=self.tool_location_fetcher,
                **kwargs,
            )
        except Exception as e:
            # capture and log parsing errors
            global_tool_errors.add_error(config_file, "Tool XML parsing", e)
            raise e

    def _create_tool_from_source(self, tool_source, **kwds):
        return create_tool_from_source(self.app, tool_source, **kwds)

    def create_dynamic_tool(self, dynamic_tool, **kwds):
        tool_format = dynamic_tool.tool_format
        tool_representation = dynamic_tool.value
        tool_source = get_tool_source_from_representation(
            tool_format=tool_format,
            tool_representation=tool_representation,
        )
        kwds["dynamic"] = True
        tool = self._create_tool_from_source(tool_source, **kwds)
        tool.dynamic_tool = dynamic_tool
        tool.uuid = dynamic_tool.uuid
        if not tool.id:
            tool.id = dynamic_tool.tool_id
        if not tool.name:
            tool.name = tool.id
        return tool

    def get_tool_components(self, tool_id, tool_version=None, get_loaded_tools_by_lineage=False, set_selected=False):
        """
        Retrieve all loaded versions of a tool from the toolbox and return a select list enabling
        selection of a different version, the list of the tool's loaded versions, and the specified tool.
        """
        toolbox = self
        tool_version_select_field = None
        tools = []
        tool = None
        # Backwards compatibility for datasource tools that have default tool_id configured, but which
        # are now using only GALAXY_URL.
        tool_ids = listify(tool_id)
        for tool_id in tool_ids:
            if tool_id.endswith('/'):
                # Some data sources send back redirects ending with `/`, this takes care of that case
                tool_id = tool_id[:-1]
            if get_loaded_tools_by_lineage:
                tools = toolbox.get_loaded_tools_by_lineage(tool_id)
            else:
                tools = toolbox.get_tool(tool_id, tool_version=tool_version, get_all_versions=True)
            if tools:
                tool = toolbox.get_tool(tool_id, tool_version=tool_version, get_all_versions=False)
                if len(tools) > 1:
                    tool_version_select_field = self.__build_tool_version_select_field(tools, tool.id, set_selected)
                break
        return tool_version_select_field, tools, tool

    def _path_template_kwds(self):
        return {
            "model_tools_path": MODEL_TOOLS_PATH,
        }

    def _get_tool_shed_repository(self, tool_shed, name, owner, installed_changeset_revision):
        # Abstract toolbox doesn't have a dependency on the database, so
        # override _get_tool_shed_repository here to provide this information.

        return get_installed_repository(
            self.app,
            tool_shed=tool_shed,
            name=name,
            owner=owner,
            installed_changeset_revision=installed_changeset_revision,
            from_cache=True,
        )

    def __build_tool_version_select_field(self, tools, tool_id, set_selected):
        """Build a SelectField whose options are the ids for the received list of tools."""
        options = []
        for tool in tools:
            options.insert(0, (tool.version, tool.id))
        select_field = SelectField(name='tool_id')
        for option_tup in options:
            selected = set_selected and option_tup[1] == tool_id
            if selected:
                select_field.add_option('version %s' % option_tup[0], option_tup[1], selected=True)
            else:
                select_field.add_option('version %s' % option_tup[0], option_tup[1])
        return select_field


class DefaultToolState:
    """
    Keeps track of the state of a users interaction with a tool between
    requests.
    """

    def __init__(self):
        self.page = 0
        self.rerun_remap_job_id = None
        self.inputs = {}

    def initialize(self, trans, tool):
        """
        Create a new `DefaultToolState` for this tool. It will be initialized
        with default values for inputs. Grouping elements are filled in recursively.
        """
        self.inputs = {}
        context = ExpressionContext(self.inputs)
        for input in tool.inputs.values():
            self.inputs[input.name] = input.get_initial_value(trans, context)

    def encode(self, tool, app, nested=False):
        """
        Convert the data to a string
        """
        value = params_to_strings(tool.inputs, self.inputs, app, nested=nested)
        value["__page__"] = self.page
        value["__rerun_remap_job_id__"] = self.rerun_remap_job_id
        return value

    def decode(self, values, tool, app):
        """
        Restore the state from a string
        """
        values = safe_loads(values) or {}
        self.page = values.pop("__page__") if "__page__" in values else None
        self.rerun_remap_job_id = values.pop("__rerun_remap_job_id__") if "__rerun_remap_job_id__" in values else None
        self.inputs = params_from_strings(tool.inputs, values, app, ignore_errors=True)

    def copy(self):
        """
        Shallow copy of the state
        """
        new_state = DefaultToolState()
        new_state.page = self.page
        new_state.rerun_remap_job_id = self.rerun_remap_job_id
        new_state.inputs = self.inputs
        return new_state


class Tool(Dictifiable):
    """
    Represents a computational tool that can be executed through Galaxy.
    """

    tool_type = 'default'
    requires_setting_metadata = True
    produces_entry_points = False
    default_tool_action = DefaultToolAction
    dict_collection_visible_keys = ['id', 'name', 'version', 'description', 'labels']

    def __init__(self, config_file, tool_source, app, guid=None, repository_id=None, tool_shed_repository=None, allow_code_files=True, dynamic=False):
        """Load a tool from the config named by `config_file`"""
        # Determine the full path of the directory where the tool config is
        if config_file is not None:
            self.config_file = config_file
            self.tool_dir = os.path.dirname(config_file)
        else:
            self.config_file = None
            self.tool_dir = None

        self.app = app
        self.repository_id = repository_id
        self._allow_code_files = allow_code_files
        # setup initial attribute values
        self.stdio_exit_codes = list()
        self.stdio_regexes = list()
        self.inputs_by_page = list()
        self.display_by_page = list()
        self.action = '/tool_runner/index'
        self.target = 'galaxy_main'
        self.method = 'post'
        self.labels = []
        self.check_values = True
        self.nginx_upload = False
        self.input_required = False
        self.display_interface = True
        self.require_login = False
        self.rerun = False
        # This will be non-None for tools loaded from the database (DynamicTool objects).
        self.dynamic_tool = None
        # Define a place to keep track of all input   These
        # differ from the inputs dictionary in that inputs can be page
        # elements like conditionals, but input_params are basic form
        # parameters like SelectField objects.  This enables us to more
        # easily ensure that parameter dependencies like index files or
        # tool_data_table_conf.xml entries exist.
        self.input_params = []
        # Attributes of tools installed from Galaxy tool sheds.
        self.tool_shed = None
        self.repository_name = None
        self.repository_owner = None
        self.changeset_revision = None
        self.installed_changeset_revision = None
        self.sharable_url = None
        # The tool.id value will be the value of guid, but we'll keep the
        # guid attribute since it is useful to have.
        self.guid = guid
        self.old_id = None
        self.version = None
        self.python_template_version = None
        self._lineage = None
        self.dependencies = []
        # populate toolshed repository info, if available
        self.populate_tool_shed_info(tool_shed_repository)
        # add tool resource parameters
        self.populate_resource_parameters(tool_source)
        self.tool_errors = None
        # Parse XML element containing configuration
        self.tool_source = tool_source
        self._is_workflow_compatible = None
        self.finalized = False
        try:
            self.parse(tool_source, guid=guid, dynamic=dynamic)
        except Exception as e:
            global_tool_errors.add_error(config_file, "Tool Loading", e)
            raise e
        # The job search is only relevant in a galaxy context, and breaks
        # loading tools into the toolshed for validation.
        if self.app.name == 'galaxy':
            self.job_search = JobSearch(app=self.app)

    def __getattr__(self, name):
        lazy_attributes = {
            'action',
            'check_values',
            'display_by_page',
            'enctype',
            'has_multiple_pages',
            'inputs',
            'inputs_by_page',
            'last_page',
            'method',
            'npages',
            'nginx_upload',
            'target',
            'template_macro_params',
            'outputs',
            'output_collections'
        }
        if name in lazy_attributes:
            self.assert_finalized()
            return getattr(self, name)
        raise AttributeError(name)

    def assert_finalized(self, raise_if_invalid=False):
        if self.finalized is False:
            try:
                self.parse_inputs(self.tool_source)
                self.parse_outputs(self.tool_source)
                self.finalized = True
            except Exception:
                toolbox = getattr(self.app, 'toolbox', None)
                if toolbox:
                    toolbox.remove_tool_by_id(self.id)
                if raise_if_invalid:
                    raise
                else:
                    log.warning("An error occured while parsing the tool wrapper xml, the tool is not functional", exc_info=True)

    def remove_from_cache(self):
        source_path = self.tool_source._source_path
        if source_path:
            for region in self.app.toolbox.cache_regions.values():
                region.delete(source_path)

    @property
    def history_manager(self):
        return self.app.history_manager

    @property
    def _view(self):
        return self.app.dependency_resolvers_view

    @property
    def version_object(self):
        return packaging.version.parse(self.version)

    @property
    def sa_session(self):
        """Returns a SQLAlchemy session"""
        return self.app.model.context

    @property
    def lineage(self):
        """Return ToolLineage for this tool."""
        return self._lineage

    @property
    def tool_versions(self):
        # If we have versions, return them.
        if self.lineage:
            return list(self.lineage.tool_versions)
        else:
            return []

    @property
    def is_latest_version(self):
        tool_versions = self.tool_versions
        return not tool_versions or self.version == self.tool_versions[-1]

    @property
    def latest_version(self):
        if self.is_latest_version:
            return self
        else:
            return self.app.tool_cache.get_tool_by_id(self.lineage.get_versions()[-1].id)

    @property
    def is_datatype_converter(self):
        return self in self.app.datatypes_registry.converter_tools

    @property
    def tool_shed_repository(self):
        # If this tool is included in an installed tool shed repository, return it.
        if self.tool_shed:
            return get_installed_repository(self.app,
                                            tool_shed=self.tool_shed,
                                            name=self.repository_name,
                                            owner=self.repository_owner,
                                            installed_changeset_revision=self.installed_changeset_revision,
                                            from_cache=True)

    @property
    def produces_collections_with_unknown_structure(self):

        def output_is_dynamic(output):
            if not output.collection:
                return False
            return output.dynamic_structure

        return any(map(output_is_dynamic, self.outputs.values()))

    @property
    def valid_input_states(self):
        return model.Dataset.valid_input_states

    @property
    def requires_galaxy_python_environment(self):
        """Indicates this tool's runtime requires Galaxy's Python environment."""
        # All special tool types (data source, history import/export, etc...)
        # seem to require Galaxy's Python.
        # FIXME: the (instantiated) tool class should emit this behavior, and not
        #        use inspection by string check
        if self.tool_type not in ["default", "manage_data", "interactive"]:
            return True

        if self.tool_type == "manage_data" and self.profile < 18.09:
            return True

        config = self.app.config
        preserve_python_environment = config.preserve_python_environment
        if preserve_python_environment == "always":
            return True
        elif preserve_python_environment == "legacy_and_local" and self.tool_shed is None:
            return True
        else:
            unversioned_legacy_tool = self.old_id in GALAXY_LIB_TOOLS_UNVERSIONED
            versioned_legacy_tool = self.old_id in GALAXY_LIB_TOOLS_VERSIONED
            legacy_tool = unversioned_legacy_tool or \
                (versioned_legacy_tool and self.version_object < GALAXY_LIB_TOOLS_VERSIONED[self.old_id])
            return legacy_tool

    def __get_job_tool_configuration(self, job_params=None):
        """Generalized method for getting this tool's job configuration.

        :type job_params: dict or None
        :returns: `galaxy.jobs.JobToolConfiguration` -- JobToolConfiguration that matches this `Tool` and the given `job_params`
        """
        rval = None
        if len(self.job_tool_configurations) == 1:
            # If there's only one config, use it rather than wasting time on comparisons
            rval = self.job_tool_configurations[0]
        elif job_params is None:
            for job_tool_config in self.job_tool_configurations:
                if not job_tool_config.params:
                    rval = job_tool_config
                    break
        else:
            for job_tool_config in self.job_tool_configurations:
                if job_tool_config.params:
                    # There are job params and this config has params defined
                    for param, value in job_params.items():
                        if param not in job_tool_config.params or job_tool_config.params[param] != value:
                            break
                    else:
                        # All params match, use this config
                        rval = job_tool_config
                        break
                else:
                    rval = job_tool_config
<<<<<<< HEAD
        assert rval is not None, f'Could not get a job tool configuration for Tool {self.id} with job_params {job_params}, this is a bug'
=======
        assert rval is not None, 'Could not get a job tool configuration for Tool {} with job_params {}, this is a bug'.format(self.id, job_params)
>>>>>>> deae07ec
        return rval

    def get_configured_job_handler(self, job_params=None):
        """Get the configured job handler for this `Tool` given the provided `job_params`.

        Unlike the former ``get_job_handler()`` method, this does not perform "preassignment" (random selection of
        a configured handler ID from a tag).

        :param job_params: Any params specific to this job (e.g. the job source)
        :type job_params: dict or None

        :returns: str or None -- The configured handler for a job run of this `Tool`
        """
        return self.__get_job_tool_configuration(job_params=job_params).handler

    def get_job_destination(self, job_params=None):
        """
        :returns: galaxy.jobs.JobDestination -- The destination definition and runner parameters.
        """
        return self.app.job_config.get_destination(self.__get_job_tool_configuration(job_params=job_params).destination)

    def get_panel_section(self):
        return self.app.toolbox.get_integrated_section_for_tool(self)

    def allow_user_access(self, user, attempting_access=True):
        """
        :returns: bool -- Whether the user is allowed to access the tool.
        """
        if self.require_login and user is None:
            return False
        return True

    def parse(self, tool_source, guid=None, dynamic=False):
        """
        Read tool configuration from the element `root` and fill in `self`.
        """
        self.profile = float(tool_source.parse_profile())
        # Get the UNIQUE id for the tool
        self.old_id = tool_source.parse_id()
        if guid is None:
            self.id = self.old_id
        else:
            self.id = guid

        if not dynamic and not self.id:
            raise Exception("Missing tool 'id' for tool at '%s'" % tool_source)

        profile = packaging.version.parse(str(self.profile))
        if profile >= packaging.version.parse("16.04") and packaging.version.parse(VERSION_MAJOR) < profile:
            template = "The tool %s targets version %s of Galaxy, you should upgrade Galaxy to ensure proper functioning of this tool."
            message = template % (self.id, self.profile)
            raise Exception(message)

        self.python_template_version = tool_source.parse_python_template_version()
        if self.python_template_version is None:
            # If python_template_version not specified we assume tools with profile versions >= 19.05 are python 3 ready
            if self.profile >= 19.05:
                self.python_template_version = packaging.version.parse('3.5')
            else:
                self.python_template_version = packaging.version.parse('2.7')

        # Get the (user visible) name of the tool
        self.name = tool_source.parse_name()
        if not self.name and dynamic:
            self.name = self.id
        if not dynamic and not self.name:
<<<<<<< HEAD
            raise Exception(f"Missing tool 'name' for tool with id '{self.id}' at '{tool_source}'")
=======
            raise Exception("Missing tool 'name' for tool with id '{}' at '{}'".format(self.id, tool_source))
>>>>>>> deae07ec

        self.version = tool_source.parse_version()
        if not self.version:
            if self.profile < 16.04:
                # For backward compatibility, some tools may not have versions yet.
                self.version = "1.0.0"
            else:
<<<<<<< HEAD
                raise Exception(f"Missing tool 'version' for tool with id '{self.id}' at '{tool_source}'")
=======
                raise Exception("Missing tool 'version' for tool with id '{}' at '{}'".format(self.id, tool_source))
>>>>>>> deae07ec

        self.edam_operations = tool_source.parse_edam_operations()
        self.edam_topics = tool_source.parse_edam_topics()

        # Support multi-byte tools
        self.is_multi_byte = tool_source.parse_is_multi_byte()
        # Legacy feature, ignored by UI.
        self.force_history_refresh = False

        self.display_interface = tool_source.parse_display_interface(default=self.display_interface)

        self.require_login = tool_source.parse_require_login(self.require_login)

        request_param_translation_elem = tool_source.parse_request_param_translation_elem()
        if request_param_translation_elem is not None:
            # Load input translator, used by datasource tools to change names/values of incoming parameters
            self.input_translator = ToolInputTranslator.from_element(request_param_translation_elem)
        else:
            self.input_translator = None

        self.parse_command(tool_source)
        self.environment_variables = self.parse_environment_variables(tool_source)
        self.tmp_directory_vars = tool_source.parse_tmp_directory_vars()

        home_target = tool_source.parse_home_target()
        tmp_target = tool_source.parse_tmp_target()
        # If a tool explicitly sets one of these variables just respect that and turn off
        # explicit processing by Galaxy.
        for environment_variable in self.environment_variables:
            if environment_variable.get("name") == "HOME":
                home_target = None
                continue
            for tmp_directory_var in self.tmp_directory_vars:
                if environment_variable.get("name") == tmp_directory_var:
                    tmp_target = None
                    break
        self.home_target = home_target
        self.tmp_target = tmp_target
        self.docker_env_pass_through = tool_source.parse_docker_env_pass_through()
        if self.environment_variables:
            if not self.docker_env_pass_through:
                self.docker_env_pass_through = []
            self.docker_env_pass_through.extend(map(lambda x: x['name'], self.environment_variables))

        # Parameters used to build URL for redirection to external app
        redirect_url_params = tool_source.parse_redirect_url_params_elem()
        if redirect_url_params is not None and redirect_url_params.text is not None:
            # get rid of leading / trailing white space
            redirect_url_params = redirect_url_params.text.strip()
            # Replace remaining white space with something we can safely split on later
            # when we are building the params
            self.redirect_url_params = redirect_url_params.replace(' ', '**^**')
        else:
            self.redirect_url_params = ''

        # Short description of the tool
        self.description = tool_source.parse_description()

        # Versioning for tools
        self.version_string_cmd = None
        version_command = tool_source.parse_version_command()
        if version_command is not None:
            self.version_string_cmd = version_command.strip()

            version_cmd_interpreter = tool_source.parse_version_command_interpreter()
            if version_cmd_interpreter:
                executable = self.version_string_cmd.split()[0]
                abs_executable = os.path.abspath(os.path.join(self.tool_dir, executable))
                command_line = self.version_string_cmd.replace(executable, abs_executable, 1)
                self.version_string_cmd = version_cmd_interpreter + " " + command_line

        # Parallelism for tasks, read from tool config.
        self.parallelism = tool_source.parse_parallelism()

        # Get JobToolConfiguration(s) valid for this particular Tool.  At least
        # a 'default' will be provided that uses the 'default' handler and
        # 'default' destination.  I thought about moving this to the
        # job_config, but it makes more sense to store here. -nate
        if self.id:
            self_ids = [self.id.lower()]
            if self.old_id != self.id:
                # Handle toolshed guids
                self_ids = [self.id.lower(), self.id.lower().rsplit('/', 1)[0], self.old_id.lower()]
        else:
            self_ids = []
        self.all_ids = self_ids

        # In the toolshed context, there is no job config.
        if hasattr(self.app, 'job_config'):
            self.job_tool_configurations = self.app.job_config.get_job_tool_configurations(self_ids)

        # Is this a 'hidden' tool (hidden in tool menu)
        self.hidden = tool_source.parse_hidden()

        self.__parse_legacy_features(tool_source)

        # Load any tool specific options (optional)
        self.options = dict(
            sanitize=tool_source.parse_sanitize(),
            refresh=tool_source.parse_refresh(),
        )
        self.options = Bunch(** self.options)

        # Read in name of galaxy.json metadata file and how to parse it.
        self.provided_metadata_file = tool_source.parse_provided_metadata_file()
        self.provided_metadata_style = tool_source.parse_provided_metadata_style()

        # Parse tool help
        self.parse_help(tool_source)

        # Parse result handling for tool exit codes and stdout/stderr messages:
        self.parse_stdio(tool_source)

        self.strict_shell = tool_source.parse_strict_shell()

        # Any extra generated config files for the tool
        self.__parse_config_files(tool_source)
        # Action
        action = tool_source.parse_action_module()
        if action is None:
            self.tool_action = self.default_tool_action()
        else:
            module, cls = action
            mod = __import__(module, globals(), locals(), [cls])
            self.tool_action = getattr(mod, cls)()
            if getattr(self.tool_action, "requires_js_runtime", False):
                try:
                    expressions.find_engine(self.app.config)
                except Exception:
                    message = REQUIRES_JS_RUNTIME_MESSAGE % self.tool_id or self.tool_uuid
                    raise Exception(message)
        # Tests
        self.__parse_tests(tool_source)

        # Requirements (dependencies)
        requirements, containers = tool_source.parse_requirements_and_containers()
        self.requirements = requirements
        self.containers = containers

        self.citations = self._parse_citations(tool_source)
        self.xrefs = tool_source.parse_xrefs()

        self.__parse_trackster_conf(tool_source)
        # Record macro paths so we can reload a tool if any of its macro has changes
        self._macro_paths = tool_source.macro_paths
        self.ports = tool_source.parse_interactivetool()

    def __parse_legacy_features(self, tool_source):
        self.code_namespace = dict()
        self.hook_map = {}
        self.uihints = {}

        if not hasattr(tool_source, 'root'):
            return

        # TODO: Move following logic into XmlToolSource.
        root = tool_source.root
        # Load any tool specific code (optional) Edit: INS 5/29/2007,
        # allow code files to have access to the individual tool's
        # "module" if it has one.  Allows us to reuse code files, etc.
        for code_elem in root.findall("code"):
            for hook_elem in code_elem.findall("hook"):
                for key, value in hook_elem.items():
                    # map hook to function
                    self.hook_map[key] = value
            file_name = code_elem.get("file")
            code_path = os.path.join(self.tool_dir, file_name)
            if self._allow_code_files:
                with open(code_path) as f:
                    code_string = f.read()
                try:
                    compiled_code = compile(code_string, code_path, 'exec')
                    exec(compiled_code, self.code_namespace)
                except Exception:
                    if refactoring_tool and self.python_template_version.release[0] < 3:
                        # Could be a code file that uses python 2 syntax
                        translated_code = str(refactoring_tool.refactor_string(code_string, name='auto_translated_code_file'))
                        compiled_code = compile(translated_code, "futurized_%s" % code_path, 'exec')
                        exec(compiled_code, self.code_namespace)
                    else:
                        raise

        # User interface hints
        uihints_elem = root.find("uihints")
        if uihints_elem is not None:
            for key, value in uihints_elem.attrib.items():
                self.uihints[key] = value

    def __parse_tests(self, tool_source):
        self.__tests_source = tool_source
        self.__tests_populated = False

    def __parse_config_files(self, tool_source):
        self.config_files = []
        if not hasattr(tool_source, 'root'):
            return

        root = tool_source.root
        conf_parent_elem = root.find("configfiles")
        if conf_parent_elem is not None:
            inputs_elem = conf_parent_elem.find("inputs")
            if inputs_elem is not None:
                name = inputs_elem.get("name")
                filename = inputs_elem.get("filename", None)
                format = inputs_elem.get("format", "json")
                data_style = inputs_elem.get("data_style", "skip")
                content = dict(format=format, handle_files=data_style, type="inputs")
                self.config_files.append((name, filename, content))
            file_sources_elem = conf_parent_elem.find("file_sources")
            if file_sources_elem is not None:
                name = file_sources_elem.get("name")
                filename = file_sources_elem.get("filename", None)
                content = dict(type="files")
                self.config_files.append((name, filename, content))
            for conf_elem in conf_parent_elem.findall("configfile"):
                name = conf_elem.get("name")
                filename = conf_elem.get("filename", None)
                content = conf_elem.text
                self.config_files.append((name, filename, content))

    def __parse_trackster_conf(self, tool_source):
        self.trackster_conf = None
        if not hasattr(tool_source, 'root'):
            return

        # Trackster configuration.
        trackster_conf = tool_source.root.find("trackster_conf")
        if trackster_conf is not None:
            self.trackster_conf = TracksterConfig.parse(trackster_conf)

    @property
    def tests(self):
        self.assert_finalized()
        if not self.__tests_populated:
            tests_source = self.__tests_source
            if tests_source:
                try:
                    self.__tests = parse_tests(self, tests_source)
                except Exception:
                    self.__tests = None
                    log.exception("Failed to parse tool tests for tool '%s'", self.id)
            else:
                self.__tests = None
            self.__tests_populated = True
        return self.__tests

    @property
    def _repository_dir(self):
        """If tool shed installed tool, the base directory of the repository installed."""
        repository_base_dir = None

        if getattr(self, 'tool_shed', None):
            tool_dir = Path(self.tool_dir)
            for repo_dir in itertools.chain([tool_dir], tool_dir.parents):
                if repo_dir.name == self.repository_name:
                    return str(repo_dir)
            else:
                log.error("Problem finding repository dir for tool '%s'" % self.id)

        return repository_base_dir

    def test_data_path(self, filename):
        repository_dir = self._repository_dir
        test_data = None
        if repository_dir:
            return self.__walk_test_data(dir=repository_dir, filename=filename)
        else:
            if self.tool_dir:
                tool_dir = self.tool_dir
                if isinstance(self, DataManagerTool):
                    tool_dir = os.path.dirname(self.tool_dir)
                test_data = self.__walk_test_data(tool_dir, filename=filename)
        if not test_data:
            test_data = self.app.test_data_resolver.get_filename(filename)
        return test_data

    def __walk_test_data(self, dir, filename):
        for root, dirs, _ in os.walk(dir):
            if '.hg' in dirs:
                dirs.remove('.hg')
            if 'test-data' in dirs:
                test_data_dir = os.path.join(root, 'test-data')
                result = os.path.abspath(os.path.join(test_data_dir, filename))
                if not in_directory(result, test_data_dir):
                    # Don't raise an explicit exception and reveal details about what
                    # files are or are not on the path, simply return None and let the
                    # API raise a 404.
                    return None
                else:
                    if os.path.exists(result):
                        return result

    def tool_provided_metadata(self, job_wrapper):
        meta_file = os.path.join(job_wrapper.tool_working_directory, self.provided_metadata_file)
        return parse_tool_provided_metadata(meta_file, provided_metadata_style=self.provided_metadata_style, job_wrapper=job_wrapper)

    def parse_command(self, tool_source):
        """
        """
        # Command line (template). Optional for tools that do not invoke a local program
        command = tool_source.parse_command()
        if command is not None:
            self.command = command.lstrip()  # get rid of leading whitespace
            # Must pre-pend this AFTER processing the cheetah command template
            self.interpreter = tool_source.parse_interpreter()
        else:
            self.command = ''
            self.interpreter = None

    def parse_environment_variables(self, tool_source):
        return tool_source.parse_environment_variables()

    def parse_inputs(self, tool_source):
        """
        Parse the "<inputs>" element and create appropriate `ToolParameter`s.
        This implementation supports multiple pages and grouping constructs.
        """
        # Load parameters (optional)
        self.inputs = OrderedDict()
        pages = tool_source.parse_input_pages()
        enctypes = set()
        if pages.inputs_defined:
            if hasattr(pages, "input_elem"):
                input_elem = pages.input_elem
                # Handle properties of the input form
                self.check_values = string_as_bool(input_elem.get("check_values", self.check_values))
                self.nginx_upload = string_as_bool(input_elem.get("nginx_upload", self.nginx_upload))
                self.action = input_elem.get('action', self.action)
                # If we have an nginx upload, save the action as a tuple instead of
                # a string. The actual action needs to get url_for run to add any
                # prefixes, and we want to avoid adding the prefix to the
                # nginx_upload_path.
                if self.nginx_upload and self.app.config.nginx_upload_path:
                    if '?' in unquote_plus(self.action):
                        raise Exception('URL parameters in a non-default tool action can not be used '
                                        'in conjunction with nginx upload.  Please convert them to '
                                        'hidden POST parameters')
                    self.action = (self.app.config.nginx_upload_path + '?nginx_redir=',
                                   unquote_plus(self.action))
                self.target = input_elem.get("target", self.target)
                self.method = input_elem.get("method", self.method)
                # Parse the actual parameters
                # Handle multiple page case
            for page_source in pages.page_sources:
                inputs = self.parse_input_elem(page_source, enctypes)
                display = page_source.parse_display()
                self.inputs_by_page.append(inputs)
                self.inputs.update(inputs)
                self.display_by_page.append(display)
        else:
            self.inputs_by_page.append(self.inputs)
            self.display_by_page.append(None)
        self.display = self.display_by_page[0]
        self.npages = len(self.inputs_by_page)
        self.last_page = len(self.inputs_by_page) - 1
        self.has_multiple_pages = bool(self.last_page)
        # Determine the needed enctype for the form
        if len(enctypes) == 0:
            self.enctype = "application/x-www-form-urlencoded"
        elif len(enctypes) == 1:
            self.enctype = enctypes.pop()
        else:
            raise Exception("Conflicting required enctypes: %s" % str(enctypes))
        # Check if the tool either has no parameters or only hidden (and
        # thus hardcoded)  FIXME: hidden parameters aren't
        # parameters at all really, and should be passed in a different
        # way, making this check easier.
        template_macros = {}
        if hasattr(tool_source, 'root'):
            template_macros = template_macro_params(tool_source.root)
        self.template_macro_params = template_macros
        for param in self.inputs.values():
            if not isinstance(param, (HiddenToolParameter, BaseURLToolParameter)):
                self.input_required = True
                break

    def parse_help(self, tool_source):
        """
        Parse the help text for the tool. Formatted in reStructuredText, but
        stored as Mako to allow for dynamic image paths.
        This implementation supports multiple pages.
        """
        # TODO: Allow raw HTML or an external link.
        self.__help = HELP_UNINITIALIZED
        self.__help_by_page = HELP_UNINITIALIZED
        self.__help_source = tool_source

    def parse_outputs(self, tool_source):
        """
        Parse <outputs> elements and fill in self.outputs (keyed by name)
        """
        self.outputs, self.output_collections = tool_source.parse_outputs(self)

    # TODO: Include the tool's name in any parsing warnings.
    def parse_stdio(self, tool_source):
        """
        Parse <stdio> element(s) and fill in self.return_codes,
        self.stderr_rules, and self.stdout_rules. Return codes have a range
        and an error type (fault or warning).  Stderr and stdout rules have
        a regular expression and an error level (fault or warning).
        """
        exit_codes, regexes = tool_source.parse_stdio()
        self.stdio_exit_codes = exit_codes
        self.stdio_regexes = regexes

    def _parse_citations(self, tool_source):
        # TODO: Move following logic into ToolSource abstraction.
        if not hasattr(tool_source, 'root'):
            return []

        root = tool_source.root
        citations = []
        citations_elem = root.find("citations")
        if citations_elem is None:
            return citations

        for citation_elem in citations_elem:
            if citation_elem.tag != "citation":
                pass
            if hasattr(self.app, 'citations_manager'):
                citation = self.app.citations_manager.parse_citation(citation_elem)
                if citation:
                    citations.append(citation)
        return citations

    def parse_input_elem(self, page_source, enctypes, context=None):
        """
        Parse a parent element whose children are inputs -- these could be
        groups (repeat, conditional) or param elements. Groups will be parsed
        recursively.
        """
        rval = OrderedDict()
        context = ExpressionContext(rval, context)
        for input_source in page_source.parse_input_sources():
            # Repeat group
            input_type = input_source.parse_input_type()
            if input_type == "repeat":
                group = Repeat()
                group.name = input_source.get("name")
                group.title = input_source.get("title")
                group.help = input_source.get("help", None)
                page_source = input_source.parse_nested_inputs_source()
                group.inputs = self.parse_input_elem(page_source, enctypes, context)
                group.default = int(input_source.get("default", 0))
                group.min = int(input_source.get("min", 0))
                # Use float instead of int so that 'inf' can be used for no max
                group.max = float(input_source.get("max", "inf"))
                assert group.min <= group.max, ValueError("Tool with id '%s': min repeat count must be less-than-or-equal to the max." % self.id)
                # Force default to be within min-max range
                group.default = min(max(group.default, group.min), group.max)
                rval[group.name] = group
            elif input_type == "conditional":
                group = Conditional()
                group.name = input_source.get("name")
                group.value_ref = input_source.get('value_ref', None)
                group.value_ref_in_group = input_source.get_bool('value_ref_in_group', True)
                value_from = input_source.get("value_from", None)
                if value_from:
                    value_from = value_from.split(':')
                    group.value_from = locals().get(value_from[0])
                    group.test_param = rval[group.value_ref]
                    group.test_param.refresh_on_change = True
                    for attr in value_from[1].split('.'):
                        group.value_from = getattr(group.value_from, attr)
                    for case_value, case_inputs in group.value_from(context, group, self).items():
                        case = ConditionalWhen()
                        case.value = case_value
                        if case_inputs:
                            page_source = XmlPageSource(XML("<when>%s</when>" % case_inputs))
                            case.inputs = self.parse_input_elem(page_source, enctypes, context)
                        else:
                            case.inputs = OrderedDict()
                        group.cases.append(case)
                else:
                    # Should have one child "input" which determines the case
                    test_param_input_source = input_source.parse_test_input_source()
                    group.test_param = self.parse_param_elem(test_param_input_source, enctypes, context)
                    if group.test_param.optional:
                        log.debug("Tool with id '%s': declares a conditional test parameter as optional, this is invalid and will be ignored." % self.id)
                        group.test_param.optional = False
                    possible_cases = list(group.test_param.legal_values)  # store possible cases, undefined whens will have no inputs
                    # Must refresh when test_param changes
                    group.test_param.refresh_on_change = True
                    # And a set of possible cases
                    for (value, case_inputs_source) in input_source.parse_when_input_sources():
                        case = ConditionalWhen()
                        case.value = value
                        case.inputs = self.parse_input_elem(case_inputs_source, enctypes, context)
                        group.cases.append(case)
                        try:
                            possible_cases.remove(case.value)
                        except Exception:
                            log.debug("Tool with id '%s': a when tag has been defined for '%s (%s) --> %s', but does not appear to be selectable." %
                                      (self.id, group.name, group.test_param.name, case.value))
                    for unspecified_case in possible_cases:
                        log.warning("Tool with id '%s': a when tag has not been defined for '%s (%s) --> %s', assuming empty inputs." %
                                    (self.id, group.name, group.test_param.name, unspecified_case))
                        case = ConditionalWhen()
                        case.value = unspecified_case
                        case.inputs = OrderedDict()
                        group.cases.append(case)
                rval[group.name] = group
            elif input_type == "section":
                group = Section()
                group.name = input_source.get("name")
                group.title = input_source.get("title")
                group.help = input_source.get("help", None)
                group.expanded = input_source.get_bool("expanded", False)
                page_source = input_source.parse_nested_inputs_source()
                group.inputs = self.parse_input_elem(page_source, enctypes, context)
                rval[group.name] = group
            elif input_type == "upload_dataset":
                elem = input_source.elem()
                group = UploadDataset()
                group.name = elem.get("name")
                group.title = elem.get("title")
                group.file_type_name = elem.get('file_type_name', group.file_type_name)
                group.default_file_type = elem.get('default_file_type', group.default_file_type)
                group.metadata_ref = elem.get('metadata_ref', group.metadata_ref)
                try:
                    rval[group.file_type_name].refresh_on_change = True
                except KeyError:
                    pass
                group_page_source = XmlPageSource(elem)
                group.inputs = self.parse_input_elem(group_page_source, enctypes, context)
                rval[group.name] = group
            elif input_type == "param":
                param = self.parse_param_elem(input_source, enctypes, context)
                rval[param.name] = param
                if hasattr(param, 'data_ref'):
                    param.ref_input = context[param.data_ref]
                self.input_params.append(param)
        return rval

    def parse_param_elem(self, input_source, enctypes, context):
        """
        Parse a single "<param>" element and return a ToolParameter instance.
        Also, if the parameter has a 'required_enctype' add it to the set
        enctypes.
        """
        param = ToolParameter.build(self, input_source)
        param_enctype = param.get_required_enctype()
        if param_enctype:
            enctypes.add(param_enctype)
        # If parameter depends on any other paramters, we must refresh the
        # form when it changes
        for name in param.get_dependencies():
            # Let it throw exception, but give some hint what the problem might be
            if name not in context:
<<<<<<< HEAD
                log.error(f"Tool with id '{self.id}': Could not find dependency '{name}' of parameter '{param.name}'")
=======
                log.error("Tool with id '{}': Could not find dependency '{}' of parameter '{}'".format(self.id, name, param.name))
>>>>>>> deae07ec
            context[name].refresh_on_change = True
        return param

    def populate_resource_parameters(self, tool_source):
        root = getattr(tool_source, 'root', None)
        if root is not None and hasattr(self.app, 'job_config') and hasattr(self.app.job_config, 'get_tool_resource_xml'):
            resource_xml = self.app.job_config.get_tool_resource_xml(root.get('id'), self.tool_type)
            if resource_xml is not None:
                inputs = root.find('inputs')
                if inputs is None:
                    inputs = parse_xml_string('<inputs/>')
                    root.append(inputs)
                inputs.append(resource_xml)

    def populate_tool_shed_info(self, tool_shed_repository):
        if tool_shed_repository:
            self.tool_shed = tool_shed_repository.tool_shed
            self.repository_name = tool_shed_repository.name
            self.repository_owner = tool_shed_repository.owner
            self.changeset_revision = tool_shed_repository.changeset_revision
            self.installed_changeset_revision = tool_shed_repository.installed_changeset_revision
            self.sharable_url = get_tool_shed_repository_url(
                self.app, self.tool_shed, self.repository_owner, self.repository_name
            )

    @property
    def help(self):
        if self.__help is HELP_UNINITIALIZED:
            self.__ensure_help()
        return self.__help

    @property
    def help_by_page(self):
        if self.__help_by_page is HELP_UNINITIALIZED:
            self.__ensure_help()
        return self.__help_by_page

    @property
    def raw_help(self):
        # may return rst (or Markdown in the future)
        tool_source = self.__help_source
        help_text = tool_source.parse_help()
        return help_text

    def __ensure_help(self):
        with HELP_UNINITIALIZED:
            if self.__help is HELP_UNINITIALIZED:
                self.__inititalize_help()

    def __inititalize_help(self):
        tool_source = self.__help_source
        self.__help = None
        self.__help_by_page = []
        help_footer = ""
        help_text = tool_source.parse_help()
        if help_text is not None:
            try:
                if help_text.find('.. image:: ') >= 0 and (self.tool_shed_repository or self.repository_id):
                    help_text = set_image_paths(
                        self.app, help_text, encoded_repository_id=self.repository_id, tool_shed_repository=self.tool_shed_repository, tool_id=self.old_id, tool_version=self.version
                    )
            except Exception:
                log.exception("Exception in parse_help, so images may not be properly displayed for tool with id '%s'", self.id)
            try:
                self.__help = Template(rst_to_html(help_text), input_encoding='utf-8',
                                       default_filters=['decode.utf8'],
                                       encoding_errors='replace')
            except Exception:
                log.exception("Exception while parsing help for tool with id '%s'", self.id)

            # Handle deprecated multi-page help text in XML case.
            if hasattr(tool_source, "root"):
                help_elem = tool_source.root.find("help")
                help_header = help_text
                help_pages = help_elem.findall("page")
                # Multiple help page case
                if help_pages:
                    for help_page in help_pages:
                        self.__help_by_page.append(help_page.text)
                        help_footer = help_footer + help_page.tail
                # Each page has to rendered all-together because of backreferences allowed by rst
                try:
                    self.__help_by_page = [Template(rst_to_html(help_header + x + help_footer),
                                                    input_encoding='utf-8',
                                                    default_filters=['decode.utf8'],
                                                    encoding_errors='replace')
                                           for x in self.__help_by_page]
                except Exception:
                    log.exception("Exception while parsing multi-page help for tool with id '%s'", self.id)
        # Pad out help pages to match npages ... could this be done better?
        while len(self.__help_by_page) < self.npages:
            self.__help_by_page.append(self.__help)

    def find_output_def(self, name):
        # name is JobToOutputDatasetAssociation name.
        # TODO: to defensive, just throw IndexError and catch somewhere
        # up that stack.
        if ToolOutputCollectionPart.is_named_collection_part_name(name):
            collection_name, part = ToolOutputCollectionPart.split_output_name(name)
            collection_def = self.output_collections.get(collection_name, None)
            if not collection_def:
                return None
            return collection_def.outputs.get(part, None)
        else:
            return self.outputs.get(name, None)

    @property
    def is_workflow_compatible(self):
        is_workflow_compatible = self._is_workflow_compatible
        if is_workflow_compatible is None:
            is_workflow_compatible = self.check_workflow_compatible(self.tool_source)
            if self.finalized:
                self._is_workflow_compatible = is_workflow_compatible
        return is_workflow_compatible

    def check_workflow_compatible(self, tool_source):
        """
        Determine if a tool can be used in workflows. External tools and the
        upload tool are currently not supported by workflows.
        """
        # Multiple page tools are not supported -- we're eliminating most
        # of these anyway
        if self.finalized and self.has_multiple_pages:
            return False
        # This is probably the best bet for detecting external web tools
        # right now
        if self.tool_type.startswith('data_source'):
            return False

        if hasattr(tool_source, "root"):
            root = tool_source.root
            if not string_as_bool(root.get("workflow_compatible", "True")):
                return False

        # TODO: Anyway to capture tools that dynamically change their own
        #       outputs?
        return True

    def new_state(self, trans):
        """
        Create a new `DefaultToolState` for this tool. It will be initialized
        with default values for inputs. Grouping elements are filled in recursively.
        """
        state = DefaultToolState()
        state.initialize(trans, self)
        return state

    def get_param(self, key):
        """
        Returns the parameter named `key` or None if there is no such
        parameter.
        """
        return self.inputs.get(key, None)

    def get_hook(self, name):
        """
        Returns an object from the code file referenced by `code_namespace`
        (this will normally be a callable object)
        """
        if self.code_namespace:
            # Try to look up hook in self.hook_map, otherwise resort to default
            if name in self.hook_map and self.hook_map[name] in self.code_namespace:
                return self.code_namespace[self.hook_map[name]]
            elif name in self.code_namespace:
                return self.code_namespace[name]
        return None

    def visit_inputs(self, values, callback):
        """
        Call the function `callback` on each parameter of this tool. Visits
        grouping parameters recursively and constructs unique prefixes for
        each nested set of  The callback method is then called as:

        `callback( level_prefix, parameter, parameter_value )`
        """
        # HACK: Yet another hack around check_values -- WHY HERE?
        if self.check_values:
            visit_input_values(self.inputs, values, callback)

    def expand_incoming(self, trans, incoming, request_context):
        rerun_remap_job_id = None
        if 'rerun_remap_job_id' in incoming:
            try:
                rerun_remap_job_id = trans.app.security.decode_id(incoming['rerun_remap_job_id'])
            except Exception as exception:
                log.error(str(exception))
                raise exceptions.MessageException("Failure executing tool with id '%s' (attempting to rerun invalid job).", self.id)

        set_dataset_matcher_factory(request_context, self)

        # Fixed set of input parameters may correspond to any number of jobs.
        # Expand these out to individual parameters for given jobs (tool executions).
        expanded_incomings, collection_info = expand_meta_parameters(trans, self, incoming)

        # Remapping a single job to many jobs doesn't make sense, so disable
        # remap if multi-runs of tools are being used.
        if rerun_remap_job_id and len(expanded_incomings) > 1:
            raise exceptions.MessageException(
                "Failure executing tool with id '%s' (cannot create multiple jobs when remapping existing job).", self.id)

        # Process incoming data
        validation_timer = self.app.execution_timer_factory.get_timer(
            'internals.galaxy.tools.validation',
            'Validated and populated state for tool request',
        )
        all_errors = []
        all_params = []
        for expanded_incoming in expanded_incomings:
            params = {}
            errors = {}
            if self.input_translator:
                self.input_translator.translate(expanded_incoming)
            if not self.check_values:
                # If `self.check_values` is false we don't do any checking or
                # processing on input  This is used to pass raw values
                # through to/from external sites.
                params = expanded_incoming
            else:
                # Update state for all inputs on the current page taking new
                # values from `incoming`.
                populate_state(request_context, self.inputs, expanded_incoming, params, errors, simple_errors=False)
                # If the tool provides a `validate_input` hook, call it.
                validate_input = self.get_hook('validate_input')
                if validate_input:
                    validate_input(request_context, errors, params, self.inputs)
            all_errors.append(errors)
            all_params.append(params)
        unset_dataset_matcher_factory(request_context)

        log.info(validation_timer)
        return all_params, all_errors, rerun_remap_job_id, collection_info

    def handle_input(self, trans, incoming, history=None, use_cached_job=False):
        """
        Process incoming parameters for this tool from the dict `incoming`,
        update the tool state (or create if none existed), and either return
        to the form or execute the tool (only if 'execute' was clicked and
        there were no errors).
        """
        request_context = WorkRequestContext(app=trans.app, user=trans.user, history=history or trans.history)
        all_params, all_errors, rerun_remap_job_id, collection_info = self.expand_incoming(trans=trans, incoming=incoming, request_context=request_context)
        # If there were errors, we stay on the same page and display them
        if any(all_errors):
            # simple param_key -> message string for tool form.
            err_data = {key: unicodify(value) for d in all_errors for (key, value) in d.items()}
            param_errors = {}
            for d in all_errors:
                for key, value in d.items():
                    if hasattr(value, 'to_dict'):
                        value_obj = value.to_dict()
                    else:
                        value_obj = {"message": unicodify(value)}
                    param_errors[key] = value_obj
            raise exceptions.RequestParameterInvalidException(', '.join(msg for msg in err_data.values()), err_data=err_data, param_errors=param_errors)
        else:
            mapping_params = MappingParameters(incoming, all_params)
            completed_jobs = {}
            for i, param in enumerate(all_params):
                if use_cached_job:
                    completed_jobs[i] = self.job_search.by_tool_input(
                        trans=trans,
                        tool_id=self.id,
                        tool_version=self.version,
                        param=param,
                        param_dump=self.params_to_strings(param, self.app, nested=True),
                        job_state=None,
                    )
                else:
                    completed_jobs[i] = None
            execution_tracker = execute_job(trans, self, mapping_params, history=request_context.history, rerun_remap_job_id=rerun_remap_job_id, collection_info=collection_info, completed_jobs=completed_jobs)
            # Raise an exception if there were jobs to execute and none of them were submitted,
            # if at least one is submitted or there are no jobs to execute - return aggregate
            # information including per-job errors. Arguably we should just always return the
            # aggregate information - we just haven't done that historically.
            raise_execution_exception = not execution_tracker.successful_jobs and len(all_params) > 0

            if raise_execution_exception:
                raise exceptions.MessageException(execution_tracker.execution_errors[0])

            return dict(out_data=execution_tracker.output_datasets,
                        num_jobs=len(execution_tracker.successful_jobs),
                        job_errors=execution_tracker.execution_errors,
                        jobs=execution_tracker.successful_jobs,
                        output_collections=execution_tracker.output_collections,
                        implicit_collections=execution_tracker.implicit_collections)

    def handle_single_execution(self, trans, rerun_remap_job_id, execution_slice, history, execution_cache=None, completed_job=None, collection_info=None, flush_job=True):
        """
        Return a pair with whether execution is successful as well as either
        resulting output data or an error message indicating the problem.
        """
        try:
            rval = self.execute(
                trans,
                incoming=execution_slice.param_combination,
                history=history,
                rerun_remap_job_id=rerun_remap_job_id,
                execution_cache=execution_cache,
                dataset_collection_elements=execution_slice.dataset_collection_elements,
                completed_job=completed_job,
                collection_info=collection_info,
                flush_job=flush_job,
            )
            job = rval[0]
            out_data = rval[1]
            if len(rval) == 4:
                execution_slice.datasets_to_persist = rval[2]
                execution_slice.history = rval[3]
        except (webob.exc.HTTPFound, exceptions.MessageException) as e:
            # if it's a webob redirect exception, pass it up the stack
            raise e
        except ToolInputsNotReadyException as e:
            return False, e
        except Exception as e:
            log.exception("Exception caught while attempting to execute tool with id '%s':", self.id)
            message = "Error executing tool with id '{}': {}".format(self.id, unicodify(e))
            return False, message
        if isinstance(out_data, OrderedDict):
            return job, list(out_data.items())
        else:
            if isinstance(out_data, str):
                message = out_data
            else:
                message = "Failure executing tool with id '%s' (invalid data returned from tool execution)" % self.id
            return False, message

    def find_fieldstorage(self, x):
        if isinstance(x, cgi_FieldStorage):
            raise InterruptedUpload(None)
        elif isinstance(x, dict):
            [self.find_fieldstorage(y) for y in x.values()]
        elif isinstance(x, list):
            [self.find_fieldstorage(y) for y in x]

    @property
    def params_with_missing_data_table_entry(self):
        """
        Return all parameters that are dynamically generated select lists whose
        options require an entry not currently in the tool_data_table_conf.xml file.
        """
        params = []
        for input_param in self.input_params:
            if isinstance(input_param, SelectToolParameter) and input_param.is_dynamic:
                options = input_param.options
                if options and options.missing_tool_data_table_name and input_param not in params:
                    params.append(input_param)
        return params

    @property
    def params_with_missing_index_file(self):
        """
        Return all parameters that are dynamically generated
        select lists whose options refer to a  missing .loc file.
        """
        params = []
        for input_param in self.input_params:
            if isinstance(input_param, SelectToolParameter) and input_param.is_dynamic:
                options = input_param.options
                if options and options.tool_data_table and options.tool_data_table.missing_index_file and input_param not in params:
                    params.append(input_param)
        return params

    def get_static_param_values(self, trans):
        """
        Returns a map of parameter names and values if the tool does not
        require any user input. Will raise an exception if any parameter
        does require input.
        """
        args = dict()
        for key, param in self.inputs.items():
            # BaseURLToolParameter is now a subclass of HiddenToolParameter, so
            # we must check if param is a BaseURLToolParameter first
            if isinstance(param, BaseURLToolParameter):
                args[key] = param.get_initial_value(trans, None)
            elif isinstance(param, HiddenToolParameter):
                args[key] = model.User.expand_user_properties(trans.user, param.value)
            else:
                raise Exception("Unexpected parameter type")
        return args

    def execute(self, trans, incoming=None, set_output_hid=True, history=None, **kwargs):
        """
        Execute the tool using parameter values in `incoming`. This just
        dispatches to the `ToolAction` instance specified by
        `self.tool_action`. In general this will create a `Job` that
        when run will build the tool's outputs, e.g. `DefaultToolAction`.
        """
        if incoming is None:
            incoming = {}
        try:
            return self.tool_action.execute(self, trans, incoming=incoming, set_output_hid=set_output_hid, history=history, **kwargs)
        except exceptions.ToolExecutionError as exc:
            job = exc.job
            job_id = 'unknown'
            if job is not None:
                job.mark_failed(info=exc.err_msg, blurb=exc.err_code.default_error_message)
                job_id = job.id
            log.error("Tool execution failed for job: %s", job_id)
            raise

    def params_to_strings(self, params, app, nested=False):
        return params_to_strings(self.inputs, params, app, nested)

    def params_from_strings(self, params, app, ignore_errors=False):
        return params_from_strings(self.inputs, params, app, ignore_errors)

    def check_and_update_param_values(self, values, trans, update_values=True, workflow_building_mode=False):
        """
        Check that all parameters have values, and fill in with default
        values where necessary. This could be called after loading values
        from a database in case new parameters have been added.
        """
        messages = {}
        request_context = WorkRequestContext(app=trans.app, user=trans.user, history=trans.history, workflow_building_mode=workflow_building_mode)

        def validate_inputs(input, value, error, parent, context, prefixed_name, prefixed_label, **kwargs):
            if not error:
                value, error = check_param(request_context, input, value, context)
            if error:
                if update_values and not hasattr(input, 'data_ref'):
                    try:
                        previous_value = value
                        value = input.get_initial_value(request_context, context)
                        if not prefixed_name.startswith('__'):
<<<<<<< HEAD
                            messages[prefixed_name] = error if previous_value == value else f'{error} Using default: \'{value}\'.'
=======
                            messages[prefixed_name] = error if previous_value == value else '{} Using default: \'{}\'.'.format(error, value)
>>>>>>> deae07ec
                        parent[input.name] = value
                    except Exception:
                        messages[prefixed_name] = 'Attempt to replace invalid value for \'%s\' failed.' % (prefixed_label)
                else:
                    messages[prefixed_name] = error

        visit_input_values(self.inputs, values, validate_inputs)
        return messages

    def build_dependency_cache(self, **kwds):
        if isinstance(self.app.toolbox.dependency_manager, CachedDependencyManager):
            self.app.toolbox.dependency_manager.build_cache(
                requirements=self.requirements,
                installed_tool_dependencies=self.installed_tool_dependencies,
                tool_dir=self.tool_dir,
                job_directory=None,
                metadata=False,
                tool_instance=self,
                **kwds
            )

    def build_dependency_shell_commands(self, job_directory=None, metadata=False):
        """
        Return a list of commands to be run to populate the current environment to include this tools requirements.
        """
        return self.app.toolbox.dependency_manager.dependency_shell_commands(
            requirements=self.requirements,
            installed_tool_dependencies=self.installed_tool_dependencies,
            tool_dir=self.tool_dir,
            job_directory=job_directory,
            preserve_python_environment=self.requires_galaxy_python_environment,
            metadata=metadata,
            tool_instance=self
        )

    @property
    def installed_tool_dependencies(self):
        if self.tool_shed_repository:
            installed_tool_dependencies = self.tool_shed_repository.tool_dependencies_installed_or_in_error
        else:
            installed_tool_dependencies = None
        return installed_tool_dependencies

    @property
    def tool_requirements(self):
        """
        Return all requiremens of type package
        """
        return self.requirements.packages

    @property
    def tool_requirements_status(self):
        """
        Return a list of dictionaries for all tool dependencies with their associated status
        """
        return self._view.get_requirements_status({self.id: self.tool_requirements}, self.installed_tool_dependencies)

    def build_redirect_url_params(self, param_dict):
        """
        Substitute parameter values into self.redirect_url_params
        """
        if not self.redirect_url_params:
            return
        redirect_url_params = None
        # Substituting parameter values into the url params
        redirect_url_params = fill_template(self.redirect_url_params, context=param_dict)
        # Remove newlines
        redirect_url_params = redirect_url_params.replace("\n", " ").replace("\r", " ")
        return redirect_url_params

    def parse_redirect_url(self, data, param_dict):
        """
        Parse the REDIRECT_URL tool param. Tools that send data to an external
        application via a redirect must include the following 3 tool params:

        1) REDIRECT_URL - the url to which the data is being sent

        2) DATA_URL - the url to which the receiving application will send an
           http post to retrieve the Galaxy data

        3) GALAXY_URL - the url to which the external application may post
           data as a response
        """
        redirect_url = param_dict.get('REDIRECT_URL')
        redirect_url_params = self.build_redirect_url_params(param_dict)
        # Add the parameters to the redirect url.  We're splitting the param
        # string on '**^**' because the self.parse() method replaced white
        # space with that separator.
        params = redirect_url_params.split('**^**')
        rup_dict = {}
        for param in params:
            p_list = param.split('=')
            p_name = p_list[0]
            p_val = p_list[1]
            rup_dict[p_name] = p_val
        DATA_URL = param_dict.get('DATA_URL', None)
        assert DATA_URL is not None, "DATA_URL parameter missing in tool config."
        DATA_URL += "/%s/display" % str(data.id)
        redirect_url += "?DATA_URL=%s" % DATA_URL
        # Add the redirect_url_params to redirect_url
        for p_name in rup_dict:
            redirect_url += "&{}={}".format(p_name, rup_dict[p_name])
        # Add the current user email to redirect_url
        if data.history.user:
            USERNAME = str(data.history.user.email)
        else:
            USERNAME = 'Anonymous'
        redirect_url += "&USERNAME=%s" % USERNAME
        return redirect_url

    def call_hook(self, hook_name, *args, **kwargs):
        """
        Call the custom code hook function identified by 'hook_name' if any,
        and return the results
        """
        try:
            code = self.get_hook(hook_name)
            if code:
                return code(*args, **kwargs)
        except Exception as e:
            original_message = ''
            if len(e.args):
                original_message = e.args[0]
<<<<<<< HEAD
            e.args = (f"Error in '{self.name}' hook '{hook_name}', original message: {original_message}", )
=======
            e.args = ("Error in '{}' hook '{}', original message: {}".format(self.name, hook_name, original_message), )
>>>>>>> deae07ec
            raise

    def exec_before_job(self, app, inp_data, out_data, param_dict=None):
        pass

    def exec_after_process(self, app, inp_data, out_data, param_dict, job=None, **kwds):
        pass

    def job_failed(self, job_wrapper, message, exception=False):
        """
        Called when a job has failed
        """

    def discover_outputs(self, out_data, out_collections, tool_provided_metadata, tool_working_directory, job, input_ext, input_dbkey, inp_data=None, final_job_state='ok'):
        """
        Find any additional datasets generated by a tool and attach (for
        cases where number of outputs is not known in advance).
        """
        # given the job_execution import is the only one, probably makes sense to refactor this out
        # into job_wrapper.
        tool = self
        permission_provider = output_collect.PermissionProvider(inp_data, tool.app.security_agent, job)
        metadata_source_provider = output_collect.MetadataSourceProvider(inp_data)
        job_context = output_collect.JobContext(
            tool,
            tool_provided_metadata,
            job,
            tool_working_directory,
            permission_provider,
            metadata_source_provider,
            input_dbkey,
            object_store=tool.app.object_store,
            final_job_state=final_job_state,
        )
        collected = output_collect.collect_primary_datasets(
            job_context,
            out_data,
            input_ext,
        )
        output_collect.collect_dynamic_outputs(
            job_context,
            out_collections,
        )
        # Return value only used in unit tests. Probably should be returning number of collected
        # bytes instead?
        return collected

    def to_archive(self):
        tool = self
        tarball_files = []
        temp_files = []
        with open(os.path.abspath(tool.config_file)) as fh:
            tool_xml = fh.read()
        # Retrieve tool help images and rewrite the tool's xml into a temporary file with the path
        # modified to be relative to the repository root.
        image_found = False
        if tool.help is not None:
            tool_help = tool.help._source
            # Check each line of the rendered tool help for an image tag that points to a location under static/
            for help_line in tool_help.split('\n'):
                image_regex = re.compile(r'img alt="[^"]+" src="\${static_path}/([^"]+)"')
                matches = re.search(image_regex, help_line)
                if matches is not None:
                    tool_help_image = matches.group(1)
                    tarball_path = tool_help_image
                    filesystem_path = os.path.abspath(os.path.join(self.app.config.root, 'static', tool_help_image))
                    if os.path.exists(filesystem_path):
                        tarball_files.append((filesystem_path, tarball_path))
                        image_found = True
                        tool_xml = tool_xml.replace('${static_path}/%s' % tarball_path, tarball_path)
        # If one or more tool help images were found, add the modified tool XML to the tarball instead of the original.
        if image_found:
            with tempfile.NamedTemporaryFile(mode='w', suffix='.xml', delete=False) as fh:
                new_tool_config = fh.name
                fh.write(tool_xml)
            tool_tup = (new_tool_config, os.path.split(tool.config_file)[-1])
            temp_files.append(new_tool_config)
        else:
            tool_tup = (os.path.abspath(tool.config_file), os.path.split(tool.config_file)[-1])
        tarball_files.append(tool_tup)
        # TODO: This feels hacky.
        tool_command = tool.command.strip().split()[0]
        tool_path = os.path.dirname(os.path.abspath(tool.config_file))
        # Add the tool XML to the tuple that will be used to populate the tarball.
        if os.path.exists(os.path.join(tool_path, tool_command)):
            tarball_files.append((os.path.join(tool_path, tool_command), tool_command))
        # Find and add macros and code files.
        for external_file in tool.get_externally_referenced_paths(os.path.abspath(tool.config_file)):
            external_file_abspath = os.path.abspath(os.path.join(tool_path, external_file))
            tarball_files.append((external_file_abspath, external_file))
        if os.path.exists(os.path.join(tool_path, "Dockerfile")):
            tarball_files.append((os.path.join(tool_path, "Dockerfile"), "Dockerfile"))
        # Find tests, and check them for test data.
        tests = tool.tests
        if tests is not None:
            for test in tests:
                # Add input file tuples to the list.
                for input in test.inputs:
                    for input_value in test.inputs[input]:
                        input_filename = str(input_value)
                        input_path = os.path.abspath(os.path.join('test-data', input_filename))
                        if os.path.exists(input_path):
                            td_tup = (input_path, os.path.join('test-data', input_filename))
                            tarball_files.append(td_tup)
                # And add output file tuples to the list.
                for _, filename, _ in test.outputs:
                    output_filepath = os.path.abspath(os.path.join('test-data', filename))
                    if os.path.exists(output_filepath):
                        td_tup = (output_filepath, os.path.join('test-data', filename))
                        tarball_files.append(td_tup)
        for param in tool.input_params:
            # Check for tool data table definitions.
            if hasattr(param, 'options'):
                if hasattr(param.options, 'tool_data_table'):
                    data_table = param.options.tool_data_table
                    if hasattr(data_table, 'filenames'):
                        data_table_definitions = []
                        for data_table_filename in data_table.filenames:
                            # FIXME: from_shed_config seems to always be False.
                            if not data_table.filenames[data_table_filename]['from_shed_config']:
                                tar_file = data_table.filenames[data_table_filename]['filename'] + '.sample'
                                sample_file = os.path.join(data_table.filenames[data_table_filename]['tool_data_path'],
                                                           tar_file)
                                # Use the .sample file, if one exists. If not, skip this data table.
                                if os.path.exists(sample_file):
                                    tarfile_path, tarfile_name = os.path.split(tar_file)
                                    tarfile_path = os.path.join('tool-data', tarfile_name)
                                    tarball_files.append((sample_file, tarfile_path))
                                data_table_definitions.append(data_table.xml_string)
                        if len(data_table_definitions) > 0:
                            # Put the data table definition XML in a temporary file.
                            table_definition = '<?xml version="1.0" encoding="utf-8"?>\n<tables>\n    %s</tables>'
                            table_definition = table_definition % '\n'.join(data_table_definitions)
                            with tempfile.NamedTemporaryFile(mode='w', delete=False) as fh:
                                table_conf = fh.name
                                fh.write(table_definition)
                            tarball_files.append((table_conf, os.path.join('tool-data', 'tool_data_table_conf.xml.sample')))
                            temp_files.append(table_conf)
        # Create the tarball.
        with tempfile.NamedTemporaryFile(suffix='.tgz', delete=False) as fh:
            tarball_archive = fh.name
        tarball = tarfile.open(name=tarball_archive, mode='w:gz')
        # Add the files from the previously generated list.
        for fspath, tarpath in tarball_files:
            tarball.add(fspath, arcname=tarpath)
        tarball.close()
        # Delete any temporary files that were generated.
        for temp_file in temp_files:
            os.remove(temp_file)
        return tarball_archive

    def to_dict(self, trans, link_details=False, io_details=False, tool_help=False):
        """ Returns dict of tool. """

        # Basic information
        tool_dict = super().to_dict()

        tool_dict["edam_operations"] = self.edam_operations
        tool_dict["edam_topics"] = self.edam_topics
        tool_dict["hidden"] = self.hidden
        tool_dict["is_workflow_compatible"] = self.is_workflow_compatible
        tool_dict["xrefs"] = self.xrefs

        # Fill in ToolShedRepository info
        if hasattr(self, 'tool_shed') and self.tool_shed:
            tool_dict['tool_shed_repository'] = {
                'name': self.repository_name,
                'owner': self.repository_owner,
                'changeset_revision': self.changeset_revision,
                'tool_shed': self.tool_shed
            }

        # If an admin user, expose the path to the actual tool config XML file.
        if trans.user_is_admin:
            config_file = None if not self.config_file else os.path.abspath(self.config_file)
            tool_dict['config_file'] = config_file

        # Add link details.
        if link_details:
            # Add details for creating a hyperlink to the tool.
            if not isinstance(self, DataSourceTool):
                link = self.app.url_for(controller='tool_runner', tool_id=self.id)
            else:
                link = self.app.url_for(controller='tool_runner', action='data_source_redirect', tool_id=self.id)

            # Basic information
            tool_dict.update({'link': link,
                              'min_width': self.uihints.get('minwidth', -1),
                              'target': self.target})

        # Add input and output details.
        if io_details:
            tool_dict['inputs'] = [input.to_dict(trans) for input in self.inputs.values()]
            tool_dict['outputs'] = [output.to_dict(app=self.app) for output in self.outputs.values()]

        tool_dict['panel_section_id'], tool_dict['panel_section_name'] = self.get_panel_section()

        tool_class = self.__class__
        # FIXME: the Tool class should declare directly, instead of ad hoc inspection
        regular_form = tool_class == Tool or isinstance(self, (DatabaseOperationTool, InteractiveTool))
        tool_dict["form_style"] = "regular" if regular_form else "special"
        if tool_help:
            # create tool help
            help_txt = ''
            if self.help:
                help_txt = self.help.render(static_path=self.app.url_for('/static'), host_url=self.app.url_for('/', qualified=True))
                help_txt = unicodify(help_txt)
            tool_dict['help'] = help_txt

        return tool_dict

    def to_json(self, trans, kwd=None, job=None, workflow_building_mode=False):
        """
        Recursively creates a tool dictionary containing repeats, dynamic options and updated states.
        """
        if kwd is None:
            kwd = {}
        history_id = kwd.get('history_id', None)
        history = None
        if workflow_building_mode is workflow_building_modes.USE_HISTORY or workflow_building_mode is workflow_building_modes.DISABLED:
            # We don't need a history when exporting a workflow for the workflow editor or when downloading a workflow
            try:
                if history_id is not None:
                    history = self.history_manager.get_owned(trans.security.decode_id(history_id), trans.user, current_history=trans.history)
                else:
                    history = trans.get_history()
                if history is None and job is not None:
                    history = self.history_manager.get_owned(job.history.id, trans.user, current_history=trans.history)
                if history is None:
                    raise exceptions.MessageException('History unavailable. Please specify a valid history id')
            except Exception as e:
                raise exceptions.MessageException('[history_id={}] Failed to retrieve history. {}.'.format(history_id, unicodify(e)))

        # build request context
        request_context = WorkRequestContext(app=trans.app, user=trans.user, history=history, workflow_building_mode=workflow_building_mode)

        # load job parameters into incoming
        tool_message = ''
        tool_warnings = ''
        if job:
            try:
                job_params = job.get_param_values(self.app, ignore_errors=True)
                tool_warnings = self.check_and_update_param_values(job_params, request_context, update_values=True)
                self._map_source_to_history(request_context, self.inputs, job_params)
                tool_message = self._compare_tool_version(job)
                params_to_incoming(kwd, self.inputs, job_params, self.app)
            except Exception as e:
                raise exceptions.MessageException(unicodify(e))

        # create parameter object
        params = Params(kwd, sanitize=False)

        # expand incoming parameters (parameters might trigger multiple tool executions,
        # here we select the first execution only in order to resolve dynamic parameters)
        expanded_incomings, _ = expand_meta_parameters(trans, self, params.__dict__)
        if expanded_incomings:
            params.__dict__ = expanded_incomings[0]

        # do param translation here, used by datasource tools
        if self.input_translator:
            self.input_translator.translate(params)

        set_dataset_matcher_factory(request_context, self)
        # create tool state
        state_inputs = {}
        state_errors = {}
        populate_state(request_context, self.inputs, params.__dict__, state_inputs, state_errors)

        # create tool model
        tool_model = self.to_dict(request_context)
        tool_model['inputs'] = []
        self.populate_model(request_context, self.inputs, state_inputs, tool_model['inputs'])
        unset_dataset_matcher_factory(request_context)

        # create tool help
        tool_help = ''
        if self.help:
            tool_help = self.help.render(static_path=self.app.url_for('/static'), host_url=self.app.url_for('/', qualified=True))
            tool_help = unicodify(tool_help, 'utf-8')

        if isinstance(self.action, tuple):
            action = self.action[0] + self.app.url_for(self.action[1])
        else:
            action = self.app.url_for(self.action)

        # update tool model
        tool_model.update({
            'id'            : self.id,
            'help'          : tool_help,
            'citations'     : bool(self.citations),
            'sharable_url'  : self.sharable_url,
            'message'       : tool_message,
            'warnings'      : tool_warnings,
            'versions'      : self.tool_versions,
            'requirements'  : [{'name' : r.name, 'version' : r.version} for r in self.requirements],
            'errors'        : state_errors,
            'tool_errors'   : self.tool_errors,
            'state_inputs'  : params_to_strings(self.inputs, state_inputs, self.app, use_security=True, nested=True),
            'job_id'        : trans.security.encode_id(job.id) if job else None,
            'job_remap'     : self._get_job_remap(job),
            'history_id'    : trans.security.encode_id(history.id) if history else None,
            'display'       : self.display_interface,
            'action'        : action,
            'method'        : self.method,
            'enctype'       : self.enctype
        })
        return tool_model

    def populate_model(self, request_context, inputs, state_inputs, group_inputs, other_values=None):
        """
        Populates the tool model consumed by the client form builder.
        """
        other_values = ExpressionContext(state_inputs, other_values)
        for input_index, input in enumerate(inputs.values()):
            tool_dict = None
            group_state = state_inputs.get(input.name, {})
            if input.type == 'repeat':
                tool_dict = input.to_dict(request_context)
                group_cache = tool_dict['cache'] = {}
                for i in range(len(group_state)):
                    group_cache[i] = []
                    self.populate_model(request_context, input.inputs, group_state[i], group_cache[i], other_values)
            elif input.type == 'conditional':
                tool_dict = input.to_dict(request_context)
                if 'test_param' in tool_dict:
                    test_param = tool_dict['test_param']
                    test_param['value'] = input.test_param.value_to_basic(group_state.get(test_param['name'], input.test_param.get_initial_value(request_context, other_values)), self.app)
                    test_param['text_value'] = input.test_param.value_to_display_text(test_param['value'])
                    for i in range(len(tool_dict['cases'])):
                        current_state = {}
                        if i == group_state.get('__current_case__'):
                            current_state = group_state
                        self.populate_model(request_context, input.cases[i].inputs, current_state, tool_dict['cases'][i]['inputs'], other_values)
            elif input.type == 'section':
                tool_dict = input.to_dict(request_context)
                self.populate_model(request_context, input.inputs, group_state, tool_dict['inputs'], other_values)
            else:
                try:
                    initial_value = input.get_initial_value(request_context, other_values)
                    tool_dict = input.to_dict(request_context, other_values=other_values)
                    tool_dict['value'] = input.value_to_basic(state_inputs.get(input.name, initial_value), self.app, use_security=True)
                    tool_dict['default_value'] = input.value_to_basic(initial_value, self.app, use_security=True)
                    tool_dict['text_value'] = input.value_to_display_text(tool_dict['value'])
                except ImplicitConversionRequired:
                    tool_dict = input.to_dict(request_context)
                    # This hack leads client to display a text field
                    tool_dict['textable'] = True
                except Exception:
                    tool_dict = input.to_dict(request_context)
                    log.exception("tools::to_json() - Skipping parameter expansion '%s'", input.name)
            if input_index >= len(group_inputs):
                group_inputs.append(tool_dict)
            else:
                group_inputs[input_index] = tool_dict

    def _get_job_remap(self, job):
        if job:
            if job.state == job.states.ERROR:
                try:
                    if [hda.dependent_jobs for hda in [jtod.dataset for jtod in job.output_datasets] if hda.dependent_jobs]:
                        return True
                    elif job.output_dataset_collection_instances:
                        # We'll want to replace this item
                        return 'job_produced_collection_elements'
                except Exception as exception:
                    log.error(str(exception))
        return False

    def _map_source_to_history(self, trans, tool_inputs, params):
        # Need to remap dataset parameters. Job parameters point to original
        # dataset used; parameter should be the analygous dataset in the
        # current history.
        history = trans.history

        # Create index for hdas.
        hda_source_dict = {}
        for hda in history.datasets:
<<<<<<< HEAD
            key = f'{hda.hid}_{hda.dataset.id}'
=======
            key = '{}_{}'.format(hda.hid, hda.dataset.id)
>>>>>>> deae07ec
            hda_source_dict[hda.dataset.id] = hda_source_dict[key] = hda

        # Ditto for dataset collections.
        hdca_source_dict = {}
        for hdca in history.dataset_collections:
<<<<<<< HEAD
            key = f'{hdca.hid}_{hdca.collection.id}'
=======
            key = '{}_{}'.format(hdca.hid, hdca.collection.id)
>>>>>>> deae07ec
            hdca_source_dict[hdca.collection.id] = hdca_source_dict[key] = hdca

        # Map dataset or collection to current history
        def map_to_history(value):
            id = None
            source = None
            if isinstance(value, self.app.model.HistoryDatasetAssociation):
                id = value.dataset.id
                source = hda_source_dict
            elif isinstance(value, self.app.model.HistoryDatasetCollectionAssociation):
                id = value.collection.id
                source = hdca_source_dict
            else:
                return None
<<<<<<< HEAD
            key = f'{value.hid}_{id}'
=======
            key = '{}_{}'.format(value.hid, id)
>>>>>>> deae07ec
            if key in source:
                return source[key]
            elif id in source:
                return source[id]
            else:
                return None

        def mapping_callback(input, value, **kwargs):
            if isinstance(input, DataToolParameter):
                if isinstance(value, list):
                    values = []
                    for val in value:
                        new_val = map_to_history(val)
                        if new_val:
                            values.append(new_val)
                        else:
                            values.append(val)
                    return values
                else:
                    return map_to_history(value)
            elif isinstance(input, DataCollectionToolParameter):
                return map_to_history(value)
        visit_input_values(tool_inputs, params, mapping_callback)

    def _compare_tool_version(self, job):
        """
        Compares a tool version with the tool version from a job (from ToolRunner).
        """
        tool_id = job.tool_id
        tool_version = job.tool_version
        message = ''
        try:
            select_field, tools, tool = self.app.toolbox.get_tool_components(tool_id, tool_version=tool_version, get_loaded_tools_by_lineage=False, set_selected=True)
            if tool is None:
                raise exceptions.MessageException('This dataset was created by an obsolete tool (%s). Can\'t re-run.' % tool_id)
            if (self.id != tool_id and self.old_id != tool_id) or self.version != tool_version:
                if self.id == tool_id:
                    if tool_version:
                        message = 'This job was run with tool version "%s", which is not available. ' % tool_version
                        if len(tools) > 1:
                            message += 'You can re-run the job with the selected tool or choose another version of the tool. '
                        else:
                            message += 'You can re-run the job with this tool version, which is a different version of the original tool. '
                else:
<<<<<<< HEAD
                    new_tool_shed_url = f'{tool.sharable_url}/{tool.changeset_revision}/'
                    old_tool_shed_url = get_tool_shed_url_from_tool_shed_registry(self.app, tool_id.split('/repos/')[0])
                    old_tool_shed_url = f'{old_tool_shed_url}/view/{tool.repository_owner}/{tool.repository_name}/'
                    message = f'This job was run with <a href=\"{old_tool_shed_url}\" target=\"_blank\">tool id \"{tool_id}\"</a>, version "{tool_version}", which is not available. '
                    if len(tools) > 1:
                        message += f'You can re-run the job with the selected <a href=\"{new_tool_shed_url}\" target=\"_blank\">tool id \"{self.id}\"</a> or choose another derivation of the tool. '
                    else:
                        message += f'You can re-run the job with <a href=\"{new_tool_shed_url}\" target=\"_blank\">tool id \"{self.id}\"</a>, which is a derivation of the original tool. '
=======
                    new_tool_shed_url = '{}/{}/'.format(tool.sharable_url, tool.changeset_revision)
                    old_tool_shed_url = get_tool_shed_url_from_tool_shed_registry(self.app, tool_id.split('/repos/')[0])
                    old_tool_shed_url = '{}/view/{}/{}/'.format(old_tool_shed_url, tool.repository_owner, tool.repository_name)
                    message = 'This job was run with <a href=\"{}\" target=\"_blank\">tool id \"{}\"</a>, version "{}", which is not available. '.format(old_tool_shed_url, tool_id, tool_version)
                    if len(tools) > 1:
                        message += 'You can re-run the job with the selected <a href=\"{}\" target=\"_blank\">tool id \"{}\"</a> or choose another derivation of the tool. '.format(new_tool_shed_url, self.id)
                    else:
                        message += 'You can re-run the job with <a href=\"{}\" target=\"_blank\">tool id \"{}\"</a>, which is a derivation of the original tool. '.format(new_tool_shed_url, self.id)
>>>>>>> deae07ec
            if not self.is_latest_version:
                message += 'There is a newer version of this tool available.'
        except Exception as e:
            raise exceptions.MessageException(unicodify(e))
        return message

    def get_default_history_by_trans(self, trans, create=False):
        return trans.get_history(create=create)

    @classmethod
    def get_externally_referenced_paths(self, path):
        """ Return relative paths to externally referenced files by the tool
        described by file at `path`. External components should not assume things
        about the structure of tool xml files (this is the tool's responsibility).
        """
        tree = raw_tool_xml_tree(path)
        root = tree.getroot()
        external_paths = []
        for code_elem in root.findall('code'):
            external_path = code_elem.get('file')
            if external_path:
                external_paths.append(external_path)
        external_paths.extend(imported_macro_paths(root))
        # May also need to load external citation files as well at some point.
        return external_paths


class OutputParameterJSONTool(Tool):
    """
    Alternate implementation of Tool that provides parameters and other values
    JSONified within the contents of an output dataset
    """
    tool_type = 'output_parameter_json'

    def _prepare_json_list(self, param_list):
        rval = []
        for value in param_list:
            if isinstance(value, dict):
                rval.append(self._prepare_json_param_dict(value))
            elif isinstance(value, list):
                rval.append(self._prepare_json_list(value))
            else:
                rval.append(str(value))
        return rval

    def _prepare_json_param_dict(self, param_dict):
        rval = {}
        for key, value in param_dict.items():
            if isinstance(value, dict):
                rval[key] = self._prepare_json_param_dict(value)
            elif isinstance(value, list):
                rval[key] = self._prepare_json_list(value)
            else:
                rval[key] = str(value)
        return rval

    def exec_before_job(self, app, inp_data, out_data, param_dict=None):
        if param_dict is None:
            param_dict = {}
        json_params = {}
        json_params['param_dict'] = self._prepare_json_param_dict(param_dict)  # it would probably be better to store the original incoming parameters here, instead of the Galaxy modified ones?
        json_params['output_data'] = []
        json_params['job_config'] = dict(GALAXY_DATATYPES_CONF_FILE=param_dict.get('GALAXY_DATATYPES_CONF_FILE'), GALAXY_ROOT_DIR=param_dict.get('GALAXY_ROOT_DIR'), TOOL_PROVIDED_JOB_METADATA_FILE=self.provided_metadata_file)
        json_filename = None
        for out_name, data in out_data.items():
            # use wrapped dataset to access certain values
            wrapped_data = param_dict.get(out_name)
            # allow multiple files to be created
            file_name = str(wrapped_data)
            extra_files_path = str(wrapped_data.files_path)
            data_dict = dict(out_data_name=out_name,
                             ext=data.ext,
                             dataset_id=data.dataset.id,
                             hda_id=data.id,
                             file_name=file_name,
                             extra_files_path=extra_files_path)
            json_params['output_data'].append(data_dict)
            if json_filename is None:
                json_filename = file_name
        with open(json_filename, 'w') as out:
            out.write(json.dumps(json_params))


class ExpressionTool(Tool):
    requires_js_runtime = True
    tool_type = 'expression'
    EXPRESSION_INPUTS_NAME = "_expression_inputs_.json"

    def parse_command(self, tool_source):
        self.command = "cd ../; %s" % expressions.EXPRESSION_SCRIPT_CALL
        self.interpreter = None
        self._expression = tool_source.parse_expression().strip()

    def parse_outputs(self, tool_source):
        # Setup self.outputs and self.output_collections
        super().parse_outputs(tool_source)

        # Validate these outputs for expression tools.
        if len(self.output_collections) != 0:
            message = "Expression tools may not declare output collections at this time."
            raise Exception(message)
        for output in self.outputs.values():
            if not hasattr(output, "from_expression"):
                message = "Expression tools may not declare output datasets at this time."
                raise Exception(message)

    def exec_before_job(self, app, inp_data, out_data, param_dict=None):
        super().exec_before_job(app, inp_data, out_data, param_dict=param_dict)
        local_working_directory = param_dict["__local_working_directory__"]
        expression_inputs_path = os.path.join(local_working_directory, ExpressionTool.EXPRESSION_INPUTS_NAME)

        outputs = []
        for out_name in out_data.keys():
            output_def = self.outputs[out_name]
            wrapped_data = param_dict.get(out_name)
            file_name = str(wrapped_data)

            outputs.append(dict(
                name=out_name,
                from_expression=output_def.from_expression,
                path=file_name,
            ))

        if param_dict is None:
            raise Exception("Internal error - param_dict is empty.")

        job = {}
        json_wrap(self.inputs, param_dict, self.profile, job, handle_files='OBJECT')
        expression_inputs = {
            'job': job,
            'script': self._expression,
            'outputs': outputs,
        }
        expressions.write_evalute_script(os.path.join(local_working_directory))
        with open(expression_inputs_path, "w") as f:
            json.dump(expression_inputs, f)

    def parse_environment_variables(self, tool_source):
        """ Setup environment variable for inputs file.
        """
        environmnt_variables_raw = super().parse_environment_variables(tool_source)
        expression_script_inputs = dict(
            name="GALAXY_EXPRESSION_INPUTS",
            template=ExpressionTool.EXPRESSION_INPUTS_NAME,
        )
        environmnt_variables_raw.append(expression_script_inputs)
        return environmnt_variables_raw


class DataSourceTool(OutputParameterJSONTool):
    """
    Alternate implementation of Tool for data_source tools -- those that
    allow the user to query and extract data from another web site.
    """
    tool_type = 'data_source'
    default_tool_action = DataSourceToolAction

    def _build_GALAXY_URL_parameter(self):
        return ToolParameter.build(self, XML('<param name="GALAXY_URL" type="baseurl" value="/tool_runner?tool_id=%s" />' % self.id))

    def parse_inputs(self, tool_source):
        super().parse_inputs(tool_source)
        # Open all data_source tools in _top.
        self.target = '_top'
        if 'GALAXY_URL' not in self.inputs:
            self.inputs['GALAXY_URL'] = self._build_GALAXY_URL_parameter()
            self.inputs_by_page[0]['GALAXY_URL'] = self.inputs['GALAXY_URL']

    def exec_before_job(self, app, inp_data, out_data, param_dict=None):
        if param_dict is None:
            param_dict = {}
        dbkey = param_dict.get('dbkey')
        info = param_dict.get('info')
        data_type = param_dict.get('data_type')
        name = param_dict.get('name')

        json_params = {}
        json_params['param_dict'] = self._prepare_json_param_dict(param_dict)  # it would probably be better to store the original incoming parameters here, instead of the Galaxy modified ones?
        json_params['output_data'] = []
        json_params['job_config'] = dict(GALAXY_DATATYPES_CONF_FILE=param_dict.get('GALAXY_DATATYPES_CONF_FILE'), GALAXY_ROOT_DIR=param_dict.get('GALAXY_ROOT_DIR'), TOOL_PROVIDED_JOB_METADATA_FILE=self.provided_metadata_file)
        json_filename = None
        for out_name, data in out_data.items():
            # use wrapped dataset to access certain values
            wrapped_data = param_dict.get(out_name)
            # allow multiple files to be created
            cur_base_param_name = 'GALAXY|%s|' % out_name
            cur_name = param_dict.get(cur_base_param_name + 'name', name)
            cur_dbkey = param_dict.get(cur_base_param_name + 'dkey', dbkey)
            cur_info = param_dict.get(cur_base_param_name + 'info', info)
            cur_data_type = param_dict.get(cur_base_param_name + 'data_type', data_type)
            if cur_name:
                data.name = cur_name
            if not data.info and cur_info:
                data.info = cur_info
            if cur_dbkey:
                data.dbkey = cur_dbkey
            if cur_data_type:
                data.extension = cur_data_type
            file_name = str(wrapped_data)
            extra_files_path = str(wrapped_data.files_path)
            data_dict = dict(out_data_name=out_name,
                             ext=data.ext,
                             dataset_id=data.dataset.id,
                             hda_id=data.id,
                             file_name=file_name,
                             extra_files_path=extra_files_path)
            json_params['output_data'].append(data_dict)
            if json_filename is None:
                json_filename = file_name
        with open(json_filename, 'w') as out:
            out.write(json.dumps(json_params))


class AsyncDataSourceTool(DataSourceTool):
    tool_type = 'data_source_async'

    def _build_GALAXY_URL_parameter(self):
        return ToolParameter.build(self, XML('<param name="GALAXY_URL" type="baseurl" value="/async/%s" />' % self.id))


class DataDestinationTool(Tool):
    tool_type = 'data_destination'


class SetMetadataTool(Tool):
    """
    Tool implementation for special tool that sets metadata on an existing
    dataset.
    """
    tool_type = 'set_metadata'
    requires_setting_metadata = False

    def regenerate_imported_metadata_if_needed(self, hda, history, job):
        if len(hda.metadata_file_types) > 0:
            self.tool_action.execute_via_app(
                self, self.app, job.session_id,
                history.id, job.user, incoming={'input1': hda}, overwrite=False
            )

    def exec_after_process(self, app, inp_data, out_data, param_dict, job=None, **kwds):
        working_directory = app.object_store.get_filename(
            job, base_dir='job_work', dir_only=True, obj_dir=True
        )
        for name, dataset in inp_data.items():
            external_metadata = get_metadata_compute_strategy(app.config, job.id, tool_id=self.id)
            sa_session = app.model.context
            metadata_set_successfully = external_metadata.external_metadata_set_successfully(dataset, name, sa_session, working_directory=working_directory)
            if metadata_set_successfully:
                try:
                    # external_metadata_set_successfully is only an approximation (the metadata json file exists),
                    # things can still go wrong, but we don't want to fail here since it can lead to a resubmission loop
                    external_metadata.load_metadata(dataset, name, sa_session, working_directory=working_directory)
                except Exception:
                    metadata_set_successfully = False
                    log.exception("Exception occured while loading metadata results")
            if not metadata_set_successfully:
                dataset._state = model.Dataset.states.FAILED_METADATA
                self.sa_session.add(dataset)
                self.sa_session.flush()
                return
            # If setting external metadata has failed, how can we inform the
            # user? For now, we'll leave the default metadata and set the state
            # back to its original.
            dataset.datatype.after_setting_metadata(dataset)
            if job and job.tool_id == '1.0.0':
                dataset.state = param_dict.get('__ORIGINAL_DATASET_STATE__')
            else:
                # Revert dataset.state to fall back to dataset.dataset.state
                dataset._state = None
            # Need to reset the peek, which may rely on metadata
            # TODO: move this into metadata setting, setting the peek requires dataset access,
            # and large chunks of the dataset may be read here.
            try:
                dataset.set_peek()
            except Exception:
                log.exception("Exception occured while setting dataset peek")
            self.sa_session.add(dataset)
            self.sa_session.flush()

    def job_failed(self, job_wrapper, message, exception=False):
        job = job_wrapper.sa_session.query(model.Job).get(job_wrapper.job_id)
        if job:
            inp_data = {}
            for dataset_assoc in job.input_datasets:
                inp_data[dataset_assoc.name] = dataset_assoc.dataset
            return self.exec_after_process(job_wrapper.app, inp_data, {}, job_wrapper.get_param_dict(), job=job)


class ExportHistoryTool(Tool):
    tool_type = 'export_history'


class ImportHistoryTool(Tool):
    tool_type = 'import_history'


class InteractiveTool(Tool):
    tool_type = 'interactive'
    produces_entry_points = True

    def __init__(self, config_file, tool_source, app, **kwd):
        assert app.config.interactivetools_enable, ValueError('Trying to load an InteractiveTool, but InteractiveTools are not enabled.')
        super().__init__(config_file, tool_source, app, **kwd)
        for port in self.ports:
            assert port.get('requires_domain', None), ValueError('InteractiveTools currently only work when requires_domain is True for each entry_point.')

    def __remove_interactivetool_by_job(self, job):
        if job:
            eps = job.interactivetool_entry_points
            log.debug('__remove_interactivetool_by_job: %s', eps)
            self.app.interactivetool_manager.remove_entry_points(eps)
        else:
            log.warning("Could not determine job to stop InteractiveTool: %s", job)

    def exec_after_process(self, app, inp_data, out_data, param_dict, job=None, **kwds):
        # run original exec_after_process
        super().exec_after_process(app, inp_data, out_data, param_dict, job=job, **kwds)
        self.__remove_interactivetool_by_job(job)

    def job_failed(self, job_wrapper, message, exception=False):
        super().job_failed(job_wrapper, message, exception=exception)
        job = job_wrapper.sa_session.query(model.Job).get(job_wrapper.job_id)
        self.__remove_interactivetool_by_job(job)


class DataManagerTool(OutputParameterJSONTool):
    tool_type = 'manage_data'
    default_tool_action = DataManagerToolAction

    def __init__(self, config_file, root, app, guid=None, data_manager_id=None, **kwds):
        self.data_manager_id = data_manager_id
        super().__init__(config_file, root, app, guid=guid, **kwds)
        if self.data_manager_id is None:
            self.data_manager_id = self.id

    def exec_after_process(self, app, inp_data, out_data, param_dict, job=None, final_job_state=None, **kwds):
        assert self.allow_user_access(job.user), "You must be an admin to access this tool."
        if final_job_state != DETECTED_JOB_STATE.OK:
            return
        # run original exec_after_process
        super().exec_after_process(app, inp_data, out_data, param_dict, job=job, **kwds)
        # process results of tool
        data_manager_id = job.data_manager_association.data_manager_id
        data_manager = self.app.data_managers.get_manager(data_manager_id, None)
        assert data_manager is not None, "Invalid data manager (%s) requested. It may have been removed before the job completed." % (data_manager_id)
        data_manager.process_result(out_data)

    def get_default_history_by_trans(self, trans, create=False):
        def _create_data_manager_history(user):
            history = trans.app.model.History(name='Data Manager History (automatically created)', user=user)
            data_manager_association = trans.app.model.DataManagerHistoryAssociation(user=user, history=history)
            trans.sa_session.add_all((history, data_manager_association))
            trans.sa_session.flush()
            return history
        user = trans.user
        assert user, 'You must be logged in to use this tool.'
        assert self.allow_user_access(user), "You must be an admin to access this tool."
        dm_history_associations = user.data_manager_histories
        if not dm_history_associations:
            # create
            if create:
                history = _create_data_manager_history(user)
            else:
                history = None
        else:
            for dm_history_association in reversed(dm_history_associations):
                history = dm_history_association.history
                if not history.deleted:
                    break
            if history.deleted:
                if create:
                    history = _create_data_manager_history(user)
                else:
                    history = None
        return history

    def allow_user_access(self, user, attempting_access=True):
        """
        :param user: model object representing user.
        :type user: galaxy.model.User
        :param attempting_access: is the user attempting to do something with the
                               the tool (set false for incidental checks like toolbox
                               listing)
        :type attempting_access:  bool

        :returns: bool -- Whether the user is allowed to access the tool.
        Data Manager tools are only accessible to admins.
        """
        if super().allow_user_access(user) and self.app.config.is_admin_user(user):
            return True
        # If this is just an incidental check - do not log the scary message
        # about users attempting to do something problematic.
        if attempting_access:
            if user:
                user = user.id
            log.debug("User (%s) attempted to access a data manager tool (%s), but is not an admin.", user, self.id)
        return False


class DatabaseOperationTool(Tool):
    default_tool_action = ModelOperationToolAction
    require_dataset_ok = True

    @property
    def valid_input_states(self):
        if self.require_dataset_ok:
            return (model.Dataset.states.OK,)
        else:
            return model.Dataset.terminal_states

    @property
    def allow_errored_inputs(self):
        return not self.require_dataset_ok

    def check_inputs_ready(self, input_datasets, input_dataset_collections):
        def check_dataset_instance(input_dataset):
            if input_dataset.is_pending:
                raise ToolInputsNotReadyException("An input dataset is pending.")

            if self.require_dataset_ok:
                if input_dataset.state != input_dataset.dataset.states.OK:
                    raise ValueError("Tool requires inputs to be in valid state.")

        for input_dataset in input_datasets.values():
            check_dataset_instance(input_dataset)

        for input_dataset_collection_pairs in input_dataset_collections.values():
            for input_dataset_collection, _ in input_dataset_collection_pairs:
                if not input_dataset_collection.collection.populated:
                    raise ToolInputsNotReadyException("An input collection is not populated.")

            for dataset_instance in input_dataset_collection.dataset_instances:
                check_dataset_instance(dataset_instance)

    def _add_datasets_to_history(self, history, elements, datasets_visible=False):
        datasets = []
        for element_object in elements:
            if getattr(element_object, "history_content_type", None) == "dataset":
                element_object.visible = datasets_visible
                datasets.append(element_object)

        if datasets:
            history.add_datasets(self.sa_session, datasets, set_hid=True)

    def produce_outputs(self, trans, out_data, output_collections, incoming, history):
        return self._outputs_dict()

    def _outputs_dict(self):
        return OrderedDict()


class UnzipCollectionTool(DatabaseOperationTool):
    tool_type = 'unzip_collection'

    def produce_outputs(self, trans, out_data, output_collections, incoming, history, tags=None):
        has_collection = incoming["input"]
        if hasattr(has_collection, "element_type"):
            # It is a DCE
            collection = has_collection.element_object
        else:
            # It is an HDCA
            collection = has_collection.collection

        assert collection.collection_type == "paired"
        forward_o, reverse_o = collection.dataset_instances
        forward, reverse = forward_o.copy(copy_tags=tags), reverse_o.copy(copy_tags=tags)
        self._add_datasets_to_history(history, [forward, reverse])

        out_data["forward"] = forward
        out_data["reverse"] = reverse


class ZipCollectionTool(DatabaseOperationTool):
    tool_type = 'zip_collection'

    def produce_outputs(self, trans, out_data, output_collections, incoming, history, **kwds):
        forward_o = incoming["input_forward"]
        reverse_o = incoming["input_reverse"]

        forward, reverse = forward_o.copy(), reverse_o.copy()
        new_elements = OrderedDict()
        new_elements["forward"] = forward
        new_elements["reverse"] = reverse
        self._add_datasets_to_history(history, [forward, reverse])
        output_collections.create_collection(
            next(iter(self.outputs.values())), "output", elements=new_elements
        )


class BuildListCollectionTool(DatabaseOperationTool):
    tool_type = 'build_list'

    def produce_outputs(self, trans, out_data, output_collections, incoming, history, tags=None):
        new_elements = OrderedDict()

        for i, incoming_repeat in enumerate(incoming["datasets"]):
            new_dataset = incoming_repeat["input"].copy(copy_tags=tags)
            new_elements["%d" % i] = new_dataset

        self._add_datasets_to_history(history, new_elements.values())
        output_collections.create_collection(
            next(iter(self.outputs.values())), "output", elements=new_elements
        )


class ExtractDatasetCollectionTool(DatabaseOperationTool):
    tool_type = 'extract_dataset'

    def produce_outputs(self, trans, out_data, output_collections, incoming, history, tags=None):
        has_collection = incoming["input"]
        if hasattr(has_collection, "element_type"):
            # It is a DCE
            collection = has_collection.element_object
        else:
            # It is an HDCA
            collection = has_collection.collection

        collection_type = collection.collection_type
        assert collection_type in ["list", "paired"]
        how = incoming["which"]["which_dataset"]
        if how == "first":
            extracted_element = collection.first_dataset_element
        elif how == "by_identifier":
            extracted_element = collection[incoming["which"]["identifier"]]
        elif how == "by_index":
            extracted_element = collection[int(incoming["which"]["index"])]
        else:
            raise Exception("Invalid tool parameters.")
        extracted = extracted_element.element_object
        extracted_o = extracted.copy(copy_tags=tags, new_name=extracted_element.element_identifier)
        self._add_datasets_to_history(history, [extracted_o], datasets_visible=True)

        out_data["output"] = extracted_o


class MergeCollectionTool(DatabaseOperationTool):
    tool_type = 'merge_collection'

    def produce_outputs(self, trans, out_data, output_collections, incoming, history, **kwds):
        input_lists = []

        for incoming_repeat in incoming["inputs"]:
            input_lists.append(incoming_repeat["input"])

        advanced = incoming.get("advanced", None)
        dupl_actions = "keep_first"
        suffix_pattern = None
        if advanced is not None:
            dupl_actions = advanced["conflict"]['duplicate_options']

            if dupl_actions in ['suffix_conflict', 'suffix_every', 'suffix_conflict_rest']:
                suffix_pattern = advanced['conflict']['suffix_pattern']

        new_element_structure = OrderedDict()

        # Which inputs does the identifier appear in.
        identifiers_map = {}
        for input_num, input_list in enumerate(input_lists):
            for dce in input_list.collection.elements:
                element_identifier = dce.element_identifier
                if element_identifier not in identifiers_map:
                    identifiers_map[element_identifier] = []
                elif dupl_actions == "fail":
                    raise Exception("Duplicate collection element identifiers found for [%s]" % element_identifier)
                identifiers_map[element_identifier].append(input_num)

        for copy, input_list in enumerate(input_lists):
            for dce in input_list.collection.elements:
                element = dce.element_object
                valid = False

                # dealing with a single element
                if hasattr(element, "is_ok"):
                    if element.is_ok:
                        valid = True
                elif hasattr(element, "dataset_instances"):
                    # we are probably a list:paired dataset, both need to be in non error state
                    forward_o, reverse_o = element.dataset_instances
                    if forward_o.is_ok and reverse_o.is_ok:
                        valid = True

                if valid:
                    element_identifier = dce.element_identifier
                    identifier_seen = element_identifier in new_element_structure
                    appearances = identifiers_map[element_identifier]
                    add_suffix = False
                    if dupl_actions == "suffix_every":
                        add_suffix = True
                    elif dupl_actions == "suffix_conflict" and len(appearances) > 1:
                        add_suffix = True
                    elif dupl_actions == "suffix_conflict_rest" and len(appearances) > 1 and appearances[0] != copy:
                        add_suffix = True

                    if dupl_actions == "keep_first" and identifier_seen:
                        continue

                    if add_suffix:
                        suffix = suffix_pattern.replace("#", str(copy + 1))
<<<<<<< HEAD
                        effective_identifer = f"{element_identifier}{suffix}"
=======
                        effective_identifer = "{}{}".format(element_identifier, suffix)
>>>>>>> deae07ec
                    else:
                        effective_identifer = element_identifier

                    new_element_structure[effective_identifer] = element

        # Don't copy until we know everything is fine and we have the structure of the list ready to go.
        new_elements = OrderedDict()
        for key, value in new_element_structure.items():
            if getattr(value, "history_content_type", None) == "dataset":
                copied_value = value.copy(flush=False)
            else:
                copied_value = value.copy()
            new_elements[key] = copied_value

        self._add_datasets_to_history(history, new_elements.values())
        output_collections.create_collection(
            next(iter(self.outputs.values())), "output", elements=new_elements
        )


class FilterDatasetsTool(DatabaseOperationTool):

    def _get_new_elements(self, history, elements_to_copy):
        new_elements = OrderedDict()
        for dce in elements_to_copy:
            element_identifier = dce.element_identifier
            if getattr(dce.element_object, "history_content_type", None) == "dataset":
                copied_value = dce.element_object.copy(flush=False)
            else:
                copied_value = dce.element_object.copy()
            new_elements[element_identifier] = copied_value
        return new_elements

    def produce_outputs(self, trans, out_data, output_collections, incoming, history, **kwds):
        collection = incoming["input"]

        if hasattr(collection, 'element_object'):
            # A list
            elements = collection.element_object.elements
            collection_type = collection.element_object.collection_type
        else:
            # A list of pairs
            elements = collection.collection.elements
            collection_type = collection.collection.collection_type
        # We only process list or list of pair collections. Higher order collection will be mapped over
        assert collection_type in ("list", "list:paired")

        elements_to_copy = []
        for element in elements:
            if collection_type == 'list':
                if self.element_is_valid(element):
                    elements_to_copy.append(element)
            else:
                valid = True
                for child_element in element.child_collection.elements:
                    if not self.element_is_valid(child_element):
                        valid = False
                if valid:
                    elements_to_copy.append(element)

        new_elements = self._get_new_elements(history=history, elements_to_copy=elements_to_copy)
        self._add_datasets_to_history(history, new_elements.values())
        output_collections.create_collection(
            next(iter(self.outputs.values())),
            "output",
            elements=new_elements
        )


class FilterFailedDatasetsTool(FilterDatasetsTool):
    tool_type = 'filter_failed_datasets_collection'
    require_dataset_ok = False

    def element_is_valid(self, element):
        return element.element_object.is_ok


class FilterEmptyDatasetsTool(FilterDatasetsTool):
    tool_type = 'filter_empty_datasets_collection'
    require_dataset_ok = False

    def element_is_valid(self, element):
        return element.element_object.has_data()


class FlattenTool(DatabaseOperationTool):
    tool_type = 'flatten_collection'

    def produce_outputs(self, trans, out_data, output_collections, incoming, history, **kwds):
        hdca = incoming["input"]
        join_identifier = incoming["join_identifier"]
        new_elements = OrderedDict()
        copied_datasets = []

        def add_elements(collection, prefix=""):
            for dce in collection.elements:
                dce_object = dce.element_object
                dce_identifier = dce.element_identifier
<<<<<<< HEAD
                identifier = f"{prefix}{join_identifier}{dce_identifier}" if prefix else dce_identifier
=======
                identifier = "{}{}{}".format(prefix, join_identifier, dce_identifier) if prefix else dce_identifier
>>>>>>> deae07ec
                if dce.is_collection:
                    add_elements(dce_object, prefix=identifier)
                else:
                    copied_dataset = dce_object.copy(flush=False)
                    new_elements[identifier] = copied_dataset
                    copied_datasets.append(copied_dataset)

        add_elements(hdca.collection)
        self._add_datasets_to_history(history, copied_datasets)
        output_collections.create_collection(
            next(iter(self.outputs.values())), "output", elements=new_elements
        )


class SortTool(DatabaseOperationTool):
    tool_type = 'sort_collection'

    def produce_outputs(self, trans, out_data, output_collections, incoming, history, **kwds):
        hdca = incoming["input"]
        sorttype = incoming["sort_type"]["sort_type"]
        new_elements = OrderedDict()
        elements = hdca.collection.elements
        presort_elements = []
        if sorttype == 'alpha':
            presort_elements = [(dce.element_identifier, dce) for dce in elements]
        elif sorttype == 'numeric':
            presort_elements = [(int(re.sub('[^0-9]', '', dce.element_identifier)), dce) for dce in elements]
        if presort_elements:
            sorted_elements = [x[1] for x in sorted(presort_elements, key=lambda x: x[0])]
        if sorttype == 'file':
            hda = incoming["sort_type"]["sort_file"]
            data_lines = hda.metadata.get('data_lines', 0)
            if data_lines == len(elements):
                old_elements_dict = OrderedDict()
                for element in elements:
                    old_elements_dict[element.element_identifier] = element
                try:
                    with open(hda.file_name) as fh:
                        sorted_elements = [old_elements_dict[line.strip()] for line in fh]
                except KeyError:
<<<<<<< HEAD
                    hdca_history_name = f"{hdca.hid}: {hdca.name}"
=======
                    hdca_history_name = "{}: {}".format(hdca.hid, hdca.name)
>>>>>>> deae07ec
                    message = "List of element identifiers does not match element identifiers in collection '%s'" % hdca_history_name
                    raise Exception(message)
            else:
                message = "Number of lines must match number of list elements (%i), but file has %i lines"
                raise Exception(message % (data_lines, len(elements)))

        for dce in sorted_elements:
            dce_object = dce.element_object
            copied_dataset = dce_object.copy(flush=False)
            new_elements[dce.element_identifier] = copied_dataset

        self._add_datasets_to_history(history, new_elements.values())
        output_collections.create_collection(
            next(iter(self.outputs.values())), "output", elements=new_elements
        )


class RelabelFromFileTool(DatabaseOperationTool):
    tool_type = 'relabel_from_file'

    def produce_outputs(self, trans, out_data, output_collections, incoming, history, **kwds):
        hdca = incoming["input"]
        how_type = incoming["how"]["how_select"]
        new_labels_dataset_assoc = incoming["how"]["labels"]
        strict = string_as_bool(incoming["how"]["strict"])
        new_elements = OrderedDict()

        def add_copied_value_to_new_elements(new_label, dce_object):
            new_label = new_label.strip()
            if new_label in new_elements:
                raise Exception("New identifier [%s] appears twice in resulting collection, these values must be unique." % new_label)
            if getattr(dce_object, "history_content_type", None) == "dataset":
                copied_value = dce_object.copy(flush=False)
            else:
                copied_value = dce_object.copy()
            new_elements[new_label] = copied_value

        new_labels_path = new_labels_dataset_assoc.file_name
        with open(new_labels_path) as fh:
            new_labels = fh.readlines(1024 * 1000000)
        if strict and len(hdca.collection.elements) != len(new_labels):
            raise Exception("Relabel mapping file contains incorrect number of identifiers")
        if how_type == "tabular":
            # We have a tabular file, where the first column is an existing element identifier,
            # and the second column is the new element identifier.
            source_new_label = (line.strip().split('\t') for line in new_labels)
            new_labels_dict = {source: new_label for source, new_label in source_new_label}
            for dce in hdca.collection.elements:
                dce_object = dce.element_object
                element_identifier = dce.element_identifier
                default = None if strict else element_identifier
                new_label = new_labels_dict.get(element_identifier, default)
                if not new_label:
                    raise Exception("Failed to find new label for identifier [%s]" % element_identifier)
                add_copied_value_to_new_elements(new_label, dce_object)
        else:
            # If new_labels_dataset_assoc is not a two-column tabular dataset we label with the current line of the dataset
            for i, dce in enumerate(hdca.collection.elements):
                dce_object = dce.element_object
                add_copied_value_to_new_elements(new_labels[i], dce_object)
        for key in new_elements.keys():
            if not re.match(r"^[\w\- \.,]+$", key):
                raise Exception("Invalid new colleciton identifier [%s]" % key)
        self._add_datasets_to_history(history, new_elements.values())
        output_collections.create_collection(
            next(iter(self.outputs.values())), "output", elements=new_elements
        )


class ApplyRulesTool(DatabaseOperationTool):
    tool_type = 'apply_rules'

    def produce_outputs(self, trans, out_data, output_collections, incoming, history, **kwds):
        hdca = incoming["input"]
        rule_set = RuleSet(incoming["rules"])
        copied_datasets = []

        def copy_dataset(dataset):
            copied_dataset = dataset.copy(flush=False)
            copied_datasets.append(copied_dataset)
            return copied_dataset

        new_elements = self.app.dataset_collections_service.apply_rules(
            hdca, rule_set, copy_dataset
        )
        self._add_datasets_to_history(history, copied_datasets)
        output_collections.create_collection(
            next(iter(self.outputs.values())), "output", collection_type=rule_set.collection_type, elements=new_elements
        )


class TagFromFileTool(DatabaseOperationTool):
    tool_type = 'tag_from_file'

    def produce_outputs(self, trans, out_data, output_collections, incoming, history, **kwds):
        hdca = incoming["input"]
        how = incoming['how']
        new_tags_dataset_assoc = incoming["tags"]
        new_elements = OrderedDict()
        tags_manager = GalaxyTagHandler(trans.app.model.context)
        new_datasets = []

        def add_copied_value_to_new_elements(new_tags_dict, dce):
            if getattr(dce.element_object, "history_content_type", None) == "dataset":
                copied_value = dce.element_object.copy(flush=False)
                # copy should never be visible, since part of a collection
                copied_value.visble = False
                new_datasets.append(copied_value)
                new_tags = new_tags_dict.get(dce.element_identifier)
                if new_tags:
                    if how in ('add', 'remove') and dce.element_object.tags:
                        # We need get the original tags and update them with the new tags
                        old_tags = {tag for tag in tags_manager.get_tags_str(dce.element_object.tags).split(',') if tag}
                        if how == 'add':
                            old_tags.update(set(new_tags))
                        elif how == 'remove':
                            old_tags = old_tags - set(new_tags)
                        new_tags = old_tags
                    tags_manager.add_tags_from_list(user=history.user, item=copied_value, new_tags_list=new_tags)
            else:
                # We have a collection, and we copy the elements so that we don't manipulate the original tags
                copied_value = dce.element_object.copy(element_destination=history)
                for new_element, old_element in zip(copied_value.dataset_elements, dce.element_object.dataset_elements):
                    # TODO: This should be eliminated, but collections created by the collection builder
                    # don't set `visible` to `False` if you don't hide the original elements.
                    new_element.element_object.visible = False
                    new_tags = new_tags_dict.get(new_element.element_identifier)
                    if how in ('add', 'remove'):
                        old_tags = {tag for tag in tags_manager.get_tags_str(old_element.element_object.tags).split(',') if tag}
                        if new_tags:
                            if how == 'add':
                                old_tags.update(set(new_tags))
                            elif how == 'remove':
                                old_tags = old_tags - set(new_tags)
                        new_tags = old_tags
                    tags_manager.add_tags_from_list(user=history.user, item=new_element.element_object, new_tags_list=new_tags)
            new_elements[dce.element_identifier] = copied_value

        new_tags_path = new_tags_dataset_assoc.file_name
        with open(new_tags_path) as fh:
            new_tags = fh.readlines(1024 * 1000000)
        # We have a tabular file, where the first column is an existing element identifier,
        # and the remaining columns represent new tags.
        source_new_tags = (line.strip().split('\t') for line in new_tags)
        new_tags_dict = {item[0]: item[1:] for item in source_new_tags}
        for dce in hdca.collection.elements:
            add_copied_value_to_new_elements(new_tags_dict, dce)
        self._add_datasets_to_history(history, new_datasets)
        output_collections.create_collection(
            next(iter(self.outputs.values())), "output", elements=new_elements
        )


class FilterFromFileTool(DatabaseOperationTool):
    tool_type = 'filter_from_file'

    def produce_outputs(self, trans, out_data, output_collections, incoming, history, **kwds):
        hdca = incoming["input"]
        how_filter = incoming["how"]["how_filter"]
        filter_dataset_assoc = incoming["how"]["filter_source"]
        filtered_elements = OrderedDict()
        discarded_elements = OrderedDict()

        filtered_path = filter_dataset_assoc.file_name
        with open(filtered_path) as fh:
            filtered_identifiers = [i.strip() for i in fh.readlines(1024 * 1000000)]

        # If filtered_dataset_assoc is not a two-column tabular dataset we label with the current line of the dataset
        for dce in hdca.collection.elements:
            dce_object = dce.element_object
            element_identifier = dce.element_identifier
            in_filter_file = element_identifier in filtered_identifiers
            passes_filter = in_filter_file if how_filter == "remove_if_absent" else not in_filter_file

            if getattr(dce_object, "history_content_type", None) == "dataset":
                copied_value = dce_object.copy(flush=False)
            else:
                copied_value = dce_object.copy()

            if passes_filter:
                filtered_elements[element_identifier] = copied_value
            else:
                discarded_elements[element_identifier] = copied_value

        self._add_datasets_to_history(history, filtered_elements.values())
        self._add_datasets_to_history(history, discarded_elements.values())
        output_collections.create_collection(
            self.outputs["output_filtered"], "output_filtered", elements=filtered_elements
        )
        output_collections.create_collection(
            self.outputs["output_discarded"], "output_discarded", elements=discarded_elements
        )


# Populate tool_type to ToolClass mappings
tool_types = {}
for tool_class in [Tool, SetMetadataTool, OutputParameterJSONTool, ExpressionTool, InteractiveTool,
                   DataManagerTool, DataSourceTool, AsyncDataSourceTool,
                   UnzipCollectionTool, ZipCollectionTool, MergeCollectionTool, RelabelFromFileTool, FilterFromFileTool,
                   BuildListCollectionTool, ExtractDatasetCollectionTool,
                   DataDestinationTool]:
    tool_types[tool_class.tool_type] = tool_class


# ---- Utility classes to be factored out -----------------------------------
class TracksterConfig:
    """ Trackster configuration encapsulation. """

    def __init__(self, actions):
        self.actions = actions

    @staticmethod
    def parse(root):
        actions = []
        for action_elt in root.findall("action"):
            actions.append(SetParamAction.parse(action_elt))
        return TracksterConfig(actions)


class SetParamAction:
    """ Set parameter action. """

    def __init__(self, name, output_name):
        self.name = name
        self.output_name = output_name

    @staticmethod
    def parse(elt):
        """ Parse action from element. """
        return SetParamAction(elt.get("name"), elt.get("output_name"))


class BadValue:
    def __init__(self, value):
        self.value = value


class InterruptedUpload(Exception):
    pass<|MERGE_RESOLUTION|>--- conflicted
+++ resolved
@@ -18,10 +18,6 @@
 import webob.exc
 from lxml import etree
 from mako.template import Template
-<<<<<<< HEAD
-=======
-from six.moves.urllib.parse import unquote_plus
->>>>>>> deae07ec
 from webob.compat import cgi_FieldStorage
 
 from galaxy import (
@@ -720,11 +716,7 @@
                         break
                 else:
                     rval = job_tool_config
-<<<<<<< HEAD
         assert rval is not None, f'Could not get a job tool configuration for Tool {self.id} with job_params {job_params}, this is a bug'
-=======
-        assert rval is not None, 'Could not get a job tool configuration for Tool {} with job_params {}, this is a bug'.format(self.id, job_params)
->>>>>>> deae07ec
         return rval
 
     def get_configured_job_handler(self, job_params=None):
@@ -791,11 +783,7 @@
         if not self.name and dynamic:
             self.name = self.id
         if not dynamic and not self.name:
-<<<<<<< HEAD
             raise Exception(f"Missing tool 'name' for tool with id '{self.id}' at '{tool_source}'")
-=======
-            raise Exception("Missing tool 'name' for tool with id '{}' at '{}'".format(self.id, tool_source))
->>>>>>> deae07ec
 
         self.version = tool_source.parse_version()
         if not self.version:
@@ -803,11 +791,7 @@
                 # For backward compatibility, some tools may not have versions yet.
                 self.version = "1.0.0"
             else:
-<<<<<<< HEAD
                 raise Exception(f"Missing tool 'version' for tool with id '{self.id}' at '{tool_source}'")
-=======
-                raise Exception("Missing tool 'version' for tool with id '{}' at '{}'".format(self.id, tool_source))
->>>>>>> deae07ec
 
         self.edam_operations = tool_source.parse_edam_operations()
         self.edam_topics = tool_source.parse_edam_topics()
@@ -1357,11 +1341,7 @@
         for name in param.get_dependencies():
             # Let it throw exception, but give some hint what the problem might be
             if name not in context:
-<<<<<<< HEAD
                 log.error(f"Tool with id '{self.id}': Could not find dependency '{name}' of parameter '{param.name}'")
-=======
-                log.error("Tool with id '{}': Could not find dependency '{}' of parameter '{}'".format(self.id, name, param.name))
->>>>>>> deae07ec
             context[name].refresh_on_change = True
         return param
 
@@ -1786,11 +1766,7 @@
                         previous_value = value
                         value = input.get_initial_value(request_context, context)
                         if not prefixed_name.startswith('__'):
-<<<<<<< HEAD
                             messages[prefixed_name] = error if previous_value == value else f'{error} Using default: \'{value}\'.'
-=======
-                            messages[prefixed_name] = error if previous_value == value else '{} Using default: \'{}\'.'.format(error, value)
->>>>>>> deae07ec
                         parent[input.name] = value
                     except Exception:
                         messages[prefixed_name] = 'Attempt to replace invalid value for \'%s\' failed.' % (prefixed_label)
@@ -1914,11 +1890,7 @@
             original_message = ''
             if len(e.args):
                 original_message = e.args[0]
-<<<<<<< HEAD
             e.args = (f"Error in '{self.name}' hook '{hook_name}', original message: {original_message}", )
-=======
-            e.args = ("Error in '{}' hook '{}', original message: {}".format(self.name, hook_name, original_message), )
->>>>>>> deae07ec
             raise
 
     def exec_before_job(self, app, inp_data, out_data, param_dict=None):
@@ -2296,21 +2268,13 @@
         # Create index for hdas.
         hda_source_dict = {}
         for hda in history.datasets:
-<<<<<<< HEAD
             key = f'{hda.hid}_{hda.dataset.id}'
-=======
-            key = '{}_{}'.format(hda.hid, hda.dataset.id)
->>>>>>> deae07ec
             hda_source_dict[hda.dataset.id] = hda_source_dict[key] = hda
 
         # Ditto for dataset collections.
         hdca_source_dict = {}
         for hdca in history.dataset_collections:
-<<<<<<< HEAD
             key = f'{hdca.hid}_{hdca.collection.id}'
-=======
-            key = '{}_{}'.format(hdca.hid, hdca.collection.id)
->>>>>>> deae07ec
             hdca_source_dict[hdca.collection.id] = hdca_source_dict[key] = hdca
 
         # Map dataset or collection to current history
@@ -2325,11 +2289,7 @@
                 source = hdca_source_dict
             else:
                 return None
-<<<<<<< HEAD
             key = f'{value.hid}_{id}'
-=======
-            key = '{}_{}'.format(value.hid, id)
->>>>>>> deae07ec
             if key in source:
                 return source[key]
             elif id in source:
@@ -2374,7 +2334,6 @@
                         else:
                             message += 'You can re-run the job with this tool version, which is a different version of the original tool. '
                 else:
-<<<<<<< HEAD
                     new_tool_shed_url = f'{tool.sharable_url}/{tool.changeset_revision}/'
                     old_tool_shed_url = get_tool_shed_url_from_tool_shed_registry(self.app, tool_id.split('/repos/')[0])
                     old_tool_shed_url = f'{old_tool_shed_url}/view/{tool.repository_owner}/{tool.repository_name}/'
@@ -2383,16 +2342,6 @@
                         message += f'You can re-run the job with the selected <a href=\"{new_tool_shed_url}\" target=\"_blank\">tool id \"{self.id}\"</a> or choose another derivation of the tool. '
                     else:
                         message += f'You can re-run the job with <a href=\"{new_tool_shed_url}\" target=\"_blank\">tool id \"{self.id}\"</a>, which is a derivation of the original tool. '
-=======
-                    new_tool_shed_url = '{}/{}/'.format(tool.sharable_url, tool.changeset_revision)
-                    old_tool_shed_url = get_tool_shed_url_from_tool_shed_registry(self.app, tool_id.split('/repos/')[0])
-                    old_tool_shed_url = '{}/view/{}/{}/'.format(old_tool_shed_url, tool.repository_owner, tool.repository_name)
-                    message = 'This job was run with <a href=\"{}\" target=\"_blank\">tool id \"{}\"</a>, version "{}", which is not available. '.format(old_tool_shed_url, tool_id, tool_version)
-                    if len(tools) > 1:
-                        message += 'You can re-run the job with the selected <a href=\"{}\" target=\"_blank\">tool id \"{}\"</a> or choose another derivation of the tool. '.format(new_tool_shed_url, self.id)
-                    else:
-                        message += 'You can re-run the job with <a href=\"{}\" target=\"_blank\">tool id \"{}\"</a>, which is a derivation of the original tool. '.format(new_tool_shed_url, self.id)
->>>>>>> deae07ec
             if not self.is_latest_version:
                 message += 'There is a newer version of this tool available.'
         except Exception as e:
@@ -2991,11 +2940,7 @@
 
                     if add_suffix:
                         suffix = suffix_pattern.replace("#", str(copy + 1))
-<<<<<<< HEAD
                         effective_identifer = f"{element_identifier}{suffix}"
-=======
-                        effective_identifer = "{}{}".format(element_identifier, suffix)
->>>>>>> deae07ec
                     else:
                         effective_identifer = element_identifier
 
@@ -3094,11 +3039,7 @@
             for dce in collection.elements:
                 dce_object = dce.element_object
                 dce_identifier = dce.element_identifier
-<<<<<<< HEAD
                 identifier = f"{prefix}{join_identifier}{dce_identifier}" if prefix else dce_identifier
-=======
-                identifier = "{}{}{}".format(prefix, join_identifier, dce_identifier) if prefix else dce_identifier
->>>>>>> deae07ec
                 if dce.is_collection:
                     add_elements(dce_object, prefix=identifier)
                 else:
@@ -3139,11 +3080,7 @@
                     with open(hda.file_name) as fh:
                         sorted_elements = [old_elements_dict[line.strip()] for line in fh]
                 except KeyError:
-<<<<<<< HEAD
                     hdca_history_name = f"{hdca.hid}: {hdca.name}"
-=======
-                    hdca_history_name = "{}: {}".format(hdca.hid, hdca.name)
->>>>>>> deae07ec
                     message = "List of element identifiers does not match element identifiers in collection '%s'" % hdca_history_name
                     raise Exception(message)
             else:
