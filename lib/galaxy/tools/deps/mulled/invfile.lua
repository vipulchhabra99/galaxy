--- conflicted
+++ resolved
@@ -103,16 +103,9 @@
         .using(singularity_image)
         .withHostConfig({binds = {"build:/data",singularity_image_dir .. ":/import"}, privileged = true})
         .withConfig({entrypoint = {'/bin/sh', '-c'}})
-<<<<<<< HEAD
-        -- this will create a container that is the size of our conda dependencies + 20MiB
-        -- The 20 MiB can be improved at some point, but this seems to work for now.
-        .run("du -sc  /data/dist/ | tail -n 1 | cut -f 1 | awk '{print int($1/1024)+20}'")
-        .run("singularity create --size `du -sc  /data/dist/ | tail -n 1 | cut -f 1 | awk '{print int($1/1024)+20}'` /import/" .. VAR.SINGULARITY_IMAGE_NAME)
-=======
         -- for small containers (less than 7MB), double the size otherwise, add a little bit more as half the conda size
         .run("size=$(du -sc  /data/dist/ | tail -n 1 | cut -f 1 | awk '{print int($1/1024)}' ) && if [ $size -lt '7' ]; then echo $(($size*2)); else  echo $(($size+$size*7/10)); fi")
         .run("singularity create --size `size=$(du -sc /data/dist/ | tail -n 1 | cut -f 1 | awk '{print int($1/1024)}' ) && if [ $size -lt '7' ]; then echo $(($size*2)); else  echo $(($size+$size*7/10)); fi` /import/" .. VAR.SINGULARITY_IMAGE_NAME)
->>>>>>> 696a1eda
         .run('mkdir -p /usr/local/var/singularity/mnt/container && singularity bootstrap /import/' .. VAR.SINGULARITY_IMAGE_NAME .. ' /import/Singularity')
         .run('chown ' .. VAR.USER_ID .. ' /import/' .. VAR.SINGULARITY_IMAGE_NAME)
 end
