--- conflicted
+++ resolved
@@ -19,11 +19,7 @@
 import bx.intervals
 from six.moves import xrange
 
-<<<<<<< HEAD
-assert sys.version_info[:2] >= (2, 4)
-=======
 assert sys.version_info[:2] >= (2, 6)
->>>>>>> 2f2acb98
 
 log = logging.getLogger(__name__)
 
@@ -446,11 +442,7 @@
         new_block.text_size = block.text_size
         for c in block.components:
             if c == src_c or c.src != src:
-<<<<<<< HEAD
-                new_block.add_component(deepcopy(c))  # components have reference to alignment, dont want to loose reference to original alignment block in original components
-=======
                 new_block.add_component(deepcopy(c))  # components have reference to alignment, don't want to lose reference to original alignment block in original components
->>>>>>> 2f2acb98
         yield new_block
 
 
