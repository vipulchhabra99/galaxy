import datetime
import json
import logging
import os
import shutil
import tempfile
from json import dumps, loads

from sqlalchemy.orm import eagerload_all
from sqlalchemy.sql import expression

from galaxy import model
from galaxy.exceptions import MalformedContents
from galaxy.model.item_attrs import UsesAnnotations
from galaxy.web.framework.helpers import to_unicode

log = logging.getLogger(__name__)


class JobImportHistoryArchiveWrapper(object, UsesAnnotations):
    """
        Class provides support for performing jobs that import a history from
        an archive.
    """

    def __init__(self, app, job_id):
        self.app = app
        self.job_id = job_id
        self.sa_session = self.app.model.context

    def cleanup_after_job(self):
        """ Set history, datasets, and jobs' attributes and clean up archive directory. """

        #
        # Helper methods.
        #

        def file_in_dir(file_path, a_dir):
            """ Returns true if file is in directory. """
            abs_file_path = os.path.abspath(file_path)
            return os.path.split(abs_file_path)[0] == a_dir

        def read_file_contents(file_path):
            """ Read contents of a file. """
            fp = open(file_path, 'rb')
            buffsize = 1048576
            file_contents = ''
            try:
                while True:
                    file_contents += fp.read(buffsize)
                    if not file_contents or len(file_contents) % buffsize != 0:
                        break
            except OverflowError:
                pass
            fp.close()
            return file_contents

        def get_tag_str(tag, value):
            """ Builds a tag string for a tag, value pair. """
            if not value:
                return tag
            else:
                return tag + ":" + value

        #
        # Import history.
        #

        jiha = self.sa_session.query(model.JobImportHistoryArchive).filter_by(job_id=self.job_id).first()
        if jiha:
            try:
                archive_dir = jiha.archive_dir
                archive_dir = os.path.realpath(archive_dir)
                user = jiha.job.user

                # Bioblend previous to 17.01 exported histories with an extra subdir.
                if not os.path.exists(os.path.join(archive_dir, 'history_attrs.txt')):
                    for d in os.listdir(archive_dir):
                        if os.path.isdir(os.path.join(archive_dir, d)):
                            archive_dir = os.path.join(archive_dir, d)
                            break

                #
                # Create history.
                #
                history_attr_file_name = os.path.join(archive_dir, 'history_attrs.txt')
                history_attr_str = read_file_contents(history_attr_file_name)
                history_attrs = loads(history_attr_str)

                # Create history.
                new_history = model.History(name='imported from archive: %s' % history_attrs['name'].encode('utf-8'),
                                            user=user)
                new_history.importing = True
                new_history.hid_counter = history_attrs['hid_counter']
                new_history.genome_build = history_attrs['genome_build']
                self.sa_session.add(new_history)
                jiha.history = new_history
                self.sa_session.flush()

                # Add annotation, tags.
                if user:
                    self.add_item_annotation(self.sa_session, user, new_history, history_attrs['annotation'])
                    """
                    TODO: figure out to how add tags to item.
                    for tag, value in history_attrs[ 'tags' ].items():
                        trans.app.tag_handler.apply_item_tags( trans, trans.user, new_history, get_tag_str( tag, value ) )
                    """

                #
                # Create datasets.
                #
                datasets_attrs_file_name = os.path.join(archive_dir, 'datasets_attrs.txt')
                datasets_attr_str = read_file_contents(datasets_attrs_file_name)
                datasets_attrs = loads(datasets_attr_str)

                if os.path.exists(datasets_attrs_file_name + ".provenance"):
                    provenance_attr_str = read_file_contents(datasets_attrs_file_name + ".provenance")
                    provenance_attrs = loads(provenance_attr_str)
                    datasets_attrs += provenance_attrs

                # Get counts of how often each dataset file is used; a file can
                # be linked to multiple dataset objects (HDAs).
                datasets_usage_counts = {}
                for dataset_attrs in datasets_attrs:
                    temp_dataset_file_name = \
                        os.path.realpath(os.path.join(archive_dir, dataset_attrs['file_name']))
                    if (temp_dataset_file_name not in datasets_usage_counts):
                        datasets_usage_counts[temp_dataset_file_name] = 0
                    datasets_usage_counts[temp_dataset_file_name] += 1

                # Create datasets.
                for dataset_attrs in datasets_attrs:
                    metadata = dataset_attrs['metadata']

                    # Create dataset and HDA.
                    hda = model.HistoryDatasetAssociation(name=dataset_attrs['name'].encode('utf-8'),
                                                          extension=dataset_attrs['extension'],
                                                          info=dataset_attrs['info'].encode('utf-8'),
                                                          blurb=dataset_attrs['blurb'],
                                                          peek=dataset_attrs['peek'],
                                                          designation=dataset_attrs['designation'],
                                                          visible=dataset_attrs['visible'],
                                                          dbkey=metadata['dbkey'],
                                                          metadata=metadata,
                                                          history=new_history,
                                                          create_dataset=True,
                                                          sa_session=self.sa_session)
                    if 'uuid' in dataset_attrs:
                        hda.dataset.uuid = dataset_attrs["uuid"]
                    if dataset_attrs.get('exported', True) is False:
                        hda.state = hda.states.DISCARDED
                        hda.deleted = True
                        hda.purged = True
                    else:
                        hda.state = hda.states.OK
                    self.sa_session.add(hda)
                    self.sa_session.flush()
                    new_history.add_dataset(hda, genome_build=None)
                    hda.hid = dataset_attrs['hid']  # Overwrite default hid set when HDA added to history.
                    # TODO: Is there a way to recover permissions? Is this needed?
                    # permissions = trans.app.security_agent.history_get_default_permissions( new_history )
                    # trans.app.security_agent.set_all_dataset_permissions( hda.dataset, permissions )
                    self.sa_session.flush()
                    if dataset_attrs.get('exported', True) is True:
                        # Do security check and move/copy dataset data.
                        temp_dataset_file_name = \
                            os.path.realpath(os.path.abspath(os.path.join(archive_dir, dataset_attrs['file_name'])))
                        if not file_in_dir(temp_dataset_file_name, os.path.join(archive_dir, "datasets")):
                            raise MalformedContents("Invalid dataset path: %s" % temp_dataset_file_name)
                        if datasets_usage_counts[temp_dataset_file_name] == 1:
                            self.app.object_store.update_from_file(hda.dataset, file_name=temp_dataset_file_name, create=True)

                            # Import additional files if present. Histories exported previously might not have this attribute set.
                            dataset_extra_files_path = dataset_attrs.get('extra_files_path', None)
                            if dataset_extra_files_path:
                                try:
                                    file_list = os.listdir(os.path.join(archive_dir, dataset_extra_files_path))
                                except OSError:
                                    file_list = []

                                if file_list:
                                    for extra_file in file_list:
                                        self.app.object_store.update_from_file(
                                            hda.dataset, extra_dir='dataset_%s_files' % hda.dataset.id,
                                            alt_name=extra_file, file_name=os.path.join(archive_dir, dataset_extra_files_path, extra_file),
                                            create=True)
                        else:
                            datasets_usage_counts[temp_dataset_file_name] -= 1
                            shutil.copyfile(temp_dataset_file_name, hda.file_name)
                        hda.dataset.set_total_size()  # update the filesize record in the database

                    # Set tags, annotations.
                    if user:
                        self.add_item_annotation(self.sa_session, user, hda, dataset_attrs['annotation'])
                        # TODO: Set tags.
                        """
                        for tag, value in dataset_attrs[ 'tags' ].items():
                            trans.app.tag_handler.apply_item_tags( trans, trans.user, hda, get_tag_str( tag, value ) )
                            self.sa_session.flush()
                        """

                    # Although metadata is set above, need to set metadata to recover BAI for BAMs.
                    if hda.extension == 'bam':
                        self.app.datatypes_registry.set_external_metadata_tool.tool_action.execute_via_app(
                            self.app.datatypes_registry.set_external_metadata_tool, self.app, jiha.job.session_id,
                            new_history.id, jiha.job.user, incoming={'input1': hda}, overwrite=False
                        )

                #
                # Create jobs.
                #

                # Read jobs attributes.
                jobs_attr_file_name = os.path.join(archive_dir, 'jobs_attrs.txt')
                jobs_attr_str = read_file_contents(jobs_attr_file_name)

                # Decode jobs attributes.
                def as_hda(obj_dct):
                    """ Hook to 'decode' an HDA; method uses history and HID to get the HDA represented by
                        the encoded object. This only works because HDAs are created above. """
                    if obj_dct.get('__HistoryDatasetAssociation__', False):
                        return self.sa_session.query(model.HistoryDatasetAssociation) \
                            .filter_by(history=new_history, hid=obj_dct['hid']).first()
                    return obj_dct
                jobs_attrs = loads(jobs_attr_str, object_hook=as_hda)

                # Create each job.
                for job_attrs in jobs_attrs:
                    imported_job = model.Job()
                    imported_job.user = user
                    # TODO: set session?
                    # imported_job.session = trans.get_galaxy_session().id
                    imported_job.history = new_history
                    imported_job.imported = True
                    imported_job.tool_id = job_attrs['tool_id']
                    imported_job.tool_version = job_attrs['tool_version']
                    imported_job.set_state(job_attrs['state'])
                    imported_job.info = job_attrs.get('info', None)
                    imported_job.exit_code = job_attrs.get('exit_code', None)
                    imported_job.traceback = job_attrs.get('traceback', None)
                    imported_job.stdout = job_attrs.get('stdout', None)
                    imported_job.stderr = job_attrs.get('stderr', None)
                    imported_job.command_line = job_attrs.get('command_line', None)
                    try:
                        imported_job.create_time = datetime.datetime.strptime(job_attrs["create_time"], "%Y-%m-%dT%H:%M:%S.%f")
                        imported_job.update_time = datetime.datetime.strptime(job_attrs["update_time"], "%Y-%m-%dT%H:%M:%S.%f")
                    except:
                        pass
                    self.sa_session.add(imported_job)
                    self.sa_session.flush()

                    class HistoryDatasetAssociationIDEncoder(json.JSONEncoder):
                        """ Custom JSONEncoder for a HistoryDatasetAssociation that encodes an HDA as its ID. """

                        def default(self, obj):
                            """ Encode an HDA, default encoding for everything else. """
                            if isinstance(obj, model.HistoryDatasetAssociation):
                                return obj.id
                            return json.JSONEncoder.default(self, obj)

                    # Set parameters. May be useful to look at metadata.py for creating parameters.
                    # TODO: there may be a better way to set parameters, e.g.:
                    #   for name, value in tool.params_to_strings( incoming, trans.app ).iteritems():
                    #       job.add_parameter( name, value )
                    # to make this work, we'd need to flesh out the HDA objects. The code below is
                    # relatively similar.
                    for name, value in job_attrs['params'].items():
                        # Transform parameter values when necessary.
                        if isinstance(value, model.HistoryDatasetAssociation):
                            # HDA input: use hid to find input.
                            input_hda = self.sa_session.query(model.HistoryDatasetAssociation) \
                                            .filter_by(history=new_history, hid=value.hid).first()
                            value = input_hda.id
<<<<<<< HEAD
                        # print "added parameter %s-->%s to job %i" % ( name, value, imported_job.id )
=======
>>>>>>> 2f2acb98
                        imported_job.add_parameter(name, dumps(value, cls=HistoryDatasetAssociationIDEncoder))

                    # TODO: Connect jobs to input datasets.

                    # Connect jobs to output datasets.
                    for output_hid in job_attrs['output_datasets']:
<<<<<<< HEAD
                        # print "%s job has output dataset %i" % (imported_job.id, output_hid)
=======
>>>>>>> 2f2acb98
                        output_hda = self.sa_session.query(model.HistoryDatasetAssociation) \
                            .filter_by(history=new_history, hid=output_hid).first()
                        if output_hda:
                            imported_job.add_output_dataset(output_hda.name, output_hda)

                    # Connect jobs to input datasets.
                    if 'input_mapping' in job_attrs:
                        for input_name, input_hid in job_attrs['input_mapping'].items():
                            input_hda = self.sa_session.query(model.HistoryDatasetAssociation) \
                                            .filter_by(history=new_history, hid=input_hid).first()
                            if input_hda:
                                imported_job.add_input_dataset(input_name, input_hda)

                    self.sa_session.flush()

                # Done importing.
                new_history.importing = False
                self.sa_session.flush()

                # Cleanup.
                if os.path.exists(archive_dir):
                    shutil.rmtree(archive_dir)
            except Exception as e:
                jiha.job.stderr += "Error cleaning up history import job: %s" % e
                self.sa_session.flush()
                raise


class JobExportHistoryArchiveWrapper(object, UsesAnnotations):
    """
    Class provides support for performing jobs that export a history to an
    archive.
    """

    def __init__(self, job_id):
        self.job_id = job_id

    def get_history_datasets(self, trans, history):
        """
        Returns history's datasets.
        """
        query = (trans.sa_session.query(trans.model.HistoryDatasetAssociation)
                 .filter(trans.model.HistoryDatasetAssociation.history == history)
<<<<<<< HEAD
                 .options(eagerload("children"))
=======
>>>>>>> 2f2acb98
                 .join("dataset")
                 .options(eagerload_all("dataset.actions"))
                 .order_by(trans.model.HistoryDatasetAssociation.hid)
                 .filter(trans.model.HistoryDatasetAssociation.deleted == expression.false())
                 .filter(trans.model.Dataset.purged == expression.false()))
        return query.all()

    # TODO: should use db_session rather than trans in this method.
    def setup_job(self, trans, jeha, include_hidden=False, include_deleted=False):
        """ Perform setup for job to export a history into an archive. Method generates
            attribute files for export, sets the corresponding attributes in the jeha
            object, and returns a command line for running the job. The command line
            includes the command, inputs, and options; it does not include the output
            file because it must be set at runtime. """

        #
        # Helper methods/classes.
        #

        def get_item_tag_dict(item):
            """ Create dictionary of an item's tags. """
            tags = {}
            for tag in item.tags:
                tag_user_tname = to_unicode(tag.user_tname)
                tag_user_value = to_unicode(tag.user_value)
                tags[tag_user_tname] = tag_user_value
            return tags

        def prepare_metadata(metadata):
            """ Prepare metatdata for exporting. """
            for name, value in list(metadata.items()):
                # Metadata files are not needed for export because they can be
                # regenerated.
                if isinstance(value, trans.app.model.MetadataFile):
                    del metadata[name]
            return metadata

        class HistoryDatasetAssociationEncoder(json.JSONEncoder):
            """ Custom JSONEncoder for a HistoryDatasetAssociation. """

            def default(self, obj):
                """ Encode an HDA, default encoding for everything else. """
                if isinstance(obj, trans.app.model.HistoryDatasetAssociation):
                    rval = {
                        "__HistoryDatasetAssociation__": True,
                        "create_time": obj.create_time.__str__(),
                        "update_time": obj.update_time.__str__(),
                        "hid": obj.hid,
                        "name": to_unicode(obj.name),
                        "info": to_unicode(obj.info),
                        "blurb": obj.blurb,
                        "peek": obj.peek,
                        "extension": obj.extension,
                        "metadata": prepare_metadata(dict(obj.metadata.items())),
                        "parent_id": obj.parent_id,
                        "designation": obj.designation,
                        "deleted": obj.deleted,
                        "visible": obj.visible,
                        "file_name": obj.file_name,
                        "uuid": (lambda uuid: str(uuid) if uuid else None)(obj.dataset.uuid),
                        "annotation": to_unicode(getattr(obj, 'annotation', '')),
                        "tags": get_item_tag_dict(obj),
                        "extra_files_path": obj.extra_files_path
                    }
                    if not obj.visible and not include_hidden:
                        rval['exported'] = False
                    elif obj.deleted and not include_deleted:
                        rval['exported'] = False
                    else:
                        rval['exported'] = True
                    return rval
                return json.JSONEncoder.default(self, obj)

        #
        # Create attributes/metadata files for export.
        #
        temp_output_dir = tempfile.mkdtemp()

        # Write history attributes to file.
        history = jeha.history
        history_attrs = {
            "create_time": history.create_time.__str__(),
            "update_time": history.update_time.__str__(),
            "name": to_unicode(history.name),
            "hid_counter": history.hid_counter,
            "genome_build": history.genome_build,
            "annotation": to_unicode(self.get_item_annotation_str(trans.sa_session, history.user, history)),
            "tags": get_item_tag_dict(history),
            "includes_hidden_datasets": include_hidden,
            "includes_deleted_datasets": include_deleted
        }
        history_attrs_filename = tempfile.NamedTemporaryFile(dir=temp_output_dir).name
        history_attrs_out = open(history_attrs_filename, 'w')
        history_attrs_out.write(dumps(history_attrs))
        history_attrs_out.close()
        jeha.history_attrs_filename = history_attrs_filename

        # Write datasets' attributes to file.
        datasets = self.get_history_datasets(trans, history)
        included_datasets = []
        datasets_attrs = []
        provenance_attrs = []
        for dataset in datasets:
            dataset.annotation = self.get_item_annotation_str(trans.sa_session, history.user, dataset)
            if (not dataset.visible and not include_hidden) or (dataset.deleted and not include_deleted):
                provenance_attrs.append(dataset)
            else:
                datasets_attrs.append(dataset)
                included_datasets.append(dataset)
        datasets_attrs_filename = tempfile.NamedTemporaryFile(dir=temp_output_dir).name
        datasets_attrs_out = open(datasets_attrs_filename, 'w')
        datasets_attrs_out.write(dumps(datasets_attrs, cls=HistoryDatasetAssociationEncoder))
        datasets_attrs_out.close()
        jeha.datasets_attrs_filename = datasets_attrs_filename

        provenance_attrs_out = open(datasets_attrs_filename + ".provenance", 'w')
        provenance_attrs_out.write(dumps(provenance_attrs, cls=HistoryDatasetAssociationEncoder))
        provenance_attrs_out.close()

        #
        # Write jobs attributes file.
        #

        # Get all jobs associated with included HDAs.
        jobs_dict = {}
        for hda in included_datasets:
            # Get the associated job, if any. If this hda was copied from another,
            # we need to find the job that created the origial hda
            job_hda = hda
            while job_hda.copied_from_history_dataset_association:  # should this check library datasets as well?
                job_hda = job_hda.copied_from_history_dataset_association
            if not job_hda.creating_job_associations:
                # No viable HDA found.
                continue

            # Get the job object.
            job = None
            for assoc in job_hda.creating_job_associations:
                job = assoc.job
                break
            if not job:
                # No viable job.
                continue

            jobs_dict[job.id] = job

        # Get jobs' attributes.
        jobs_attrs = []
        for id, job in jobs_dict.items():
            job_attrs = {}
            job_attrs['tool_id'] = job.tool_id
            job_attrs['tool_version'] = job.tool_version
            job_attrs['state'] = job.state
            job_attrs['info'] = job.info
            job_attrs['traceback'] = job.traceback
            job_attrs['command_line'] = job.command_line
            job_attrs['stderr'] = job.stderr
            job_attrs['stdout'] = job.stdout
            job_attrs['exit_code'] = job.exit_code
            job_attrs['create_time'] = job.create_time.isoformat()
            job_attrs['update_time'] = job.update_time.isoformat()

            # Get the job's parameters
            try:
                params_objects = job.get_param_values(trans.app)
            except:
                # Could not get job params.
                continue

            params_dict = {}
            for name, value in params_objects.items():
                params_dict[name] = value
            job_attrs['params'] = params_dict

            # -- Get input, output datasets. --

            input_datasets = []
            input_mapping = {}
            for assoc in job.input_datasets:
                # Optional data inputs will not have a dataset.
                if assoc.dataset:
                    input_datasets.append(assoc.dataset.hid)
                    input_mapping[assoc.name] = assoc.dataset.hid
            job_attrs['input_datasets'] = input_datasets
            job_attrs['input_mapping'] = input_mapping
            output_datasets = [assoc.dataset.hid for assoc in job.output_datasets]
            job_attrs['output_datasets'] = output_datasets

            jobs_attrs.append(job_attrs)

        jobs_attrs_filename = tempfile.NamedTemporaryFile(dir=temp_output_dir).name
        jobs_attrs_out = open(jobs_attrs_filename, 'w')
        jobs_attrs_out.write(dumps(jobs_attrs, cls=HistoryDatasetAssociationEncoder))
        jobs_attrs_out.close()
        jeha.jobs_attrs_filename = jobs_attrs_filename

        #
        # Create and return command line for running tool.
        #
        options = ""
        if jeha.compressed:
            options = "-G"
        return "%s %s %s %s" % (options, history_attrs_filename,
                                datasets_attrs_filename,
                                jobs_attrs_filename)

    def cleanup_after_job(self, db_session):
        """ Remove temporary directory and attribute files generated during setup for this job. """
        # Get jeha for job.
        jeha = db_session.query(model.JobExportHistoryArchive).filter_by(job_id=self.job_id).first()
        if jeha:
            for filename in [jeha.history_attrs_filename, jeha.datasets_attrs_filename, jeha.jobs_attrs_filename]:
                try:
                    os.remove(filename)
                except Exception as e:
                    log.debug('Failed to cleanup attributes file (%s): %s' % (filename, e))
            temp_dir = os.path.split(jeha.history_attrs_filename)[0]
            try:
                shutil.rmtree(temp_dir)
            except Exception as e:
                log.debug('Error deleting directory containing attribute files (%s): %s' % (temp_dir, e))<|MERGE_RESOLUTION|>--- conflicted
+++ resolved
@@ -271,20 +271,12 @@
                             input_hda = self.sa_session.query(model.HistoryDatasetAssociation) \
                                             .filter_by(history=new_history, hid=value.hid).first()
                             value = input_hda.id
-<<<<<<< HEAD
-                        # print "added parameter %s-->%s to job %i" % ( name, value, imported_job.id )
-=======
->>>>>>> 2f2acb98
                         imported_job.add_parameter(name, dumps(value, cls=HistoryDatasetAssociationIDEncoder))
 
                     # TODO: Connect jobs to input datasets.
 
                     # Connect jobs to output datasets.
                     for output_hid in job_attrs['output_datasets']:
-<<<<<<< HEAD
-                        # print "%s job has output dataset %i" % (imported_job.id, output_hid)
-=======
->>>>>>> 2f2acb98
                         output_hda = self.sa_session.query(model.HistoryDatasetAssociation) \
                             .filter_by(history=new_history, hid=output_hid).first()
                         if output_hda:
@@ -328,10 +320,6 @@
         """
         query = (trans.sa_session.query(trans.model.HistoryDatasetAssociation)
                  .filter(trans.model.HistoryDatasetAssociation.history == history)
-<<<<<<< HEAD
-                 .options(eagerload("children"))
-=======
->>>>>>> 2f2acb98
                  .join("dataset")
                  .options(eagerload_all("dataset.actions"))
                  .order_by(trans.model.HistoryDatasetAssociation.hid)
