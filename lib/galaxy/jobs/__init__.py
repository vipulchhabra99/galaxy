"""
Support for running a tool in Galaxy via an internal job management system
"""
import copy
import datetime
import errno
import logging
import os
import pwd
import shlex
import shutil
import string
import subprocess
import sys
import time
import traceback
from abc import ABCMeta, abstractmethod
from json import loads
from xml.etree import ElementTree

import six
import yaml
from pulsar.client.staging import COMMAND_VERSION_FILENAME

import galaxy
from galaxy import model, util
from galaxy.datatypes import sniff
from galaxy.exceptions import ObjectInvalid, ObjectNotFound
from galaxy.job_execution.datasets import (
    DatasetPath,
    NullDatasetPathRewriter,
    OutputsToWorkingDirectoryPathRewriter,
    TaskPathRewriter
)
from galaxy.job_execution.output_collect import collect_extra_files
from galaxy.jobs.actions.post import ActionBox
from galaxy.jobs.mapper import JobMappingException, JobRunnerMapper
from galaxy.jobs.runners import BaseJobRunner, JobState
from galaxy.metadata import get_metadata_compute_strategy
from galaxy.objectstore import ObjectStorePopulator
from galaxy.tool_util.deps import requirements
from galaxy.tool_util.output_checker import check_output, DETECTED_JOB_STATE
from galaxy.util import safe_makedirs, unicodify
from galaxy.util.bunch import Bunch
from galaxy.util.expressions import ExpressionContext
from galaxy.util.xml_macros import load
from galaxy.web_stack.handlers import ConfiguresHandlers

log = logging.getLogger(__name__)

# Legacy definition - this is read by certain misbehaving tool wrappers
# that import Galaxy internals - but it shouldn't be used in Galaxy's code
# itself.
TOOL_PROVIDED_JOB_METADATA_FILE = 'galaxy.json'
TOOL_PROVIDED_JOB_METADATA_KEYS = ['name', 'info', 'dbkey', 'created_from_basename']

# Override with config.default_job_shell.
DEFAULT_JOB_SHELL = '/bin/bash'
DEFAULT_LOCAL_WORKERS = 4

DEFAULT_CLEANUP_JOB = "always"


class JobDestination(Bunch):
    """
    Provides details about where a job runs
    """

    def __init__(self, **kwds):
        self['id'] = None
        self['url'] = None
        self['tags'] = None
        self['runner'] = None
        self['legacy'] = False
        self['converted'] = False
        self['shell'] = None
        self['env'] = []
        self['resubmit'] = []
        # dict is appropriate (rather than a bunch) since keys may not be valid as attributes
        self['params'] = dict()

        # Use the values persisted in an existing job
        if 'from_job' in kwds and kwds['from_job'].destination_id is not None:
            self['id'] = kwds['from_job'].destination_id
            self['params'] = kwds['from_job'].destination_params

        super(JobDestination, self).__init__(**kwds)


class JobToolConfiguration(Bunch):
    """
    Provides details on what handler and destination a tool should use

    A JobToolConfiguration will have the required attribute 'id' and optional
    attributes 'handler', 'destination', and 'params'
    """

    def __init__(self, **kwds):
        self['handler'] = None
        self['destination'] = None
        self['params'] = dict()
        super(JobToolConfiguration, self).__init__(**kwds)

    def get_resource_group(self):
        return self.get("resources", None)


def config_exception(e, file):
    abs_path = os.path.abspath(file)
    message = 'Problem parsing the XML in file %s, ' % abs_path
    message += 'please correct the indicated portion of the file and restart Galaxy. '
    message += unicodify(e)
    log.exception(message)
    return Exception(message)


def job_config_xml_to_dict(config, root):
    config_dict = {}

    runners = {}
    config_dict["runners"] = runners

    # Parser plugins section populate 'runners' and 'dynamic' in config_dict.
    plugins = root.find('plugins')
    if plugins is not None:
        for plugin in ConfiguresHandlers._findall_with_required(plugins, 'plugin', ('id', 'type', 'load')):
            if plugin.get('type') == 'runner':
                workers = plugin.get('workers', plugins.get('workers', JobConfiguration.DEFAULT_NWORKERS))
                runner_kwds = JobConfiguration.get_params(config, plugin)
                plugin_id = plugin.get('id')
                runner_info = dict(id=plugin_id,
                                   load=plugin.get('load'),
                                   workers=int(workers),
                                   kwds=runner_kwds)
                runners[plugin_id] = runner_info
            else:
                log.error('Unknown plugin type: %s' % plugin.get('type'))

        for plugin in ConfiguresHandlers._findall_with_required(plugins, 'plugin', ('id', 'type')):
            if plugin.get('id') == 'dynamic' and plugin.get('type') == 'runner':
                config_dict["dynamic"] = JobConfiguration.get_params(config, plugin)

    handling_config_dict = ConfiguresHandlers.xml_to_dict(config, root.find("handlers"))
    config_dict["handling"] = handling_config_dict

    # Parse destinations
    environments = []

    destinations = root.find('destinations')
    for destination in ConfiguresHandlers._findall_with_required(destinations, 'destination', ('id', 'runner')):
        destination_id = destination.get('id')
        destination_metrics = destination.get("metrics", None)

        environment = {"id": destination_id}

        metrics_to_dict = {"src": "default"}
        if destination_metrics:
            if not util.asbool(destination_metrics):
                metrics_to_dict = {"src": "disabled"}
            else:
                metrics_to_dict = {"src": "path", "path": destination_metrics}
        else:
            metrics_elements = ConfiguresHandlers._findall_with_required(destination, 'job_metrics', ())
            if metrics_elements:
                metrics_to_dict = {"src": "xml_element", 'xml_element': metrics_elements[0]}

        environment["metrics"] = metrics_to_dict

        params = JobConfiguration.get_params(config, destination)
        # TODO: handle enabled/disabled in configure_from
        environment['params'] = params
        environment['env'] = JobConfiguration.get_envs(destination)
        destination_resubmits = JobConfiguration.get_resubmits(destination)
        if destination_resubmits:
            environment['resubmit'] = destination_resubmits
        # TODO: handle empty resubmits defaults in configure_from

        runner = destination.get('runner')
        if runner:
            environment['runner'] = runner

        tags = destination.get('tags')
        # Store tags as a list
        if tags is not None:
            tags = [x.strip() for x in tags.split(',')]
            environment['tags'] = tags

        environments.append(environment)

    config_dict['execution'] = {
        'environments': environments,
    }
    default_destination = ConfiguresHandlers.get_xml_default(config, destinations)
    if default_destination:
        config_dict['execution']['default'] = default_destination

    resources_config_dict = {}
    resource_groups = {}

    # Parse resources...
    resources = root.find('resources')
    if resources is not None:
        default_resource_group = resources.get("default", None)
        if default_resource_group:
            resources_config_dict["default"] = default_resource_group

        for group in ConfiguresHandlers._findall_with_required(resources, 'group'):
            group_id = group.get('id')
            fields_str = group.get('fields', None) or group.text or ''
            fields = [f for f in fields_str.split(",") if f]
            resource_groups[group_id] = fields

    resources_config_dict["groups"] = resource_groups
    config_dict["resources"] = resources_config_dict

    # Parse tool mappings
    tools = root.find('tools')
    config_dict['tools'] = []
    if tools is not None:
        for tool in ConfiguresHandlers._findall_with_required(tools, 'tool'):
            # There can be multiple definitions with identical ids, but different params
            tool_mapping_conf = {}
            for key in ['handler', 'destination', 'id', 'resources']:
                value = tool.get(key)
                if value:
                    if key == "destination":
                        key = "environment"
                    tool_mapping_conf[key] = value
            tool_mapping_conf["params"] = JobConfiguration.get_params(config, tool)
            config_dict['tools'].append(tool_mapping_conf)

    limits_config = []
    limits = root.find('limits')
    if limits is not None:
        for limit in JobConfiguration._findall_with_required(limits, 'limit', ('type',)):
            limit_dict = {}
            for key in ['type', 'tag', 'id', 'window']:
                if key == 'type' and key.startswith('destination_'):
                    key = 'environment_%s' % key[len("destination_"):]
                value = limit.get(key)
                if value:
                    limit_dict[key] = value
                limit_dict['value'] = limit.text
            limits_config.append(limit_dict)

    config_dict['limits'] = limits_config
    return config_dict


class JobConfiguration(ConfiguresHandlers):
    """A parser and interface to advanced job management features.

    These features are configured in the job configuration, by default, ``job_conf.xml``
    """
    DEFAULT_BASE_HANDLER_POOLS = ('job-handlers',)

    DEFAULT_NWORKERS = 4

    JOB_RESOURCE_CONDITIONAL_XML = """<conditional name="__job_resource">
        <param name="__job_resource__select" type="select" label="Job Resource Parameters">
            <option value="no">Use default job resource parameters</option>
            <option value="yes">Specify job resource parameters</option>
        </param>
        <when value="no"/>
        <when value="yes"/>
    </conditional>"""

    def __init__(self, app):
        """Parse the job configuration XML.
        """
        self.app = app
        self.runner_plugins = []
        self.dynamic_params = None
        self.handlers = {}
        self.handler_runner_plugins = {}
        self.default_handler_id = None
        self.handler_assignment_methods = None
        self.handler_assignment_methods_configured = False
        self.handler_max_grab = None
        self.destinations = {}
        self.destination_tags = {}
        self.default_destination_id = None
        self.tools = {}
        self.resource_groups = {}
        self.default_resource_group = None
        self.resource_parameters = {}
        self.limits = Bunch(registered_user_concurrent_jobs=None,
                            anonymous_user_concurrent_jobs=None,
                            walltime=None,
                            walltime_delta=None,
                            total_walltime={},
                            output_size=None,
                            destination_user_concurrent_jobs={},
                            destination_total_concurrent_jobs={})

        default_resubmits = []
        default_resubmit_condition = self.app.config.default_job_resubmission_condition
        if default_resubmit_condition:
            default_resubmits.append(dict(
                environment=None,
                condition=default_resubmit_condition,
                handler=None,
                delay=None,
            ))
        self.default_resubmits = default_resubmits

        self.__parse_resource_parameters()
        # Initialize the config
        try:
            if 'job_config' in self.app.config.config_dict:
                job_config_dict = self.app.config.config_dict["job_config"]
            else:
                job_config_file = self.app.config.job_config_file
                if '.xml' in job_config_file:
                    tree = load(job_config_file)
                    job_config_dict = self.__parse_job_conf_xml(tree)
                else:
                    with open(job_config_file, "r") as f:
                        job_config_dict = yaml.safe_load(f)

            # Load tasks if configured
            if self.app.config.use_tasked_jobs:
                job_config_dict["runners"]["tasks"] = dict(id='tasks', load='tasks', workers=self.app.config.local_task_queue_workers, kwds={})

            self._configure_from_dict(job_config_dict)

            log.debug('Done loading job configuration')

        except IOError:
            log.warning('Job configuration "%s" does not exist, using default job configuration',
                        self.app.config.job_config_file)
            self.__set_default_job_conf()
        except Exception as e:
            raise config_exception(e, job_config_file)

    def _configure_from_dict(self, job_config_dict):
        for runner_id, runner_info in job_config_dict["runners"].items():
            if "kwds" not in runner_info:
                # convert all 'extra' parameters into kwds, allows defining a runner
                # with a flat dictionary.
                kwds = {}
                for key, value in runner_info.items():
                    if key in ['id', 'load', 'workers']:
                        continue
                    kwds[key] = value
                runner_info["kwds"] = kwds

            if not self.__is_enabled(runner_info.get("kwds")):
                continue
            runner_info["id"] = runner_id
            if runner_id == "dynamic":
                log.warning('Deprecated treatment of dynamic running configuration as an actual job runner.')
                self.dynamic_params = runner_info["kwds"]
                continue
            self.runner_plugins.append(runner_info)
        if "dynamic" in job_config_dict:
            self.dynamic_params = job_config_dict.get("dynamic", None)

        # Parse handlers
        handling_config_dict = job_config_dict.get("handling", {})
        self._init_handler_assignment_methods(handling_config_dict)
        self._init_handlers(handling_config_dict)
        if not self.handler_assignment_methods_configured:
            self._set_default_handler_assignment_methods()
        else:
            self.app.application_stack.init_job_handling(self)
        log.info("Job handler assignment methods set to: %s", ', '.join(self.handler_assignment_methods))
        for tag, handlers in [(t, h) for t, h in self.handlers.items() if isinstance(h, list)]:
            log.info("Tag [%s] handlers: %s", tag, ', '.join(handlers))

        # Parse environments
        job_metrics = self.app.job_metrics
        execution_dict = job_config_dict.get('execution', {})
        environments = execution_dict.get("environments", [])
        enviroment_iter = map(lambda e: (e["id"], e), environments) if isinstance(environments, list) else environments.items()
        for environment_id, environment_dict in enviroment_iter:
            metrics = environment_dict.get("metrics") or {"src": "default"}
            metrics_src = metrics.get("src") or "default"
            if metrics_src != "default":
                # customized metrics for this environment.
                if metrics_src == "disabled":
                    job_metrics.set_destination_instrumenter(environment_id, None)
                elif metrics_src == "xml_element":
                    metrics_element = metrics.get("xml_element")
                    job_metrics.set_destination_conf_element(environment_id, metrics_element)
                elif metrics_src == "path":
                    metrics_conf_path = self.app.config.resolve_path(metrics.get("path"))
                    job_metrics.set_destination_conf_file(environment_id, metrics_conf_path)

            destination_kwds = {}

            params = environment_dict.get("params")
            if params is None:
                # Treat the excess keys in the environment as the destination parameters
                # allowing a flat configuration of these things.
                params = {}
                for key, value in environment_dict.items():
                    if key in ['id', 'tags', 'runner', 'shell', 'env', 'resubmit']:
                        continue
                    params[key] = value
                environment_dict["params"] = params

            for key in ['tags', 'runner', 'shell', 'env', 'resubmit', 'params']:
                if key in environment_dict:
                    destination_kwds[key] = environment_dict[key]
            destination_kwds["id"] = environment_id
            job_destination = JobDestination(**destination_kwds)
            if not self.__is_enabled(job_destination.params):
                continue

            if not job_destination.resubmit:
                resubmits = self.default_resubmits
                job_destination.resubmit = resubmits

            self.destinations[environment_id] = (job_destination,)
            if job_destination.tags is not None:
                for tag in job_destination.tags:
                    if tag not in self.destinations:
                        self.destinations[tag] = []
                    self.destinations[tag].append(job_destination)

        # Determine the default destination
        self.default_destination_id = self._ensure_default_set(execution_dict.get("default"), list(self.destinations.keys()), auto=True)

        # Read in resources
        resources = job_config_dict.get("resources", {})
        self.default_resource_group = resources.get("default", None)
        for group_id, fields in resources.get("groups", {}).items():
            self.resource_groups[group_id] = fields

        tools = job_config_dict.get('tools', [])
        for tool in tools:
            tool_id = tool.get('id').lower().rstrip('/')
            if tool_id not in self.tools:
                self.tools[tool_id] = list()
            params = tool.get("params")
            if params is None:
                params = {}
                for key, value in tool.items():
                    if key in ["environment", "handler", "id"]:
                        continue
                    params[key] = value
                tool["params"] = params
            if "environment" in tool:
                tool["destination"] = tool.pop("environment")
            self.tools[tool_id].append(JobToolConfiguration(**dict(tool.items())))

        types = dict(registered_user_concurrent_jobs=int,
                     anonymous_user_concurrent_jobs=int,
                     walltime=str,
                     total_walltime=str,
                     output_size=util.size_to_bytes)

        # Parse job limits
        for limit_dict in job_config_dict.get("limits", []):
            limit_type = limit_dict.get('type')
            if limit_type.startswith("environment_"):
                limit_type = 'destination_%s' % limit_type[len("environment_"):]

            limit_value = limit_dict.get("value")
            # concurrent_jobs renamed to destination_user_concurrent_jobs in job_conf.xml
            if limit_type in ('destination_user_concurrent_jobs', 'concurrent_jobs', 'destination_total_concurrent_jobs'):
                id = limit_dict.get('tag', None) or limit_dict.get('id')
                if limit_type == 'destination_total_concurrent_jobs':
                    self.limits.destination_total_concurrent_jobs[id] = int(limit_value)
                else:
                    self.limits.destination_user_concurrent_jobs[id] = int(limit_value)
            elif limit_type == 'total_walltime':
                self.limits.total_walltime["window"] = (
                    int(limit_dict.get('window')) or 30
                )
                self.limits.total_walltime["raw"] = (
                    types.get(limit_type, str)(limit_value)
                )
            elif limit_value:
                self.limits.__dict__[limit_type] = types.get(limit_type, str)(limit_value)

        if self.limits.walltime is not None:
            h, m, s = [int(v) for v in self.limits.walltime.split(':')]
            self.limits.walltime_delta = datetime.timedelta(0, s, 0, 0, m, h)

        if "raw" in self.limits.total_walltime:
            h, m, s = [int(v) for v in
                       self.limits.total_walltime["raw"].split(':')]
            self.limits.total_walltime["delta"] = datetime.timedelta(
                0, s, 0, 0, m, h
            )

    def __parse_job_conf_xml(self, tree):
        """Loads the new-style job configuration from options in the job config file (by default, job_conf.xml).

        :param tree: Object representing the root ``<job_conf>`` object in the job config file.
        :type tree: ``xml.etree.ElementTree.Element``
        """
        root = tree.getroot()
        log.debug('Loading job configuration from %s' % self.app.config.job_config_file)

        job_config_dict = job_config_xml_to_dict(self.app.config, root)
        return job_config_dict

    def _parse_handler(self, handler_id, process_dict):
        for plugin_id in process_dict.get("plugins") or []:
            if handler_id not in self.handler_runner_plugins:
                self.handler_runner_plugins[handler_id] = []
            self.handler_runner_plugins[handler_id].append(plugin_id)

    def __set_default_job_conf(self):
        # Run jobs locally
        self.runner_plugins = [dict(id='local', load='local', workers=DEFAULT_LOCAL_WORKERS)]
        # Load tasks if configured
        if self.app.config.use_tasked_jobs:
            self.runner_plugins.append(dict(id='tasks', load='tasks', workers=DEFAULT_LOCAL_WORKERS))
        # Set the handlers
        self._init_handler_assignment_methods()
        if not self.handler_assignment_methods_configured:
            self._set_default_handler_assignment_methods()
        else:
            self.app.application_stack.init_job_handling(self)
        # Set the destination
        self.default_destination_id = 'local'
        self.destinations['local'] = [JobDestination(id='local', runner='local')]
        log.debug('Done loading job configuration')

    def get_tool_resource_xml(self, tool_id, tool_type):
        """ Given a tool id, return XML elements describing parameters to
        insert into job resources.

        :tool id: A tool ID (a string)
        :tool type: A tool type (a string)

        :returns: List of parameter elements.
        """
        if tool_id and tool_type in ('default', 'manage_data'):
            # TODO: Only works with exact matches, should handle different kinds of ids
            # the way destination lookup does.
            resource_group = None
            if tool_id in self.tools:
                resource_group = self.tools[tool_id][0].get_resource_group()
            resource_group = resource_group or self.default_resource_group
            if resource_group and resource_group in self.resource_groups:
                fields_names = self.resource_groups[resource_group]
                fields = [self.resource_parameters[n] for n in fields_names]
                if fields:
                    conditional_element = ElementTree.fromstring(self.JOB_RESOURCE_CONDITIONAL_XML)
                    when_yes_elem = conditional_element.findall('when')[1]
                    for parameter in fields:
                        when_yes_elem.append(parameter)
                    return conditional_element

    def __parse_resource_parameters(self):
        self.resource_parameters = util.parse_resource_parameters(self.app.config.job_resource_params_file)

    @staticmethod
    def get_params(config, parent):
        rval = {}
        for param in parent.findall('param'):
            key = param.get('id')
            if key in ["container", "container_override"]:
                containers = map(requirements.container_from_element, param.findall('container'))
                param_value = list(map(lambda c: c.to_dict(), containers))
            else:
                param_value = param.text

            if 'from_environ' in param.attrib:
                environ_var = param.attrib['from_environ']
                param_value = os.environ.get(environ_var, param_value)
            elif 'from_config' in param.attrib:
                config_val = param.attrib['from_config']
                param_value = config.config_dict.get(config_val, param_value)

            rval[key] = param_value
        return rval

    def __get_params(self, parent):
        """Parses any child <param> tags in to a dictionary suitable for persistence.

        :param parent: Parent element in which to find child <param> tags.
        :type parent: ``xml.etree.ElementTree.Element``

        :returns: dict
        """
        return JobConfiguration.get_params(self.app.config, parent)

    @staticmethod
    def get_envs(parent):
        """Parses any child <env> tags in to a dictionary suitable for persistence.

        :param parent: Parent element in which to find child <env> tags.
        :type parent: ``xml.etree.ElementTree.Element``

        :returns: dict
        """
        rval = []
        for param in parent.findall('env'):
            rval.append(dict(
                name=param.get('id'),
                file=param.get('file'),
                execute=param.get('exec'),
                value=param.text,
                raw=util.asbool(param.get('raw', 'false'))
            ))
        return rval

    @staticmethod
    def get_resubmits(parent):
        """Parses any child <resubmit> tags in to a dictionary suitable for persistence.

        :param parent: Parent element in which to find child <resubmit> tags.
        :type parent: ``xml.etree.ElementTree.Element``

        :returns: dict
        """
        rval = []
        for resubmit in parent.findall('resubmit'):
            rval.append(dict(
                condition=resubmit.get('condition'),
                environment=resubmit.get('destination'),
                handler=resubmit.get('handler'),
                delay=resubmit.get('delay'),
            ))
        return rval

    def __is_enabled(self, params):
        """Check for an enabled parameter - pop it out - and return as boolean."""
        enabled = True
        if "enabled" in (params or {}):
            raw_enabled = params.pop("enabled")
            enabled = util.asbool(raw_enabled)

        return enabled

    @property
    def default_job_tool_configuration(self):
        """
        The default JobToolConfiguration, used if a tool does not have an
        explicit defintion in the configuration.  It consists of a reference to
        the default handler and default destination.

        :returns: JobToolConfiguration -- a representation of a <tool> element that uses the default handler and destination
        """
        return JobToolConfiguration(id='_default_', handler=self.default_handler_id, destination=self.default_destination_id)

    # Called upon instantiation of a Tool object
    def get_job_tool_configurations(self, ids):
        """
        Get all configured JobToolConfigurations for a tool ID, or, if given
        a list of IDs, the JobToolConfigurations for the first id in ``ids``
        matching a tool definition.

        .. note:: You should not mix tool shed tool IDs, versionless tool shed
             IDs, and tool config tool IDs that refer to the same tool.

        :param ids: Tool ID or IDs to fetch the JobToolConfiguration of.
        :type ids: list or str.
        :returns: list -- JobToolConfiguration Bunches representing <tool> elements matching the specified ID(s).

        Example tool ID strings include:

        * Full tool shed id: ``toolshed.example.org/repos/nate/filter_tool_repo/filter_tool/1.0.0``
        * Tool shed id less version: ``toolshed.example.org/repos/nate/filter_tool_repo/filter_tool``
        * Tool config tool id: ``filter_tool``
        """
        rval = []
        # listify if ids is a single (string) id
        ids = util.listify(ids)
        for id in ids:
            if id in self.tools:
                # If a tool has definitions that include job params but not a
                # definition for jobs without params, include the default
                # config
                for job_tool_configuration in self.tools[id]:
                    if not job_tool_configuration.params:
                        break
                else:
                    rval.append(self.default_job_tool_configuration)
                rval.extend(self.tools[id])
                break
        else:
            rval.append(self.default_job_tool_configuration)
        return rval

    def get_destination(self, id_or_tag):
        """Given a destination ID or tag, return the JobDestination matching the provided ID or tag

        :param id_or_tag: A destination ID or tag.
        :type id_or_tag: str

        :returns: JobDestination -- A valid destination

        Destinations are deepcopied as they are expected to be passed in to job
        runners, which will modify them for persisting params set at runtime.
        """
        if id_or_tag is None:
            id_or_tag = self.default_destination_id
        return copy.deepcopy(self._get_single_item(self.destinations[id_or_tag]))

    def get_destinations(self, id_or_tag):
        """Given a destination ID or tag, return all JobDestinations matching the provided ID or tag

        :param id_or_tag: A destination ID or tag.
        :type id_or_tag: str

        :returns: list or tuple of JobDestinations

        Destinations are not deepcopied, so they should not be passed to
        anything which might modify them.
        """
        return self.destinations.get(id_or_tag, None)

    def get_job_runner_plugins(self, handler_id):
        """Load all configured job runner plugins

        :returns: list of job runner plugins
        """
        rval = {}
        if handler_id in self.handler_runner_plugins:
            plugins_to_load = [rp for rp in self.runner_plugins if rp['id'] in self.handler_runner_plugins[handler_id]]
            log.info("Handler '%s' will load specified runner plugins: %s", handler_id, ', '.join([rp['id'] for rp in plugins_to_load]))
        else:
            plugins_to_load = self.runner_plugins
            log.info("Handler '%s' will load all configured runner plugins", handler_id)
        for runner in plugins_to_load:
            class_names = []
            module = None
            id = runner['id']
            load = runner['load']
            if ':' in load:
                # Name to load was specified as '<module>:<class>'
                module_name, class_name = load.rsplit(':', 1)
                class_names = [class_name]
                module = __import__(module_name)
            else:
                # Name to load was specified as '<module>'
                if '.' not in load:
                    # For legacy reasons, try from galaxy.jobs.runners first if there's no '.' in the name
                    module_name = 'galaxy.jobs.runners.' + load
                    try:
                        module = __import__(module_name)
                    except ImportError:
                        # No such module, we'll retry without prepending galaxy.jobs.runners.
                        # All other exceptions (e.g. something wrong with the module code) will raise
                        pass
                if module is None:
                    # If the name included a '.' or loading from the static runners path failed, try the original name
                    module = __import__(load)
                    module_name = load
            if module is None:
                # Module couldn't be loaded, error should have already been displayed
                continue
            for comp in module_name.split(".")[1:]:
                module = getattr(module, comp)
            if not class_names:
                # If there's not a ':', we check <module>.__all__ for class names
                try:
                    assert module.__all__
                    class_names = module.__all__
                except AssertionError:
                    log.error('Runner "%s" does not contain a list of exported classes in __all__' % load)
                    continue
            for class_name in class_names:
                runner_class = getattr(module, class_name)
                try:
                    assert issubclass(runner_class, BaseJobRunner)
                except TypeError:
                    log.warning("A non-class name was found in __all__, ignoring: %s" % id)
                    continue
                except AssertionError:
                    log.warning("Job runner classes must be subclassed from BaseJobRunner, %s has bases: %s" % (id, runner_class.__bases__))
                    continue
                try:
                    rval[id] = runner_class(self.app, runner.get('workers', JobConfiguration.DEFAULT_NWORKERS), **runner.get('kwds', {}))
                except TypeError:
                    log.exception("Job runner '%s:%s' has not been converted to a new-style runner or encountered TypeError on load",
                                  module_name, class_name)
                    rval[id] = runner_class(self.app)
                log.debug("Loaded job runner '%s:%s' as '%s'" % (module_name, class_name, id))
        return rval

    def is_id(self, collection):
        """Given a collection of handlers or destinations, indicate whether the collection represents a tag or a real ID

        :param collection: A representation of a destination or handler
        :type collection: tuple or list

        :returns: bool
        """
        return type(collection) == tuple

    def is_tag(self, collection):
        """Given a collection of handlers or destinations, indicate whether the collection represents a tag or a real ID

        :param collection: A representation of a destination or handler
        :type collection: tuple or list

        :returns: bool
        """
        return type(collection) == list

    def convert_legacy_destinations(self, job_runners):
        """Converts legacy (from a URL) destinations to contain the appropriate runner params defined in the URL.

        :param job_runners: All loaded job runner plugins.
        :type job_runners: list of job runner plugins
        """
        for id, destination in [(id, destinations[0]) for id, destinations in self.destinations.items() if self.is_id(destinations)]:
            # Only need to deal with real destinations, not members of tags
            if destination.legacy and not destination.converted:
                if destination.runner in job_runners:
                    destination.params = job_runners[destination.runner].url_to_destination(destination.url).params
                    destination.converted = True
                    if destination.params:
                        log.debug("Legacy destination with id '%s', url '%s' converted, got params:" % (id, destination.url))
                        for k, v in destination.params.items():
                            log.debug("    %s: %s" % (k, v))
                    else:
                        log.debug("Legacy destination with id '%s', url '%s' converted, got params:" % (id, destination.url))
                else:
                    log.warning("Legacy destination with id '%s' could not be converted: Unknown runner plugin: %s" % (id, destination.runner))


class HasResourceParameters(object):

    def get_resource_parameters(self, job=None):
        # Find the dymically inserted resource parameters and give them
        # to rule.

        if job is None:
            job = self.get_job()

        app = self.app
        param_values = job.get_param_values(app, ignore_errors=True)
        resource_params = {}
        try:
            resource_params_raw = param_values["__job_resource"]
            if resource_params_raw["__job_resource__select"].lower() in ["1", "yes", "true"]:
                for key, value in resource_params_raw.items():
                    resource_params[key] = value
        except KeyError:
            pass

        return resource_params


class JobWrapper(HasResourceParameters):
    """
    Wraps a 'model.Job' with convenience methods for running processes and
    state management.
    """

    def __init__(self, job, queue, use_persisted_destination=False):
        self.job_id = job.id
        self.session_id = job.session_id
        self.user_id = job.user_id
        self.tool = queue.app.toolbox.get_tool(job.tool_id, job.tool_version, exact=True)
        self.queue = queue
        self.app = queue.app
        self.sa_session = self.app.model.context
        self.extra_filenames = []
        self.command_line = None
        self.dependencies = []
        self._dependency_shell_commands = None
        # Tool versioning variables
        self.write_version_cmd = None
        self.version_string = ""
        self.__galaxy_lib_dir = None
        # If the job has an object_store_id ensure working directory is setup, otherwise
        # wait for that to be assigned before configuring it. Either way the working
        # directory does not to be configured on this object before prepare() is called.
        if job.object_store_id:
            self._setup_working_directory(job=job)
        # the path rewriter needs destination params, so it cannot be set up until after the destination has been
        # resolved
        self._dataset_path_rewriter = None
        self.output_paths = None
        self.output_hdas_and_paths = None
        self.tool_provided_job_metadata = None
        # Wrapper holding the info required to restore and clean up from files used for setting metadata externally
        self.external_output_metadata = get_metadata_compute_strategy(self.app.config, job.id)
        self.job_runner_mapper = JobRunnerMapper(self, queue.dispatcher.url_to_destination, self.app.job_config)
        self.params = None
        if job.params:
            self.params = loads(job.params)
        if use_persisted_destination:
            self.job_runner_mapper.cached_job_destination = JobDestination(from_job=job)

        self.__commands_in_new_shell = True
        self.__user_system_pwent = None
        self.__galaxy_system_pwent = None
        self.__working_directory = None

    @property
    def _job_dataset_path_rewriter(self):
        if self._dataset_path_rewriter is None:
            outputs_to_working_directory = util.asbool(self.get_destination_configuration("outputs_to_working_directory", False))
            if outputs_to_working_directory:
                self._dataset_path_rewriter = OutputsToWorkingDirectoryPathRewriter(self.working_directory)
            else:
                self._dataset_path_rewriter = NullDatasetPathRewriter()
        return self._dataset_path_rewriter

    @property
    def dataset_path_rewriter(self):
        return self._job_dataset_path_rewriter

    @property
    def dependency_shell_commands(self):
        """Shell fragment to inject dependencies."""
        if self._dependency_shell_commands is None:
            self._dependency_shell_commands = self.tool.build_dependency_shell_commands(
                job_directory=self.working_directory
            )
        return self._dependency_shell_commands

    @property
    def cleanup_job(self):
        """ Remove the job after it is complete, should return "always", "onsuccess", or "never".
        """
        return self.get_destination_configuration("cleanup_job", DEFAULT_CLEANUP_JOB)

    @property
    def requires_containerization(self):
        return util.asbool(self.get_destination_configuration("require_container", "False"))

    @property
    def use_metadata_binary(self):
        return util.asbool(self.get_destination_configuration('use_metadata_binary', "False"))

    def can_split(self):
        # Should the job handler split this job up?
        return self.app.config.use_tasked_jobs and self.tool.parallelism

    def get_job_runner_url(self):
        log.warning('(%s) Job runner URLs are deprecated, use destinations instead.' % self.job_id)
        return self.job_destination.url

    def get_parallelism(self):
        return self.tool.parallelism

    @property
    def shell(self):
        return self.job_destination.shell or getattr(self.app.config, 'default_job_shell', DEFAULT_JOB_SHELL)

    def disable_commands_in_new_shell(self):
        """Provide an extension point to disable this isolation,
        Pulsar builds its own job script so this is not needed for
        remote jobs."""
        self.__commands_in_new_shell = False

    @property
    def strict_shell(self):
        return self.tool.strict_shell

    @property
    def commands_in_new_shell(self):
        return self.__commands_in_new_shell

    @property
    def galaxy_lib_dir(self):
        if self.__galaxy_lib_dir is None:
            self.__galaxy_lib_dir = os.path.abspath("lib")  # cwd = galaxy root
        return self.__galaxy_lib_dir

    @property
    def galaxy_virtual_env(self):
        return os.environ.get('VIRTUAL_ENV', None)

    # legacy naming
    get_job_runner = get_job_runner_url

    @property
    def job_destination(self):
        """Return the JobDestination that this job will use to run.  This will
        either be a configured destination, a randomly selected destination if
        the configured destination was a tag, or a dynamically generated
        destination from the dynamic runner.

        Calling this method for the first time causes the dynamic runner to do
        its calculation, if any.

        :returns: ``JobDestination``
        """
        return self.job_runner_mapper.get_job_destination(self.params)

    def get_job(self):
        return self.sa_session.query(model.Job).get(self.job_id)

    def get_id_tag(self):
        # For compatibility with drmaa, which uses job_id right now, and TaskWrapper
        return self.get_job().get_id_tag()

    def get_param_dict(self, _job=None):
        """
        Restore the dictionary of parameters from the database.
        """
        job = _job or self.get_job()
        param_dict = dict([(p.name, p.value) for p in job.parameters])
        param_dict = self.tool.params_from_strings(param_dict, self.app)
        return param_dict

    def get_version_string_path(self):
        return os.path.abspath(os.path.join(self.working_directory, COMMAND_VERSION_FILENAME))

    # TODO: Remove in Galaxy 20.XX, for running jobs at GX upgrade
    def get_version_string_path_legacy(self):
        return os.path.abspath(os.path.join(self.app.config.new_file_path, "GALAXY_VERSION_STRING_%s" % self.job_id))

    def __prepare_upload_paramfile(self, tool_evaluator):
        """Special case paramfile handling for the upload tool. Moves the paramfile to the working directory
        """
        new = os.path.join(self.working_directory, 'upload_params.json')
        try:
            shutil.move(tool_evaluator.param_dict['paramfile'], new)
        except (OSError, IOError) as exc:
            # It won't exist at the old path if setup was interrupted and tried again later
            if exc.errno != errno.ENOENT or not os.path.exists(new):
                raise
        tool_evaluator.param_dict['paramfile'] = new

    def prepare(self, compute_environment=None):
        """
        Prepare the job to run by creating the working directory and the
        config files.
        """
        self.sa_session.expunge_all()  # this prevents the metadata reverting that has been seen in conjunction with the PBS job runner

        if not os.path.exists(self.working_directory):
            os.mkdir(self.working_directory)

        job = self._load_job()

        def get_special():
            special = self.sa_session.query(model.JobExportHistoryArchive).filter_by(job=job).first()
            if not special:
                special = self.sa_session.query(model.GenomeIndexToolData).filter_by(job=job).first()
            return special

        tool_evaluator = self._get_tool_evaluator(job)
        compute_environment = compute_environment or self.default_compute_environment(job)
        tool_evaluator.set_compute_environment(compute_environment, get_special=get_special)

        self.sa_session.flush()

        # TODO: The upload tool actions that create the paramfile can probably be turned in to a configfile to remove this special casing
        if job.tool_id == 'upload1':
            self.__prepare_upload_paramfile(tool_evaluator)

        self.command_line, self.extra_filenames, self.environment_variables = tool_evaluator.build()
        # Ensure galaxy_lib_dir is set in case there are any later chdirs
        self.galaxy_lib_dir
        if self.tool.requires_galaxy_python_environment:
            # These tools (upload, metadata, data_source) may need access to the datatypes registry.
            self.app.datatypes_registry.to_xml_file(os.path.join(self.working_directory, 'registry.xml'))
        # We need command_line persisted to the db in order for Galaxy to re-queue the job
        # if the server was stopped and restarted before the job finished
        job.command_line = unicodify(self.command_line)
        job.dependencies = self.tool.dependencies
        self.sa_session.add(job)
        self.sa_session.flush()
        # Return list of all extra files
        self.param_dict = tool_evaluator.param_dict
        version_string_cmd_raw = self.tool.version_string_cmd
        if version_string_cmd_raw:
            version_command_template = string.Template(version_string_cmd_raw)
            version_string_cmd = version_command_template.safe_substitute({"__tool_directory__": compute_environment.tool_directory()})
            self.write_version_cmd = "%s > %s 2>&1" % (version_string_cmd, compute_environment.version_path())
        else:
            self.write_version_cmd = None
        return self.extra_filenames

    def _setup_working_directory(self, job=None):
        if job is None:
            job = self.get_job()
        try:
            working_directory = self._create_working_directory(job)
            self.__working_directory = working_directory
            # The tool execution is given a working directory beneath the
            # "job" working directory.
            safe_makedirs(self.tool_working_directory)
            log.debug('(%s) Working directory for job is: %s',
                      self.job_id, self.working_directory)
        except ObjectInvalid:
            raise Exception('(%s) Unable to create job working directory',
                            job.id)

    @property
    def working_directory(self):
        if self.__working_directory is None:
            job = self.get_job()

            # object_store_id needs to be set before get_filename can be called, this
            # will also create the directory on the worker.
            # It is possible these next two lines are not needed - if a job a cannot be recovered
            # before enqueue is called (seems likely) - this shouldn't be needed.
            if job.object_store_id:
                self._set_object_store_ids(job)

            self.__working_directory = self.app.object_store.get_filename(
                job, base_dir='job_work', dir_only=True, obj_dir=True)
        return self.__working_directory

    def working_directory_exists(self):
        job = self.get_job()
        return self.app.object_store.exists(job, base_dir='job_work', dir_only=True, obj_dir=True)

    @property
    def tool_working_directory(self):
        return os.path.join(self.working_directory, "working")

    def _create_working_directory(self, job):
        self.object_store.create(
            job, base_dir='job_work', dir_only=True, obj_dir=True)
        working_directory = self.object_store.get_filename(
            job, base_dir='job_work', dir_only=True, obj_dir=True)
        return working_directory

    def clear_working_directory(self):
        job = self.get_job()
        if not os.path.exists(self.working_directory):
            log.warning('(%s): Working directory clear requested but %s does '
                        'not exist',
                        self.job_id,
                        self.working_directory)
            return

        self.object_store.create(
            job, base_dir='job_work', dir_only=True, obj_dir=True,
            extra_dir='_cleared_contents', extra_dir_at_root=True)
        base = self.object_store.get_filename(
            job, base_dir='job_work', dir_only=True, obj_dir=True,
            extra_dir='_cleared_contents', extra_dir_at_root=True)
        date_str = datetime.datetime.now().strftime('%Y%m%d-%H%M%S')
        arc_dir = os.path.join(base, date_str)
        shutil.move(self.working_directory, arc_dir)
        self._setup_working_directory(job=job)
        log.debug('(%s) Previous working directory moved to %s',
                  self.job_id, arc_dir)

    def default_compute_environment(self, job=None):
        if not job:
            job = self.get_job()
        return SharedComputeEnvironment(self, job)

    def _load_job(self):
        # Load job from database and verify it has user or session.
        # Restore parameters from the database
        job = self.get_job()
        if job.user is None and job.galaxy_session is None:
            raise Exception('Job %s has no user and no session.' % job.id)
        return job

    def _get_tool_evaluator(self, job):
        # Hacky way to avoid cirular import for now.
        # Placing ToolEvaluator in either jobs or tools
        # result in ciruclar dependency.
        from galaxy.tools.evaluation import ToolEvaluator

        tool_evaluator = ToolEvaluator(
            app=self.app,
            job=job,
            tool=self.tool,
            local_working_directory=self.working_directory,
        )
        return tool_evaluator

    def _fix_output_permissions(self):
        for path in [dp.real_path for dp in self.get_mutable_output_fnames()]:
            if os.path.exists(path):
                util.umask_fix_perms(path, self.app.config.umask, 0o666, self.app.config.gid)

    def fail(self, message, exception=False, tool_stdout="", tool_stderr="", exit_code=None, job_stdout=None, job_stderr=None):
        """
        Indicate job failure by setting state and message on all output
        datasets.
        """
        job = self.get_job()
        self.sa_session.refresh(job)

        # If this fail method is being called because a dynamic rule raised JobMappingException, the call to
        # self.get_destination_configuration() below accesses self.job_destination and will just cause
        # JobMappingException to be raised again.
        try:
            self.job_destination
        except JobMappingException as exc:
            log.debug("(%s) fail(): Job destination raised JobMappingException('%s'), caching fake '__fail__' "
                      "destination for completion of fail method", self.get_id_tag(), unicodify(exc.failure_message))
            self.job_runner_mapper.cached_job_destination = JobDestination(id='__fail__')

        # Might be AssertionError or other exception
        message = str(message)
        working_directory_exists = self.working_directory_exists()

        # if the job was deleted, don't fail it
        if not job.state == job.states.DELETED:
            # Check if the failure is due to an exception
            if exception:
                # Save the traceback immediately in case we generate another
                # below
                job.traceback = traceback.format_exc()
                # Get the exception and let the tool attempt to generate
                # a better message
                etype, evalue, tb = sys.exc_info()

            outputs_to_working_directory = util.asbool(self.get_destination_configuration("outputs_to_working_directory", False))
            if outputs_to_working_directory and not self.__link_file_check() and working_directory_exists:
                for dataset_path in self.get_output_fnames():
                    try:
                        shutil.move(dataset_path.false_path, dataset_path.real_path)
                        log.debug("fail(): Moved %s to %s", dataset_path.false_path, dataset_path.real_path)
                    except (IOError, OSError) as e:
                        log.error("fail(): Missing output file in working directory: %s", unicodify(e))
            for dataset_assoc in job.output_datasets + job.output_library_datasets:
                dataset = dataset_assoc.dataset
                self.sa_session.refresh(dataset)
                dataset.state = dataset.states.ERROR
                dataset.blurb = 'tool error'
                dataset.info = message
                dataset.set_size()
                dataset.dataset.set_total_size()
                dataset.mark_unhidden()
                if dataset.ext == 'auto':
                    dataset.extension = 'data'
                self.__update_output(job, dataset)
                # Pause any dependent jobs (and those jobs' outputs)
                for dep_job_assoc in dataset.dependent_jobs:
                    self.pause(dep_job_assoc.job, "Execution of this dataset's job is paused because its input datasets are in an error state.")
                self.sa_session.add(dataset)
                self.sa_session.flush()
            job.set_final_state(job.states.ERROR)
            job.command_line = unicodify(self.command_line)
            job.info = message
            # TODO: Put setting the stdout, stderr, and exit code in one place
            # (not duplicated with the finish method).
            job.set_streams(tool_stdout, tool_stderr, job_stdout=job_stdout, job_stderr=job_stderr)
            # Let the exit code be Null if one is not provided:
            if (exit_code is not None):
                job.exit_code = exit_code

            self.sa_session.add(job)
            self.sa_session.flush()
        else:
            for dataset_assoc in job.output_datasets:
                dataset = dataset_assoc.dataset
                # Any reason for clean_only here? We should probably be more consistent and transfer
                # the partial files to the object store regardless of whether job.state == DELETED
                self.__update_output(job, dataset, clean_only=True)

        if working_directory_exists:
            self._fix_output_permissions()
        self._report_error()
        # Perform email action even on failure.
        for pja in [pjaa.post_job_action for pjaa in job.post_job_actions if pjaa.post_job_action.action_type == "EmailAction"]:
            ActionBox.execute(self.app, self.sa_session, pja, job)
        # If the job was deleted, call tool specific fail actions (used for e.g. external metadata) and clean up
        if self.tool:
            self.tool.job_failed(self, message, exception)
        cleanup_job = self.cleanup_job
        delete_files = cleanup_job == 'always' or (cleanup_job == 'onsuccess' and job.state == job.states.DELETED)
        self.cleanup(delete_files=delete_files)

    def pause(self, job=None, message=None):
        if job is None:
            job = self.get_job()
        if message is None:
            message = "Execution of this dataset's job is paused"
        if job.state == job.states.NEW:
            for dataset_assoc in job.output_datasets + job.output_library_datasets:
                dataset_assoc.dataset.dataset.state = dataset_assoc.dataset.dataset.states.PAUSED
                dataset_assoc.dataset.info = message
                self.sa_session.add(dataset_assoc.dataset)
            log.debug("Pausing Job '%d', %s", job.id, message)
            job.set_state(job.states.PAUSED)
            self.sa_session.add(job)

    def is_ready_for_resubmission(self, job=None):
        if job is None:
            job = self.get_job()

        destination_params = job.destination_params
        if "__resubmit_delay_seconds" in destination_params:
            delay = float(destination_params["__resubmit_delay_seconds"])
            if job.seconds_since_updated < delay:
                return False

        return True

    def mark_as_resubmitted(self, info=None):
        job = self.get_job()
        self.sa_session.refresh(job)
        if info is not None:
            job.info = info
        job.set_state(model.Job.states.RESUBMITTED)
        self.sa_session.add(job)
        self.sa_session.flush()

    def change_state(self, state, info=False, flush=True, job=None):
        job_supplied = job is not None
        if not job_supplied:
            job = self.get_job()
            self.sa_session.refresh(job)
        # Else:
        # If this is a new job (e.g. initially queued) - we are in the same
        # thread and no other threads are working on the job yet - so don't refresh.

        if job.state in model.Job.terminal_states:
            log.warning("(%s) Ignoring state change from '%s' to '%s' for job "
                        "that is already terminal", job.id, job.state, state)
            return
        for dataset_assoc in job.output_datasets + job.output_library_datasets:
            dataset = dataset_assoc.dataset
            if not job_supplied:
                self.sa_session.refresh(dataset)
            state_changed = dataset.raw_set_dataset_state(state)
            if state_changed:
                # Arguably a hack to get state changes to appear in the history panel because
                # the history panel polls on hda.update_time and ignores hda.dataset.update_time.
                # For those less pragmatic needing a more theoretically sound reason for the update,
                # perhaps arguments can be made that the entity that is the HDA
                # really should be described as updated since its effective state did change and its
                # RESTful representation in the API does change as a result of the above dataset update.
                dataset.update()
            if info:
                dataset.info = info
            self.sa_session.add(dataset)
        if info:
            job.info = info
        job.set_state(state)
        self.sa_session.add(job)
        if flush:
            self.sa_session.flush()

    def get_state(self):
        job = self.get_job()
        self.sa_session.refresh(job)
        return job.state

    def set_runner(self, runner_url, external_id):
        log.warning('set_runner() is deprecated, use set_job_destination()')
        self.set_job_destination(self.job_destination, external_id)

    def set_job_destination(self, job_destination, external_id=None, flush=True, job=None):
        """
        Persist job destination params in the database for recovery.

        self.job_destination is not used because a runner may choose to rewrite
        parts of the destination (e.g. the params).
        """
        if job is None:
            job = self.get_job()
        log.debug('(%s) Persisting job destination (destination id: %s)' % (job.id, job_destination.id))
        job.destination_id = job_destination.id
        job.destination_params = job_destination.params
        job.job_runner_name = job_destination.runner
        job.job_runner_external_id = external_id
        self.sa_session.add(job)
        if flush:
            self.sa_session.flush()

    @property
    def home_target(self):
        home_target = self.tool.home_target
        return home_target

    @property
    def tmp_target(self):
        return self.tool.tmp_target

    def get_destination_configuration(self, key, default=None):
        """ Get a destination parameter that can be defaulted back
        in app.config if it needs to be applied globally.
        """
        dest_params = self.job_destination.params
        return self.get_job().get_destination_configuration(
            dest_params, self.app.config, key, default
        )

    def enqueue(self):
        job = self.get_job()
        # Change to queued state before handing to worker thread so the runner won't pick it up again
        self.change_state(model.Job.states.QUEUED, flush=False, job=job)
        # Persist the destination so that the job will be included in counts if using concurrency limits
        self.set_job_destination(self.job_destination, None, flush=False, job=job)
        # Set object store after job destination so can leverage parameters...
        self._set_object_store_ids(job)
        self.sa_session.flush()

    def _set_object_store_ids(self, job):
        if job.object_store_id:
            # We aren't setting this during job creation anymore, but some existing
            # jobs may have this set. Skip this following code if that is the case.
            return

        object_store_populator = ObjectStorePopulator(self.app)
        object_store_id = self.get_destination_configuration("object_store_id", None)
        if object_store_id:
            object_store_populator.object_store_id = object_store_id

        # Ideally we would do this without loading the actual job association
        # objects but change_state isn't yet optimized to do that so we need to
        # do that anyway. In the future though - this should be done with a
        # custom query that just loads Dataset.ids, passes them through object
        # store code, and sets object_store_id on those ids with a multi-update
        # afterward. State below needs to happen the same way.
        for dataset_assoc in job.output_datasets + job.output_library_datasets:
            dataset = dataset_assoc.dataset
            object_store_populator.set_object_store_id(dataset)

        job.object_store_id = object_store_populator.object_store_id
        self._setup_working_directory(job=job)

    def _finish_dataset(self, output_name, dataset, job, context, final_job_state, remote_metadata_directory):
        implicit_collection_jobs = job.implicit_collection_jobs_association
        purged = dataset.dataset.purged
        if not purged and dataset.dataset.external_filename is None:
            trynum = 0
            while trynum < self.app.config.retry_job_output_collection:
                try:
                    # Attempt to short circuit NFS attribute caching
                    os.stat(dataset.dataset.file_name)
                    os.chown(dataset.dataset.file_name, os.getuid(), -1)
                    trynum = self.app.config.retry_job_output_collection
                except (OSError, ObjectNotFound) as e:
                    trynum += 1
                    log.warning('Error accessing dataset with ID %i, will retry: %s', dataset.dataset.id, e)
                    time.sleep(2)
        if getattr(dataset, "hidden_beneath_collection_instance", None):
            dataset.visible = False
        dataset.blurb = 'done'
        dataset.peek = 'no peek'
        dataset.info = (dataset.info or '')
        if context['stdout'].strip():
            # Ensure white space between entries
            dataset.info = dataset.info.rstrip() + "\n" + context['stdout'].strip()
        if context['stderr'].strip():
            # Ensure white space between entries
            dataset.info = dataset.info.rstrip() + "\n" + context['stderr'].strip()
        dataset.tool_version = self.version_string
        dataset.set_size()
        if 'uuid' in context:
            dataset.dataset.uuid = context['uuid']
        self.__update_output(job, dataset)
        if not purged:
            collect_extra_files(self.object_store, dataset, self.working_directory)
        if job.states.ERROR == final_job_state:
            dataset.blurb = "error"
            if not implicit_collection_jobs:
                # Only unhide dataset outputs that are not part of a implicit collection
                dataset.mark_unhidden()
        elif not purged:
            # If the tool was expected to set the extension, attempt to retrieve it
            if dataset.ext == 'auto':
                dataset.extension = context.get('ext', 'data')
                dataset.init_meta(copy_from=dataset)
            # if a dataset was copied, it won't appear in our dictionary:
            # either use the metadata from originating output dataset, or call set_meta on the copies
            # it would be quicker to just copy the metadata from the originating output dataset,
            # but somewhat trickier (need to recurse up the copied_from tree), for now we'll call set_meta()
            retry_internally = util.asbool(self.get_destination_configuration("retry_metadata_internally", True))
            metadata_set_successfully = self.external_output_metadata.external_metadata_set_successfully(dataset, output_name, self.sa_session, working_directory=self.working_directory)
            if retry_internally and not metadata_set_successfully:
                # If Galaxy was expected to sniff type and didn't - do so.
                if dataset.ext == "_sniff_":
                    extension = sniff.handle_uploaded_dataset_file(dataset.dataset.file_name, self.app.datatypes_registry)
                    dataset.extension = extension

                # call datatype.set_meta directly for the initial set_meta call during dataset creation
                dataset.datatype.set_meta(dataset, overwrite=False)
            elif (job.states.ERROR != final_job_state and not metadata_set_successfully):
                dataset._state = model.Dataset.states.FAILED_METADATA
            else:
                self.external_output_metadata.load_metadata(dataset, output_name, self.sa_session, working_directory=self.working_directory, remote_metadata_directory=remote_metadata_directory)
            line_count = context.get('line_count', None)
            try:
                # Certain datatype's set_peek methods contain a line_count argument
                dataset.set_peek(line_count=line_count)
            except TypeError:
                # ... and others don't
                dataset.set_peek()
        else:
            # Handle purged datasets.
            dataset.blurb = "empty"
            if dataset.ext == 'auto':
                dataset.extension = context.get('ext', 'txt')

        for context_key in TOOL_PROVIDED_JOB_METADATA_KEYS:
            if context_key in context:
                context_value = context[context_key]
                setattr(dataset, context_key, context_value)

        self.sa_session.add(dataset)

    def finish(
        self,
        tool_stdout,
        tool_stderr,
        tool_exit_code=None,
        job_stdout=None,
        job_stderr=None,
        check_output_detected_state=None,
        remote_metadata_directory=None,
        job_metrics_directory=None,
    ):
        """
        Called to indicate that the associated command has been run. Updates
        the output datasets based on stderr and stdout from the command, and
        the contents of the output files.
        """
        finish_timer = util.ExecutionTimer()

        # default post job setup
        self.sa_session.expunge_all()
        job = self.get_job()

        def fail():
            return self.fail(job.info, tool_stdout=tool_stdout, tool_stderr=tool_stderr, exit_code=tool_exit_code, job_stdout=job_stdout, job_stderr=job_stderr)

        # TODO: After failing here, consider returning from the function.
        try:
            self.reclaim_ownership()
        except Exception:
            log.exception('(%s) Failed to change ownership of %s, failing' % (job.id, self.working_directory))
            return fail()

        # if the job was deleted, don't finish it
        if job.state == job.states.DELETED or job.state == job.states.ERROR:
            # SM: Note that, at this point, the exit code must be saved in case
            # there was an error. Errors caught here could mean that the job
            # was deleted by an administrator (based on old comments), but it
            # could also mean that a job was broken up into tasks and one of
            # the tasks failed. So include the stderr, stdout, and exit code:
            return fail()

        # We collect the stderr from tools that write their stderr to galaxy.json
        tool_provided_metadata = self.get_tool_provided_job_metadata()

        # Check the tool's stdout, stderr, and exit code for errors, but only
        # if the job has not already been marked as having an error.
        # The job's stdout and stderr will be set accordingly.

        # We set final_job_state to use for dataset management, but *don't* set
        # job.state until after dataset discovery to prevent history issues
        if check_output_detected_state is None:
            check_output_detected_state = self.check_tool_output(tool_stdout, tool_stderr, tool_exit_code=tool_exit_code, job=job, job_stdout=job_stdout, job_stderr=job_stderr)

        if check_output_detected_state == DETECTED_JOB_STATE.OK and not tool_provided_metadata.has_failed_outputs():
            final_job_state = job.states.OK
        else:
            final_job_state = job.states.ERROR

        if self.tool.version_string_cmd:
            version_filename = self.get_version_string_path()
            # TODO: Remove in Galaxy 20.XX, for running jobs at GX upgrade
            if not os.path.exists(version_filename):
                version_filename = self.get_version_string_path_legacy()
            if os.path.exists(version_filename):
                with open(version_filename, 'rb') as fh:
                    self.version_string = galaxy.util.shrink_and_unicodify(fh.read())
                os.unlink(version_filename)

        outputs_to_working_directory = util.asbool(self.get_destination_configuration("outputs_to_working_directory", False))
        if outputs_to_working_directory and not self.__link_file_check():
            for dataset_path in self.get_output_fnames():
                try:
                    shutil.move(dataset_path.false_path, dataset_path.real_path)
                    log.debug("finish(): Moved %s to %s" % (dataset_path.false_path, dataset_path.real_path))
                except (IOError, OSError):
                    # this can happen if Galaxy is restarted during the job's
                    # finish method - the false_path file has already moved,
                    # and when the job is recovered, it won't be found.
                    if os.path.exists(dataset_path.real_path) and os.stat(dataset_path.real_path).st_size > 0:
                        log.warning("finish(): %s not found, but %s is not empty, so it will be used instead"
                                    % (dataset_path.false_path, dataset_path.real_path))
                    else:
                        # Prior to fail we need to set job.state
                        job.set_state(final_job_state)
                        return self.fail("Job %s's output dataset(s) could not be read" % job.id)

        job_context = ExpressionContext(dict(stdout=job.stdout, stderr=job.stderr))
        for dataset_assoc in job.output_datasets + job.output_library_datasets:
            context = self.get_dataset_finish_context(job_context, dataset_assoc)
            # should this also be checking library associations? - can a library item be added from a history before the job has ended? -
            # lets not allow this to occur
            # need to update all associated output hdas, i.e. history was shared with job running
            for dataset in dataset_assoc.dataset.dataset.history_associations + dataset_assoc.dataset.dataset.library_associations:
<<<<<<< HEAD
                self._finish_dataset(
                    dataset_assoc.name, dataset, job, context, final_job_state, remote_metadata_directory
                )
=======
                purged = dataset.dataset.purged
                if not purged and dataset.dataset.external_filename is None:
                    trynum = 0
                    while trynum < self.app.config.retry_job_output_collection:
                        try:
                            # Attempt to short circuit NFS attribute caching
                            os.stat(dataset.dataset.file_name)
                            os.chown(dataset.dataset.file_name, os.getuid(), -1)
                            trynum = self.app.config.retry_job_output_collection
                        except (OSError, ObjectNotFound) as e:
                            trynum += 1
                            log.warning('Error accessing dataset with ID %i, will retry: %s', dataset.dataset.id, unicodify(e))
                            time.sleep(2)
                if getattr(dataset, "hidden_beneath_collection_instance", None):
                    dataset.visible = False
                dataset.blurb = 'done'
                dataset.peek = 'no peek'
                dataset.info = (dataset.info or '')
                if context['stdout'].strip():
                    # Ensure white space between entries
                    dataset.info = dataset.info.rstrip() + "\n" + context['stdout'].strip()
                if context['stderr'].strip():
                    # Ensure white space between entries
                    dataset.info = dataset.info.rstrip() + "\n" + context['stderr'].strip()
                dataset.tool_version = self.version_string
                dataset.set_size()
                if 'uuid' in context:
                    dataset.dataset.uuid = context['uuid']
                self.__update_output(job, dataset)
                if not purged:
                    self._collect_extra_files(dataset.dataset, self.working_directory)
                # Handle composite datatypes of auto_primary_file type
                if dataset.datatype.composite_type == 'auto_primary_file' and not dataset.has_data():
                    try:
                        with NamedTemporaryFile(mode='w') as temp_fh:
                            temp_fh.write(dataset.datatype.generate_primary_file(dataset))
                            temp_fh.flush()
                            self.object_store.update_from_file(dataset.dataset, file_name=temp_fh.name, create=True)
                            dataset.set_size()
                    except Exception as e:
                        log.warning('Unable to generate primary composite file automatically for %s: %s', dataset.dataset.id, unicodify(e))
                if job.states.ERROR == final_job_state:
                    dataset.blurb = "error"
                    if not implicit_collection_jobs:
                        # Only unhide dataset outputs that are not part of a implicit collection
                        dataset.mark_unhidden()
                elif not purged:
                    # If the tool was expected to set the extension, attempt to retrieve it
                    if dataset.ext == 'auto':
                        dataset.extension = context.get('ext', 'data')
                        dataset.init_meta(copy_from=dataset)
                    # if a dataset was copied, it won't appear in our dictionary:
                    # either use the metadata from originating output dataset, or call set_meta on the copies
                    # it would be quicker to just copy the metadata from the originating output dataset,
                    # but somewhat trickier (need to recurse up the copied_from tree), for now we'll call set_meta()
                    retry_internally = util.asbool(self.get_destination_configuration("retry_metadata_internally", True))
                    metadata_set_successfully = self.external_output_metadata.external_metadata_set_successfully(dataset, dataset_assoc.name, self.sa_session, working_directory=self.working_directory)
                    if retry_internally and not metadata_set_successfully:
                        # If Galaxy was expected to sniff type and didn't - do so.
                        if dataset.ext == "_sniff_":
                            extension = sniff.handle_uploaded_dataset_file(dataset.dataset.file_name, self.app.datatypes_registry)
                            dataset.extension = extension

                        # call datatype.set_meta directly for the initial set_meta call during dataset creation
                        dataset.datatype.set_meta(dataset, overwrite=False)
                    elif (job.states.ERROR != final_job_state and not metadata_set_successfully):
                        dataset._state = model.Dataset.states.FAILED_METADATA
                    else:
                        self.external_output_metadata.load_metadata(dataset, dataset_assoc.name, self.sa_session, working_directory=self.working_directory, remote_metadata_directory=remote_metadata_directory)
                    line_count = context.get('line_count', None)
                    try:
                        # Certain datatype's set_peek methods contain a line_count argument
                        dataset.set_peek(line_count=line_count)
                    except TypeError:
                        # ... and others don't
                        dataset.set_peek()
                else:
                    # Handle purged datasets.
                    dataset.blurb = "empty"
                    if dataset.ext == 'auto':
                        dataset.extension = context.get('ext', 'txt')

                for context_key in TOOL_PROVIDED_JOB_METADATA_KEYS:
                    if context_key in context:
                        context_value = context[context_key]
                        setattr(dataset, context_key, context_value)

                self.sa_session.add(dataset)
>>>>>>> 747e0c9c
            if job.states.ERROR == final_job_state:
                log.debug("(%s) setting dataset %s state to ERROR", job.id, dataset_assoc.dataset.dataset.id)
                # TODO: This is where the state is being set to error. Change it!
                dataset_assoc.dataset.dataset.state = model.Dataset.states.ERROR
                # Pause any dependent jobs (and those jobs' outputs)
                for dep_job_assoc in dataset_assoc.dataset.dependent_jobs:
                    self.pause(dep_job_assoc.job, "Execution of this dataset's job is paused because its input datasets are in an error state.")
            else:
                dataset_assoc.dataset.dataset.state = model.Dataset.states.OK
            # If any of the rest of the finish method below raises an
            # exception, the fail method will run and set the datasets to
            # ERROR.  The user will never see that the datasets are in error if
            # they were flushed as OK here, since upon doing so, the history
            # panel stops checking for updates.  So allow the
            # self.sa_session.flush() at the bottom of this method set
            # the state instead.

        for pja in job.post_job_actions:
            ActionBox.execute(self.app, self.sa_session, pja.post_job_action, job)
        # Flush all the dataset and job changes above.  Dataset state changes
        # will now be seen by the user.
        self.sa_session.flush()

        # The exit code will be null if there is no exit code to be set.
        # This is so that we don't assign an exit code, such as 0, that
        # is either incorrect or has the wrong semantics.
        if tool_exit_code is not None:
            job.exit_code = tool_exit_code
        # custom post process setup
        inp_data, out_data, out_collections = job.io_dicts()
        self.discover_outputs(job, inp_data, out_data, out_collections)
        # Certain tools require tasks to be completed after job execution
        # ( this used to be performed in the "exec_after_process" hook, but hooks are deprecated ).
        param_dict = self.get_param_dict(job)
        self.tool.exec_after_process(self.app, inp_data, out_data, param_dict, job=job)
        # Call 'exec_after_process' hook
        self.tool.call_hook('exec_after_process', self.app, inp_data=inp_data,
                            out_data=out_data, param_dict=param_dict,
                            tool=self.tool, stdout=job.stdout, stderr=job.stderr)
        job.command_line = unicodify(self.command_line)

        collected_bytes = 0
        # Once datasets are collected, set the total dataset size (includes extra files)
        for dataset_assoc in job.output_datasets:
            if not dataset_assoc.dataset.dataset.purged:
                dataset_assoc.dataset.dataset.set_total_size()
                collected_bytes += dataset_assoc.dataset.dataset.get_total_size()

        if job.user:
            job.user.adjust_total_disk_usage(collected_bytes)

        # Empirically, we need to update job.user and
        # job.workflow_invocation_step.workflow_invocation in separate
        # transactions. Best guess as to why is that the workflow_invocation
        # may or may not exist when the job is first loaded by the handler -
        # and depending on whether it is or not sqlalchemy orders the updates
        # differently and deadlocks can occur (one thread updates user and
        # waits on invocation and the other updates invocation and waits on
        # user).
        self.sa_session.flush()

        self._fix_output_permissions()

        # Finally set the job state.  This should only happen *after* all
        # dataset creation, and will allow us to eliminate force_history_refresh.
        job.set_final_state(final_job_state)
        if not job.tasks:
            # If job was composed of tasks, don't attempt to recollect statisitcs
            self._collect_metrics(job, job_metrics_directory)
        self.sa_session.flush()
        log.debug('job %d ended (finish() executed in %s)' % (self.job_id, finish_timer))
        if job.state == job.states.ERROR:
            self._report_error()
        cleanup_job = self.cleanup_job
        delete_files = cleanup_job == 'always' or (job.state == job.states.OK and cleanup_job == 'onsuccess')
        self.cleanup(delete_files=delete_files)

    def discover_outputs(self, job, inp_data, out_data, out_collections):
        input_ext = 'data'
        input_dbkey = '?'
        for _, data in inp_data.items():
            # For loop odd, but sort simulating behavior in galaxy.tools.actions
            if not data:
                continue
            input_ext = data.ext
            input_dbkey = data.dbkey or '?'

        # Create generated output children and primary datasets.
        tool_working_directory = self.tool_working_directory
        tool_provided_job_metadata = self.get_tool_provided_job_metadata()
        self.tool.discover_outputs(
            out_data,
            out_collections,
            tool_provided_job_metadata,
            job=job,
            tool_working_directory=tool_working_directory,
            inp_data=inp_data,
            input_ext=input_ext,
            input_dbkey=input_dbkey,
        )

    def check_tool_output(self, tool_stdout, tool_stderr, tool_exit_code, job, job_stdout=None, job_stderr=None):
        job_id_tag = "<unknown job id>"
        if job is not None:
            job_id_tag = job.get_id_tag()

        state, tool_stdout, tool_stderr, job_messages = check_output(self.tool.stdio_regexes, self.tool.stdio_exit_codes, tool_stdout, tool_stderr, tool_exit_code, job_id_tag)

        # Store the modified stdout and stderr in the job:
        if job is not None:
            job.set_streams(tool_stdout, tool_stderr, job_messages=job_messages, job_stdout=job_stdout, job_stderr=job_stderr)

        return state

    def cleanup(self, delete_files=True):
        # At least one of these tool cleanup actions (job import), is needed
        # for the tool to work properly, that is why one might want to run
        # cleanup but not delete files.
        try:
            if delete_files:
                for fname in self.extra_filenames:
                    os.remove(fname)
                self.external_output_metadata.cleanup_external_metadata(self.sa_session)
            galaxy.tools.imp_exp.JobExportHistoryArchiveWrapper(self.app, self.job_id).cleanup_after_job()
            galaxy.tools.imp_exp.JobImportHistoryArchiveWrapper(self.app, self.job_id).cleanup_after_job()
            if delete_files:
                self.object_store.delete(self.get_job(), base_dir='job_work', entire_dir=True, dir_only=True, obj_dir=True)
        except Exception:
            log.exception("Unable to cleanup job %d", self.job_id)

<<<<<<< HEAD
=======
    def _collect_extra_files(self, dataset, job_working_directory):
        object_store = self.app.object_store
        store_by = getattr(object_store, "store_by", "id")
        file_name = "dataset_%s_files" % getattr(dataset, store_by)
        temp_file_path = os.path.join(job_working_directory, file_name)
        extra_dir = None
        try:
            # This skips creation of directories - object store
            # automatically creates them.  However, empty directories will
            # not be created in the object store at all, which might be a
            # problem.
            for root, dirs, files in os.walk(temp_file_path):
                extra_dir = root.replace(job_working_directory, '', 1).lstrip(os.path.sep)
                for f in files:
                    self.object_store.update_from_file(
                        dataset,
                        extra_dir=extra_dir,
                        alt_name=f,
                        file_name=os.path.join(root, f),
                        create=True,
                        preserve_symlinks=True
                    )
        except Exception as e:
            log.debug("Error in collect_associated_files: %s", unicodify(e))

>>>>>>> 747e0c9c
    def _collect_metrics(self, has_metrics, job_metrics_directory=None):
        job = has_metrics.get_job()
        job_metrics_directory = job_metrics_directory or self.working_directory
        per_plugin_properties = self.app.job_metrics.collect_properties(job.destination_id, self.job_id, job_metrics_directory)
        if per_plugin_properties:
            log.info("Collecting metrics for %s %s in %s" % (type(has_metrics).__name__, getattr(has_metrics, 'id', None), job_metrics_directory))
        for plugin, properties in per_plugin_properties.items():
            for metric_name, metric_value in properties.items():
                if metric_value is not None:
                    has_metrics.add_metric(plugin, metric_name, metric_value)

    def get_output_sizes(self):
        sizes = []
        output_paths = self.get_output_fnames()
        for outfile in [unicodify(o) for o in output_paths]:
            if os.path.exists(outfile):
                sizes.append((outfile, os.stat(outfile).st_size))
            else:
                sizes.append((outfile, 0))
        return sizes

    def check_limits(self, runtime=None):
        if self.app.job_config.limits.output_size and self.app.job_config.limits.output_size > 0:
            for outfile, size in self.get_output_sizes():
                if size > self.app.job_config.limits.output_size:
                    log.warning('(%s) Job output size %s has exceeded the global output size limit', self.get_id_tag(), os.path.basename(outfile))
                    return (JobState.runner_states.OUTPUT_SIZE_LIMIT,
                            'Job output file grew too large (greater than %s), please try different inputs or parameters'
                            % util.nice_size(self.app.job_config.limits.output_size))
        if self.app.job_config.limits.walltime_delta is not None and runtime is not None:
            if runtime > self.app.job_config.limits.walltime_delta:
                log.warning('(%s) Job runtime %s has exceeded the global walltime, it will be terminated', self.get_id_tag(), runtime)
                return (JobState.runner_states.GLOBAL_WALLTIME_REACHED,
                        'Job ran longer than the maximum allowed execution time (runtime: %s, limit: %s), please try different inputs or parameters'
                        % (str(runtime).split('.')[0], self.app.job_config.limits.walltime))
        return None

    def has_limits(self):
        has_output_limit = self.app.job_config.limits.output_size and self.app.job_config.limits.output_size > 0
        has_walltime_limit = self.app.job_config.limits.walltime_delta is not None
        return has_output_limit or has_walltime_limit

    def get_command_line(self):
        return self.command_line

    def get_session_id(self):
        return self.session_id

    def get_env_setup_clause(self):
        if self.app.config.environment_setup_file is None:
            return ''
        return '[ -f "%s" ] && . %s' % (self.app.config.environment_setup_file, self.app.config.environment_setup_file)

    def get_input_dataset_fnames(self, ds):
        filenames = []
        filenames = [ds.file_name]
        # we will need to stage in metadata file names also
        # TODO: would be better to only stage in metadata files that are actually needed (found in command line, referenced in config files, etc.)
        for key, value in ds.metadata.items():
            if isinstance(value, model.MetadataFile):
                filenames.append(value.file_name)
        return filenames

    def get_input_fnames(self):
        job = self.get_job()
        filenames = []
        for da in job.input_datasets + job.input_library_datasets:  # da is JobToInputDatasetAssociation object
            if da.dataset:
                filenames.extend(self.get_input_dataset_fnames(da.dataset))
        return filenames

    def get_input_paths(self, job=None):
        if job is None:
            job = self.get_job()
        paths = []
        for da in job.input_datasets + job.input_library_datasets:  # da is JobToInputDatasetAssociation object
            if da.dataset:
                filenames = self.get_input_dataset_fnames(da.dataset)
                for real_path in filenames:
                    false_path = self.dataset_path_rewriter.rewrite_dataset_path(da.dataset, 'input')
                    paths.append(DatasetPath(da.id, real_path=real_path, false_path=false_path, mutable=False))
        return paths

    def get_output_basenames(self):
        return [os.path.basename(str(fname)) for fname in self.get_output_fnames()]

    def get_output_fnames(self):
        if self.output_paths is None:
            self.compute_outputs()
        return self.output_paths

    def get_mutable_output_fnames(self):
        if self.output_paths is None:
            self.compute_outputs()
        return [dsp for dsp in self.output_paths if dsp.mutable]

    def get_output_hdas_and_fnames(self):
        if self.output_hdas_and_paths is None:
            self.compute_outputs()
        return self.output_hdas_and_paths

    def compute_outputs(self):
        dataset_path_rewriter = self.dataset_path_rewriter

        job = self.get_job()
        # Job output datasets are combination of history, library, and jeha datasets.
        special = self.sa_session.query(model.JobExportHistoryArchive).filter_by(job=job).first()
        false_path = None

        results = []
        for da in job.output_datasets + job.output_library_datasets:
            da_false_path = dataset_path_rewriter.rewrite_dataset_path(da.dataset, 'output')
            mutable = da.dataset.dataset.external_filename is None
            dataset_path = DatasetPath(da.dataset.dataset.id, da.dataset.file_name, false_path=da_false_path, mutable=mutable)
            results.append((da.name, da.dataset, dataset_path))

        self.output_paths = [t[2] for t in results]
        self.output_hdas_and_paths = dict([(t[0], t[1:]) for t in results])
        if special:
            false_path = dataset_path_rewriter.rewrite_dataset_path(special.dataset, 'output')
            dsp = DatasetPath(special.dataset.id, special.dataset.file_name, false_path)
            self.output_paths.append(dsp)
        return self.output_paths

    def get_output_file_id(self, file):
        if self.output_paths is None:
            self.get_output_fnames()
        for dp in self.output_paths:
            outputs_to_working_directory = util.asbool(self.get_destination_configuration("outputs_to_working_directory", False))
            if outputs_to_working_directory and os.path.basename(dp.false_path) == file:
                return dp.dataset_id
            elif os.path.basename(dp.real_path) == file:
                return dp.dataset_id
        return None

    @property
    def object_store(self):
        return self.app.object_store

    @property
    def tmp_dir_creation_statement(self):
        tmp_dir = self.get_destination_configuration("tmp_dir", None)
        if not tmp_dir or tmp_dir.lower() == "true":
            working_directory = self.working_directory
            return '''$([ ! -e '{0}/tmp' ] || mv '{0}/tmp' '{0}'/tmp.$(date +%Y%m%d-%H%M%S) ; mkdir '{0}/tmp'; echo '{0}/tmp')'''.format(working_directory)
        else:
            return tmp_dir

    def home_directory(self):
        home_target = self.home_target
        return self._target_to_directory(home_target)

    def tmp_directory(self):
        tmp_target = self.tmp_target
        return self._target_to_directory(tmp_target)

    def _target_to_directory(self, target):
        working_directory = self.working_directory
        tmp_dir = self.get_destination_configuration("tmp_dir", None)
        if target is None or (target == "job_tmp_if_explicit" and tmp_dir is None):
            return None
        elif target in ["job_tmp", "job_tmp_if_explicit"]:
            return "$_GALAXY_JOB_TMP_DIR"
        elif target == "shared_home":
            return self.get_destination_configuration("shared_home_dir", None)
        elif target == "job_home":
            return "$_GALAXY_JOB_HOME_DIR"
        elif target == "pwd":
            return os.path.join(working_directory, "working")
        else:
            raise Exception("Unknown target type [%s]" % target)

    def get_tool_provided_job_metadata(self):
        if self.tool_provided_job_metadata is not None:
            return self.tool_provided_job_metadata

        self.tool_provided_job_metadata = self.tool.tool_provided_metadata(self)
        return self.tool_provided_job_metadata

    def get_dataset_finish_context(self, job_context, output_dataset_assoc):
        meta = {}
        tool_provided_metadata = self.get_tool_provided_job_metadata()
        meta = tool_provided_metadata.get_dataset_meta(output_dataset_assoc.name, output_dataset_assoc.dataset.dataset.id)
        if meta:
            return ExpressionContext(meta, job_context)
        return job_context

    def invalidate_external_metadata(self):
        job = self.get_job()
        self.external_output_metadata.invalidate_external_metadata([output_dataset_assoc.dataset for
                                                                    output_dataset_assoc in
                                                                    job.output_datasets + job.output_library_datasets],
                                                                   self.sa_session)

    def setup_external_metadata(self, exec_dir=None, tmp_dir=None,
                                dataset_files_path=None, config_root=None,
                                config_file=None, datatypes_config=None,
                                resolve_metadata_dependencies=False,
                                set_extension=True, **kwds):
        # extension could still be 'auto' if this is the upload tool.
        job = self.get_job()
        if set_extension:
            for output_dataset_assoc in job.output_datasets:
                if output_dataset_assoc.dataset.ext == 'auto':
                    context = self.get_dataset_finish_context(dict(), output_dataset_assoc)
                    output_dataset_assoc.dataset.extension = context.get('ext', 'data')
            self.sa_session.flush()
        if tmp_dir is None:
            # this dir should should relative to the exec_dir
            tmp_dir = self.app.config.new_file_path
        if dataset_files_path is None:
            dataset_files_path = self.app.model.Dataset.file_path
        if config_root is None:
            config_root = self.app.config.root
        if config_file is None:
            config_file = self.app.config.config_file
        if datatypes_config is None:
            datatypes_config = os.path.join(self.working_directory, 'metadata', 'registry.xml')
            safe_makedirs(os.path.join(self.working_directory, 'metadata'))
            self.app.datatypes_registry.to_xml_file(path=datatypes_config)

        output_datasets = {}
        for output_dataset_assoc in job.output_datasets + job.output_library_datasets:
            output_name = output_dataset_assoc.name
            assert output_name not in output_datasets
            output_datasets[output_dataset_assoc.name] = output_dataset_assoc.dataset

        command = self.external_output_metadata.setup_external_metadata(output_datasets,
                                                                        self.sa_session,
                                                                        exec_dir=exec_dir,
                                                                        tmp_dir=tmp_dir,
                                                                        dataset_files_path=dataset_files_path,
                                                                        config_root=config_root,
                                                                        config_file=config_file,
                                                                        datatypes_config=datatypes_config,
                                                                        job_metadata=os.path.join(self.tool_working_directory, self.tool.provided_metadata_file),
                                                                        max_metadata_value_size=self.app.config.max_metadata_value_size,
                                                                        **kwds)
        if resolve_metadata_dependencies:
            metadata_tool = self.app.toolbox.get_tool("__SET_METADATA__")
            if metadata_tool is not None:
                # Due to tool shed hacks for migrate and installed tool tests...
                # see (``setup_shed_tools_for_test`` in test/base/driver_util.py).
                dependency_shell_commands = metadata_tool.build_dependency_shell_commands(job_directory=self.working_directory, metadata=True)
                if dependency_shell_commands:
                    dependency_shell_commands = "; ".join(dependency_shell_commands)
                    command = "%s; %s" % (dependency_shell_commands, command)
        return command

    @property
    def user(self):
        job = self.get_job()
        if job.user is not None:
            return job.user.email
        elif job.galaxy_session is not None and job.galaxy_session.user is not None:
            return job.galaxy_session.user.email
        elif job.history is not None and job.history.user is not None:
            return job.history.user.email
        elif job.galaxy_session is not None:
            return 'anonymous@' + job.galaxy_session.remote_addr.split()[-1]
        else:
            return 'anonymous@unknown'

    def __update_output(self, job, hda, clean_only=False):
        """Handle writing outputs to the object store.

        This should be called regardless of whether the job was failed or not so
        that writing of partial results happens and so that the object store is
        cleaned up if the dataset has been purged.
        """
        dataset = hda.dataset
        if dataset not in job.output_library_datasets:
            purged = dataset.purged
            if not purged and not clean_only:
                self.object_store.update_from_file(dataset, create=True)
            else:
                # If the dataset is purged and Galaxy is configured to write directly
                # to the object store from jobs - be sure that file is cleaned up. This
                # is a bit of hack - our object store abstractions would be stronger
                # and more consistent if tools weren't writing there directly.
                try:
                    dataset.full_delete()
                except ObjectNotFound:
                    pass

    def __link_file_check(self):
        """ outputs_to_working_directory breaks library uploads where data is
        linked.  This method is a hack that solves that problem, but is
        specific to the upload tool and relies on an injected job param.  This
        method should be removed ASAP and replaced with some properly generic
        and stateful way of determining link-only datasets. -nate
        """
        if self.tool:
            job = self.get_job()
            param_dict = job.get_param_values(self.app)
            return self.tool.id == 'upload1' and param_dict.get('link_data_only', None) == 'link_to_files'
        else:
            # The tool is unavailable, we try to move the outputs.
            return False

    def _change_ownership(self, username, gid):
        job = self.get_job()
        external_chown_script = self.get_destination_configuration("external_chown_script", None)
        if external_chown_script is not None:
            cmd = shlex.split(external_chown_script)
            cmd.extend([self.working_directory, username, str(gid)])
            log.debug('(%s) Changing ownership of working directory with: %s' % (job.id, ' '.join(cmd)))
            p = subprocess.Popen(cmd, shell=False, stdout=subprocess.PIPE, stderr=subprocess.PIPE)
            stdout, stderr = p.communicate()
            if p.returncode != 0:
                log.error('external script failed.')
                log.error('stdout was: %s' % stdout)
                log.error('stderr was: %s' % stderr)
            assert p.returncode == 0

    def change_ownership_for_run(self):
        job = self.get_job()
        external_chown_script = self.get_destination_configuration("external_chown_script", None)
        if external_chown_script and job.user is not None:
            try:
                self._change_ownership(self.user_system_pwent[0], str(self.user_system_pwent[3]))
            except Exception:
                log.exception('(%s) Failed to change ownership of %s, making world-writable instead' % (job.id, self.working_directory))
                os.chmod(self.working_directory, 0o777)

    def reclaim_ownership(self):
        job = self.get_job()
        external_chown_script = self.get_destination_configuration("external_chown_script", None)
        if external_chown_script and job.user is not None:
            self._change_ownership(self.galaxy_system_pwent[0], str(self.galaxy_system_pwent[3]))

    @property
    def user_system_pwent(self):
        if self.__user_system_pwent is None:
            job = self.get_job()
            self.__user_system_pwent = job.user.system_user_pwent(self.app.config.real_system_username)
        return self.__user_system_pwent

    @property
    def galaxy_system_pwent(self):
        if self.__galaxy_system_pwent is None:
            self.__galaxy_system_pwent = pwd.getpwuid(os.getuid())
        return self.__galaxy_system_pwent

    def get_output_destination(self, output_path):
        """
        Destination for outputs marked as from_work_dir. This is the normal case,
        just copy these files directly to the ulimate destination.
        """
        return output_path

    @property
    def requires_setting_metadata(self):
        if self.tool:
            return self.tool.requires_setting_metadata
        return False

    def _report_error(self):
        job = self.get_job()
        tool = self.app.toolbox.get_tool(job.tool_id, tool_version=job.tool_version) or None
        for dataset in job.output_datasets:
            self.app.error_reports.default_error_plugin.submit_report(dataset, job, tool, user_submission=False)


class TaskWrapper(JobWrapper):
    """
    Extension of JobWrapper intended for running tasks.
    Should be refactored into a generalized executable unit wrapper parent, then jobs and tasks.
    """
    # Abstract this to be more useful for running tasks that *don't* necessarily compose a job.

    def __init__(self, task, queue):
        self.task_id = task.id
        super(TaskWrapper, self).__init__(task.job, queue)
        if task.prepare_input_files_cmd is not None:
            self.prepare_input_files_cmds = [task.prepare_input_files_cmd]
        else:
            self.prepare_input_files_cmds = None
        self.status = task.states.NEW

    @property
    def dataset_path_rewriter(self):
        if self._dataset_path_rewriter is None:
            self._dataset_path_rewriter = TaskPathRewriter(self.working_directory, self._job_dataset_path_rewriter)
        return self._dataset_path_rewriter

    def can_split(self):
        # Should the job handler split this job up? TaskWrapper should
        # always return False as the job has already been split.
        return False

    def get_job(self):
        if self.job_id:
            return self.sa_session.query(model.Job).get(self.job_id)
        else:
            return None

    def get_task(self):
        return self.sa_session.query(model.Task).get(self.task_id)

    def get_id_tag(self):
        # For compatibility with drmaa job runner and TaskWrapper, instead of using job_id directly
        return self.get_task().get_id_tag()

    def prepare(self, compute_environment=None):
        """
        Prepare the job to run by creating the working directory and the
        config files.
        """
        # Restore parameters from the database
        job = self._load_job()
        task = self.get_task()

        # DBTODO New method for generating command line for a task?

        tool_evaluator = self._get_tool_evaluator(job)
        compute_environment = compute_environment or self.default_compute_environment(job)
        tool_evaluator.set_compute_environment(compute_environment)

        self.sa_session.flush()

        self.command_line, self.extra_filenames, self.environment_variables = tool_evaluator.build()

        # Ensure galaxy_lib_dir is set in case there are any later chdirs
        self.galaxy_lib_dir

        # We need command_line persisted to the db in order for Galaxy to re-queue the job
        # if the server was stopped and restarted before the job finished
        task.command_line = self.command_line
        self.sa_session.add(task)
        self.sa_session.flush()

        self.param_dict = tool_evaluator.param_dict
        self.status = 'prepared'
        return self.extra_filenames

    def fail(self, message, exception=False):
        log.error("TaskWrapper Failure %s" % message)
        self.status = 'error'
        # How do we want to handle task failure?  Fail the job and let it clean up?

    def change_state(self, state, info=False, flush=True, job=None):
        task = self.get_task()
        self.sa_session.refresh(task)
        if info:
            task.info = info
        task.state = state
        self.sa_session.add(task)
        self.sa_session.flush()

    def get_state(self):
        task = self.get_task()
        self.sa_session.refresh(task)
        return task.state

    def get_exit_code(self):
        task = self.get_task()
        self.sa_session.refresh(task)
        return task.exit_code

    def set_runner(self, runner_url, external_id):
        task = self.get_task()
        self.sa_session.refresh(task)
        task.task_runner_name = runner_url
        task.task_runner_external_id = external_id
        # DBTODO Check task job_runner_stuff
        self.sa_session.add(task)
        self.sa_session.flush()

    def finish(self, stdout, stderr, tool_exit_code=None, **kwds):
        # DBTODO integrate previous finish logic.
        # Simple finish for tasks.  Just set the flag OK.
        """
        Called to indicate that the associated command has been run. Updates
        the output datasets based on stderr and stdout from the command, and
        the contents of the output files.
        """

        # This may have ended too soon
        log.debug('task %s for job %d ended; exit code: %d'
                  % (self.task_id, self.job_id,
                      tool_exit_code if tool_exit_code is not None else -256))
        # default post job setup_external_metadata
        self.sa_session.expunge_all()
        task = self.get_task()
        # if the job was deleted, don't finish it
        if task.state == task.states.DELETED:
            # Job was deleted by an administrator
            delete_files = self.cleanup_job in ('always', 'onsuccess')
            self.cleanup(delete_files=delete_files)
            return
        elif task.state == task.states.ERROR:
            self.fail(task.info)
            return

        # Check what the tool returned. If the stdout or stderr matched
        # regular expressions that indicate errors, then set an error.
        # The same goes if the tool's exit code was in a given range.
        if self.check_tool_output(stdout, stderr, tool_exit_code=tool_exit_code, job=task) == DETECTED_JOB_STATE.OK:
            task.state = task.states.OK
        else:
            task.state = task.states.ERROR

        # Save stdout and stderr
        task.set_streams(stdout, stderr)
        self._collect_metrics(task)
        task.exit_code = tool_exit_code
        task.command_line = self.command_line
        self.sa_session.flush()

    def cleanup(self, delete_files=True):
        # There is no task cleanup.  The job cleans up for all tasks.
        pass

    def get_command_line(self):
        return self.command_line

    def get_session_id(self):
        return self.session_id

    def get_output_file_id(self, file):
        # There is no permanent output file for tasks.
        return None

    def get_tool_provided_job_metadata(self):
        # DBTODO Handle this as applicable for tasks.
        return None

    def get_dataset_finish_context(self, job_context, dataset):
        # Handled at the parent job level.  Do nothing here.
        pass

    def setup_external_metadata(self, exec_dir=None, tmp_dir=None, dataset_files_path=None,
                                config_root=None, config_file=None, datatypes_config=None,
                                set_extension=True, **kwds):
        # There is no metadata setting for tasks.  This is handled after the merge, at the job level.
        return ""

    def get_output_destination(self, output_path):
        """
        Destination for outputs marked as from_work_dir. These must be copied with
        the same basenme as the path for the ultimate output destination. This is
        required in the task case so they can be merged.
        """
        return os.path.join(self.working_directory, os.path.basename(output_path))

    def _create_working_directory(self, job):
        task = self.get_task()
        working_directory = task.working_directory
        safe_makedirs(working_directory)
        return working_directory


@six.add_metaclass(ABCMeta)
class ComputeEnvironment(object):
    """ Definition of the job as it will be run on the (potentially) remote
    compute server.
    """

    @abstractmethod
    def output_names(self):
        """ Output unqualified filenames defined by job. """

    @abstractmethod
    def output_paths(self):
        """ Output DatasetPaths defined by job. """

    @abstractmethod
    def input_paths(self):
        """ Input DatasetPaths defined by job. """

    @abstractmethod
    def working_directory(self):
        """ Job working directory (potentially remote) """

    @abstractmethod
    def config_directory(self):
        """ Directory containing config files (potentially remote) """

    @abstractmethod
    def sep(self):
        """ os.path.sep for the platform this job will execute in.
        """

    @abstractmethod
    def new_file_path(self):
        """ Absolute path to dump new files for this job on compute server. """

    @abstractmethod
    def tool_directory(self):
        """ Absolute path to tool files for this job on compute server. """

    @abstractmethod
    def version_path(self):
        """ Location of the version file for the underlying tool. """

    @abstractmethod
    def unstructured_path_rewriter(self):
        """ Return a function that takes in a value, determines if it is path
        to be rewritten (will be passed non-path values as well - onus is on
        this function to determine both if its input is a path and if it should
        be rewritten.)
        """

    @abstractmethod
    def home_directory(self):
        """Home directory of target job - none if HOME should not be set."""

    @abstractmethod
    def tmp_directory(self):
        """Temp directory of target job - none if HOME should not be set."""


class SimpleComputeEnvironment(object):

    def config_directory(self):
        return self.working_directory()

    def sep(self):
        return os.path.sep

    def unstructured_path_rewriter(self):
        return lambda v: v


class SharedComputeEnvironment(SimpleComputeEnvironment):
    """ Default ComputeEnviornment for job and task wrapper to pass
    to ToolEvaluator - valid when Galaxy and compute share all the relevant
    file systems.
    """

    def __init__(self, job_wrapper, job):
        self.app = job_wrapper.app
        self.job_wrapper = job_wrapper
        self.job = job

    def output_names(self):
        return self.job_wrapper.get_output_basenames()

    def output_paths(self):
        return self.job_wrapper.get_output_fnames()

    def input_paths(self):
        return self.job_wrapper.get_input_paths(self.job)

    def working_directory(self):
        return self.job_wrapper.working_directory

    def new_file_path(self):
        return os.path.abspath(self.app.config.new_file_path)

    def version_path(self):
        return self.job_wrapper.get_version_string_path()

    def tool_directory(self):
        tool_dir = self.job_wrapper.tool.tool_dir
        if tool_dir is not None:
            tool_dir = os.path.abspath(tool_dir)
        return tool_dir

    def home_directory(self):
        return self.job_wrapper.home_directory()

    def tmp_directory(self):
        return self.job_wrapper.tmp_directory()


class NoopQueue(object):
    """
    Implements the JobQueue / JobStopQueue interface but does nothing
    """

    def put(self, *args, **kwargs):
        return

    def put_stop(self, *args):
        return

    def shutdown(self):
        return


class ParallelismInfo(object):
    """
    Stores the information (if any) for running multiple instances of the tool in parallel
    on the same set of inputs.
    """

    def __init__(self, tag):
        self.method = tag.get('method')
        if isinstance(tag, dict):
            items = tag.items()
        else:
            items = tag.attrib.items()
        self.attributes = dict([item for item in items if item[0] != 'method'])
        if len(self.attributes) == 0:
            # legacy basic mode - provide compatible defaults
            self.attributes['split_size'] = 20
            self.attributes['split_mode'] = 'number_of_parts'<|MERGE_RESOLUTION|>--- conflicted
+++ resolved
@@ -1420,7 +1420,7 @@
                     trynum = self.app.config.retry_job_output_collection
                 except (OSError, ObjectNotFound) as e:
                     trynum += 1
-                    log.warning('Error accessing dataset with ID %i, will retry: %s', dataset.dataset.id, e)
+                    log.warning('Error accessing dataset with ID %i, will retry: %s', dataset.dataset.id, unicodify(e))
                     time.sleep(2)
         if getattr(dataset, "hidden_beneath_collection_instance", None):
             dataset.visible = False
@@ -1581,100 +1581,9 @@
             # lets not allow this to occur
             # need to update all associated output hdas, i.e. history was shared with job running
             for dataset in dataset_assoc.dataset.dataset.history_associations + dataset_assoc.dataset.dataset.library_associations:
-<<<<<<< HEAD
                 self._finish_dataset(
                     dataset_assoc.name, dataset, job, context, final_job_state, remote_metadata_directory
                 )
-=======
-                purged = dataset.dataset.purged
-                if not purged and dataset.dataset.external_filename is None:
-                    trynum = 0
-                    while trynum < self.app.config.retry_job_output_collection:
-                        try:
-                            # Attempt to short circuit NFS attribute caching
-                            os.stat(dataset.dataset.file_name)
-                            os.chown(dataset.dataset.file_name, os.getuid(), -1)
-                            trynum = self.app.config.retry_job_output_collection
-                        except (OSError, ObjectNotFound) as e:
-                            trynum += 1
-                            log.warning('Error accessing dataset with ID %i, will retry: %s', dataset.dataset.id, unicodify(e))
-                            time.sleep(2)
-                if getattr(dataset, "hidden_beneath_collection_instance", None):
-                    dataset.visible = False
-                dataset.blurb = 'done'
-                dataset.peek = 'no peek'
-                dataset.info = (dataset.info or '')
-                if context['stdout'].strip():
-                    # Ensure white space between entries
-                    dataset.info = dataset.info.rstrip() + "\n" + context['stdout'].strip()
-                if context['stderr'].strip():
-                    # Ensure white space between entries
-                    dataset.info = dataset.info.rstrip() + "\n" + context['stderr'].strip()
-                dataset.tool_version = self.version_string
-                dataset.set_size()
-                if 'uuid' in context:
-                    dataset.dataset.uuid = context['uuid']
-                self.__update_output(job, dataset)
-                if not purged:
-                    self._collect_extra_files(dataset.dataset, self.working_directory)
-                # Handle composite datatypes of auto_primary_file type
-                if dataset.datatype.composite_type == 'auto_primary_file' and not dataset.has_data():
-                    try:
-                        with NamedTemporaryFile(mode='w') as temp_fh:
-                            temp_fh.write(dataset.datatype.generate_primary_file(dataset))
-                            temp_fh.flush()
-                            self.object_store.update_from_file(dataset.dataset, file_name=temp_fh.name, create=True)
-                            dataset.set_size()
-                    except Exception as e:
-                        log.warning('Unable to generate primary composite file automatically for %s: %s', dataset.dataset.id, unicodify(e))
-                if job.states.ERROR == final_job_state:
-                    dataset.blurb = "error"
-                    if not implicit_collection_jobs:
-                        # Only unhide dataset outputs that are not part of a implicit collection
-                        dataset.mark_unhidden()
-                elif not purged:
-                    # If the tool was expected to set the extension, attempt to retrieve it
-                    if dataset.ext == 'auto':
-                        dataset.extension = context.get('ext', 'data')
-                        dataset.init_meta(copy_from=dataset)
-                    # if a dataset was copied, it won't appear in our dictionary:
-                    # either use the metadata from originating output dataset, or call set_meta on the copies
-                    # it would be quicker to just copy the metadata from the originating output dataset,
-                    # but somewhat trickier (need to recurse up the copied_from tree), for now we'll call set_meta()
-                    retry_internally = util.asbool(self.get_destination_configuration("retry_metadata_internally", True))
-                    metadata_set_successfully = self.external_output_metadata.external_metadata_set_successfully(dataset, dataset_assoc.name, self.sa_session, working_directory=self.working_directory)
-                    if retry_internally and not metadata_set_successfully:
-                        # If Galaxy was expected to sniff type and didn't - do so.
-                        if dataset.ext == "_sniff_":
-                            extension = sniff.handle_uploaded_dataset_file(dataset.dataset.file_name, self.app.datatypes_registry)
-                            dataset.extension = extension
-
-                        # call datatype.set_meta directly for the initial set_meta call during dataset creation
-                        dataset.datatype.set_meta(dataset, overwrite=False)
-                    elif (job.states.ERROR != final_job_state and not metadata_set_successfully):
-                        dataset._state = model.Dataset.states.FAILED_METADATA
-                    else:
-                        self.external_output_metadata.load_metadata(dataset, dataset_assoc.name, self.sa_session, working_directory=self.working_directory, remote_metadata_directory=remote_metadata_directory)
-                    line_count = context.get('line_count', None)
-                    try:
-                        # Certain datatype's set_peek methods contain a line_count argument
-                        dataset.set_peek(line_count=line_count)
-                    except TypeError:
-                        # ... and others don't
-                        dataset.set_peek()
-                else:
-                    # Handle purged datasets.
-                    dataset.blurb = "empty"
-                    if dataset.ext == 'auto':
-                        dataset.extension = context.get('ext', 'txt')
-
-                for context_key in TOOL_PROVIDED_JOB_METADATA_KEYS:
-                    if context_key in context:
-                        context_value = context[context_key]
-                        setattr(dataset, context_key, context_value)
-
-                self.sa_session.add(dataset)
->>>>>>> 747e0c9c
             if job.states.ERROR == final_job_state:
                 log.debug("(%s) setting dataset %s state to ERROR", job.id, dataset_assoc.dataset.dataset.id)
                 # TODO: This is where the state is being set to error. Change it!
@@ -1805,34 +1714,6 @@
         except Exception:
             log.exception("Unable to cleanup job %d", self.job_id)
 
-<<<<<<< HEAD
-=======
-    def _collect_extra_files(self, dataset, job_working_directory):
-        object_store = self.app.object_store
-        store_by = getattr(object_store, "store_by", "id")
-        file_name = "dataset_%s_files" % getattr(dataset, store_by)
-        temp_file_path = os.path.join(job_working_directory, file_name)
-        extra_dir = None
-        try:
-            # This skips creation of directories - object store
-            # automatically creates them.  However, empty directories will
-            # not be created in the object store at all, which might be a
-            # problem.
-            for root, dirs, files in os.walk(temp_file_path):
-                extra_dir = root.replace(job_working_directory, '', 1).lstrip(os.path.sep)
-                for f in files:
-                    self.object_store.update_from_file(
-                        dataset,
-                        extra_dir=extra_dir,
-                        alt_name=f,
-                        file_name=os.path.join(root, f),
-                        create=True,
-                        preserve_symlinks=True
-                    )
-        except Exception as e:
-            log.debug("Error in collect_associated_files: %s", unicodify(e))
-
->>>>>>> 747e0c9c
     def _collect_metrics(self, has_metrics, job_metrics_directory=None):
         job = has_metrics.get_job()
         job_metrics_directory = job_metrics_directory or self.working_directory
