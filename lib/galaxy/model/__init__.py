"""
Galaxy data model classes

Naming: try to use class names that have a distinct plural form so that
the relationship cardinalities are obvious (e.g. prefer Dataset to Data)
"""
import abc
import base64
import errno
import json
import logging
import numbers
import operator
import os
import pwd
import random
import string
from collections import defaultdict
from collections.abc import Callable
from datetime import (
    datetime,
    timedelta,
)
from enum import Enum
from string import Template
from typing import (
    Any,
    Dict,
    Iterable,
    List,
    NamedTuple,
    Optional,
    Tuple,
    Type,
    TYPE_CHECKING,
    Union,
)
from uuid import (
    UUID,
    uuid4,
)

import sqlalchemy
from boltons.iterutils import remap
from social_core.storage import (
    AssociationMixin,
    CodeMixin,
    NonceMixin,
    PartialMixin,
    UserMixin,
)
from sqlalchemy import (
    alias,
    and_,
    asc,
    BigInteger,
    Boolean,
    Column,
    DateTime,
    desc,
    event,
    false,
    ForeignKey,
    func,
    Index,
    inspect,
    Integer,
    join,
    not_,
    Numeric,
    or_,
    PrimaryKeyConstraint,
    select,
    String,
    Table,
    TEXT,
    Text,
    text,
    true,
    tuple_,
    type_coerce,
    Unicode,
    UniqueConstraint,
    update,
    VARCHAR,
)
from sqlalchemy.exc import OperationalError
from sqlalchemy.ext import hybrid
from sqlalchemy.ext.associationproxy import association_proxy
from sqlalchemy.ext.orderinglist import ordering_list
from sqlalchemy.orm import (
    aliased,
    column_property,
    deferred,
    joinedload,
    object_session,
    Query,
    reconstructor,
    registry,
    relationship,
)
from sqlalchemy.orm.collections import attribute_mapped_collection
from sqlalchemy.orm.decl_api import DeclarativeMeta
from sqlalchemy.sql import exists

import galaxy.exceptions
import galaxy.model.metadata
import galaxy.model.orm.now
import galaxy.model.tags
import galaxy.security.passwords
import galaxy.util
from galaxy.model.custom_types import (
    JSONType,
    MetadataType,
    MutableJSONType,
    TrimmedString,
    UUIDType,
)
from galaxy.model.item_attrs import (
    get_item_annotation_str,
    UsesAnnotations,
)
from galaxy.model.orm.now import now
from galaxy.model.orm.util import add_object_to_object_session
from galaxy.model.view import HistoryDatasetCollectionJobStateSummary
from galaxy.security import get_permitted_actions
from galaxy.security.idencoding import IdEncodingHelper
from galaxy.security.validate_user_input import validate_password_str
from galaxy.util import (
    directory_hash_id,
    listify,
    ready_name_for_url,
    unicodify,
    unique_id,
)
from galaxy.util.dictifiable import (
    dict_for,
    Dictifiable,
)
from galaxy.util.form_builder import (
    AddressField,
    CheckboxField,
    HistoryField,
    PasswordField,
    SelectField,
    TextArea,
    TextField,
    WorkflowField,
    WorkflowMappingField,
)
from galaxy.util.hash_util import new_secure_hash
from galaxy.util.json import safe_loads
from galaxy.util.sanitize_html import sanitize_html

log = logging.getLogger(__name__)

_datatypes_registry = None

mapper_registry = registry()

# When constructing filters with in for a fixed set of ids, maximum
# number of items to place in the IN statement. Different databases
# are going to have different limits so it is likely best to not let
# this be unlimited - filter in Python if over this limit.
MAX_IN_FILTER_LENGTH = 100

# The column sizes for job metrics. Note: changing these values does not change the column sizes, a migration must be
# performed to do that.
JOB_METRIC_MAX_LENGTH = 1023
JOB_METRIC_PRECISION = 26
JOB_METRIC_SCALE = 7
# Tags that get automatically propagated from inputs to outputs when running jobs.
AUTO_PROPAGATED_TAGS = ["name"]
YIELD_PER_ROWS = 100


if TYPE_CHECKING:
    from galaxy.datatypes.data import Data

    class _HasTable:
        table: Table
        __table__: Table

else:
    _HasTable = object


def get_uuid(uuid: Optional[Union[UUID, str]] = None):
    if isinstance(uuid, UUID):
        return uuid
    if not uuid:
        return uuid4()
    return UUID(str(uuid))


class Base(metaclass=DeclarativeMeta):
    __abstract__ = True
    registry = mapper_registry
    metadata = mapper_registry.metadata
    __init__ = mapper_registry.constructor

    @classmethod
    def __declare_last__(cls):
        cls.table = cls.__table__


class RepresentById(_HasTable):
    id: int

    def __repr__(self):
        try:
            r = f"<galaxy.model.{self.__class__.__name__}({cached_id(self)}) at {hex(id(self))}>"
        except Exception:
            r = object.__repr__(self)
            log.exception("Caught exception attempting to generate repr for: %s", r)
        return r


class NoConverterException(Exception):
    def __init__(self, value):
        self.value = value

    def __str__(self):
        return repr(self.value)


class ConverterDependencyException(Exception):
    def __init__(self, value):
        self.value = value

    def __str__(self):
        return repr(self.value)


def _get_datatypes_registry():
    if _datatypes_registry is None:
        raise Exception(
            "galaxy.model.set_datatypes_registry must be called before performing certain DatasetInstance operations."
        )
    return _datatypes_registry


def set_datatypes_registry(d_registry):
    """
    Set up datatypes_registry
    """
    global _datatypes_registry
    _datatypes_registry = d_registry


class HasTags:
    dict_collection_visible_keys = ["tags"]
    dict_element_visible_keys = ["tags"]
    tags: List["ItemTagAssociation"]

    def to_dict(self, *args, **kwargs):
        rval = super().to_dict(*args, **kwargs)
        rval["tags"] = self.make_tag_string_list()
        return rval

    def make_tag_string_list(self):
        # add tags string list
        tags_str_list = []
        for tag in self.tags:
            tag_str = tag.user_tname
            if tag.value is not None:
                tag_str += f":{tag.user_value}"
            tags_str_list.append(tag_str)
        return tags_str_list

    def copy_tags_from(self, target_user, source):
        for source_tag_assoc in source.tags:
            new_tag_assoc = source_tag_assoc.copy()
            new_tag_assoc.user = target_user
            self.tags.append(new_tag_assoc)

    @property
    def auto_propagated_tags(self):
        return [t for t in self.tags if t.user_tname in AUTO_PROPAGATED_TAGS]


class SerializationOptions:
    def __init__(
        self, for_edit, serialize_dataset_objects=None, serialize_files_handler=None, strip_metadata_files=None
    ):
        self.for_edit = for_edit
        if serialize_dataset_objects is None:
            serialize_dataset_objects = for_edit
        self.serialize_dataset_objects = serialize_dataset_objects
        self.serialize_files_handler = serialize_files_handler
        if strip_metadata_files is None:
            # If we're editing datasets - keep MetadataFile(s) in tact. For pure export
            # expect metadata tool to be rerun.
            strip_metadata_files = not for_edit
        self.strip_metadata_files = strip_metadata_files

    def attach_identifier(self, id_encoder, obj, ret_val):
        if self.for_edit and obj.id:
            ret_val["id"] = obj.id
        elif obj.id:
            ret_val["encoded_id"] = id_encoder.encode_id(obj.id, kind="model_export")
        else:
            if not hasattr(obj, "temp_id"):
                obj.temp_id = uuid4().hex
            ret_val["encoded_id"] = obj.temp_id

    def get_identifier(self, id_encoder, obj):
        if self.for_edit and obj.id:
            return obj.id
        elif obj.id:
            return id_encoder.encode_id(obj.id, kind="model_export")
        else:
            if not hasattr(obj, "temp_id"):
                obj.temp_id = uuid4().hex
            return obj.temp_id

    def get_identifier_for_id(self, id_encoder, obj_id):
        if self.for_edit and obj_id:
            return obj_id
        elif obj_id:
            return id_encoder.encode_id(obj_id, kind="model_export")
        else:
            raise NotImplementedError()

    def serialize_files(self, dataset, as_dict):
        if self.serialize_files_handler is not None:
            self.serialize_files_handler.serialize_files(dataset, as_dict)


class Serializable(RepresentById):
    def serialize(
        self, id_encoder: IdEncodingHelper, serialization_options: SerializationOptions, for_link: bool = False
    ) -> Dict[str, Any]:
        """Serialize model for a re-population in (potentially) another Galaxy instance."""
        if for_link:
            rval = dict_for(self)
            serialization_options.attach_identifier(id_encoder, self, rval)
            return rval
        return self._serialize(id_encoder, serialization_options)

    @abc.abstractmethod
    def _serialize(self, id_encoder: IdEncodingHelper, serialization_options: SerializationOptions) -> Dict[str, Any]:
        """Serialize model for a re-population in (potentially) another Galaxy instance."""


class HasName:
    def get_display_name(self):
        """
        These objects have a name attribute can be either a string or a unicode
        object. If string, convert to unicode object assuming 'utf-8' format.
        """
        name = self.name
        name = unicodify(name, "utf-8")
        return name


class UsesCreateAndUpdateTime:

    update_time: DateTime

    @property
    def seconds_since_updated(self):
        update_time = self.update_time or now()  # In case not yet flushed
        return (now() - update_time).total_seconds()

    @property
    def seconds_since_created(self):
        create_time = self.create_time or now()  # In case not yet flushed
        return (now() - create_time).total_seconds()

    def update(self):
        self.update_time = now()


class WorkerProcess(Base, UsesCreateAndUpdateTime, _HasTable):
    __tablename__ = "worker_process"
    __table_args__ = (UniqueConstraint("server_name", "hostname"),)

    id = Column(Integer, primary_key=True)
    server_name = Column(String(255), index=True)
    hostname = Column(String(255))
    pid = Column(Integer)
    update_time = Column(DateTime, default=now, onupdate=now)


def cached_id(galaxy_model_object):
    """Get model object id attribute without a firing a database query.

    Useful to fetching the id of a typical Galaxy model object after a flush,
    where SA is going to mark the id attribute as unloaded but we know the id
    is immutable and so we can use the database identity to fetch.

    With Galaxy's default SA initialization - any flush marks all attributes as
    unloaded - even objects completely unrelated to the flushed changes and
    even attributes we know to be immutable like id. See test_galaxy_mapping.py
    for verification of this behavior. This method is a workaround that uses
    the fact that we know all Galaxy objects use the id attribute as identity
    and SA internals (_sa_instance_state) to infer the previously loaded ID
    value. I tried digging into the SA internals extensively and couldn't find
    a way to get the previously loaded values after a flush to allow a
    generalization of this for other attributes.
    """
    if hasattr(galaxy_model_object, "_sa_instance_state"):
        identity = galaxy_model_object._sa_instance_state.identity
        if identity:
            assert len(identity) == 1
            return identity[0]

    return galaxy_model_object.id


class JobLike:
    MAX_NUMERIC = 10 ** (JOB_METRIC_PRECISION - JOB_METRIC_SCALE) - 1

    def _init_metrics(self):
        self.text_metrics = []
        self.numeric_metrics = []

    def add_metric(self, plugin, metric_name, metric_value):
        plugin = unicodify(plugin, "utf-8")
        metric_name = unicodify(metric_name, "utf-8")
        number = isinstance(metric_value, numbers.Number)
        if number and int(metric_value) <= JobLike.MAX_NUMERIC:
            metric = self._numeric_metric(plugin, metric_name, metric_value)
            self.numeric_metrics.append(metric)
        elif number:
            log.warning(
                "Cannot store metric due to database column overflow (max: %s): %s: %s",
                JobLike.MAX_NUMERIC,
                metric_name,
                metric_value,
            )
        else:
            metric_value = unicodify(metric_value, "utf-8")
            if len(metric_value) > (JOB_METRIC_MAX_LENGTH - 1):
                # Truncate these values - not needed with sqlite
                # but other backends must need it.
                metric_value = metric_value[: (JOB_METRIC_MAX_LENGTH - 1)]
            metric = self._text_metric(plugin, metric_name, metric_value)
            self.text_metrics.append(metric)

    @property
    def metrics(self):
        # TODO: Make iterable, concatenate with chain
        return self.text_metrics + self.numeric_metrics

    def set_streams(self, tool_stdout, tool_stderr, job_stdout=None, job_stderr=None, job_messages=None):
        def shrink_and_unicodify(what, stream):
            if len(stream) > galaxy.util.DATABASE_MAX_STRING_SIZE:
                log.info(
                    "%s for %s %d is greater than %s, only a portion will be logged to database",
                    what,
                    type(self),
                    self.id,
                    galaxy.util.DATABASE_MAX_STRING_SIZE_PRETTY,
                )
            return galaxy.util.shrink_and_unicodify(stream)

        self.tool_stdout = shrink_and_unicodify("tool_stdout", tool_stdout)
        self.tool_stderr = shrink_and_unicodify("tool_stderr", tool_stderr)
        if job_stdout is not None:
            self.job_stdout = shrink_and_unicodify("job_stdout", job_stdout)
        else:
            self.job_stdout = None

        if job_stderr is not None:
            self.job_stderr = shrink_and_unicodify("job_stderr", job_stderr)
        else:
            self.job_stderr = None

        if job_messages is not None:
            self.job_messages = job_messages

    def log_str(self):
        extra = ""
        safe_id = getattr(self, "id", None)
        if safe_id is not None:
            extra += f"id={safe_id}"
        else:
            extra += "unflushed"

        return f"{self.__class__.__name__}[{extra},tool_id={self.tool_id}]"

    @property
    def stdout(self):
        stdout = self.tool_stdout or ""
        if self.job_stdout:
            stdout += f"\n{self.job_stdout}"
        return stdout

    @stdout.setter
    def stdout(self, stdout):
        raise NotImplementedError("Attempt to set stdout, must set tool_stdout or job_stdout")

    @property
    def stderr(self):
        stderr = self.tool_stderr or ""
        if self.job_stderr:
            stderr += f"\n{self.job_stderr}"
        return stderr

    @stderr.setter
    def stderr(self, stderr):
        raise NotImplementedError("Attempt to set stdout, must set tool_stderr or job_stderr")


class User(Base, Dictifiable, RepresentById):
    """
    Data for a Galaxy user or admin and relations to their
    histories, credentials, and roles.
    """

    use_pbkdf2 = True
    bootstrap_admin_user = False
    # api_keys: 'List[APIKeys]'  already declared as relationship()

    __tablename__ = "galaxy_user"

    id = Column(Integer, primary_key=True)
    create_time = Column(DateTime, default=now)
    update_time = Column(DateTime, default=now, onupdate=now)
    email = Column(TrimmedString(255), index=True, nullable=False)
    username = Column(TrimmedString(255), index=True, unique=True)
    password = Column(TrimmedString(255), nullable=False)
    last_password_change = Column(DateTime, default=now)
    external = Column(Boolean, default=False)
    form_values_id = Column(Integer, ForeignKey("form_values.id"), index=True)
    deleted = Column(Boolean, index=True, default=False)
    purged = Column(Boolean, index=True, default=False)
    disk_usage = Column(Numeric(15, 0), index=True)
    # Column("person_metadata", JSONType),  # TODO: add persistent, configurable metadata rep for workflow creator
    active = Column(Boolean, index=True, default=True, nullable=False)
    activation_token = Column(TrimmedString(64), nullable=True, index=True)

    addresses = relationship("UserAddress", back_populates="user", order_by=lambda: desc(UserAddress.update_time))
    cloudauthz = relationship("CloudAuthz", back_populates="user")
    custos_auth = relationship("CustosAuthnzToken", back_populates="user")
    default_permissions = relationship("DefaultUserPermissions", back_populates="user")
    groups = relationship("UserGroupAssociation", back_populates="user")
    histories = relationship(
        "History", back_populates="user", order_by=lambda: desc(History.update_time)  # type: ignore[has-type]
    )
    active_histories = relationship(
        "History",
        primaryjoin=(lambda: (History.user_id == User.id) & (not_(History.deleted))),  # type: ignore[has-type]
        viewonly=True,
        order_by=lambda: desc(History.update_time),  # type: ignore[has-type]
    )
    galaxy_sessions = relationship(
        "GalaxySession", back_populates="user", order_by=lambda: desc(GalaxySession.update_time)  # type: ignore[has-type]
    )
    quotas = relationship("UserQuotaAssociation", back_populates="user")
    social_auth = relationship("UserAuthnzToken", back_populates="user")
    stored_workflow_menu_entries = relationship(
        "StoredWorkflowMenuEntry",
        primaryjoin=(
            lambda: (StoredWorkflowMenuEntry.user_id == User.id)
            & (StoredWorkflowMenuEntry.stored_workflow_id == StoredWorkflow.id)  # type: ignore[has-type]
            & not_(StoredWorkflow.deleted)  # type: ignore[has-type]
        ),
        back_populates="user",
        cascade="all, delete-orphan",
        collection_class=ordering_list("order_index"),
    )
    _preferences = relationship("UserPreference", collection_class=attribute_mapped_collection("name"))
    values = relationship(
        "FormValues", primaryjoin=(lambda: User.form_values_id == FormValues.id)  # type: ignore[has-type]
    )
    # Add type hint (will this work w/SA?)
    api_keys: "List[APIKeys]" = relationship(
        "APIKeys", back_populates="user", order_by=lambda: desc(APIKeys.create_time)
    )
    data_manager_histories = relationship("DataManagerHistoryAssociation", back_populates="user")
    roles = relationship("UserRoleAssociation", back_populates="user")
    stored_workflows = relationship(
        "StoredWorkflow", back_populates="user", primaryjoin=(lambda: User.id == StoredWorkflow.user_id)  # type: ignore[has-type]
    )
    non_private_roles = relationship(
        "UserRoleAssociation",
        viewonly=True,
        primaryjoin=(
            lambda: (User.id == UserRoleAssociation.user_id)  # type: ignore[has-type]
            & (UserRoleAssociation.role_id == Role.id)  # type: ignore[has-type]
            & not_(Role.name == User.email)  # type: ignore[has-type]
        ),
    )

    preferences: association_proxy  # defined at the end of this module

    # attributes that will be accessed and returned when calling to_dict( view='collection' )
    dict_collection_visible_keys = ["id", "email", "username", "deleted", "active", "last_password_change"]
    # attributes that will be accessed and returned when calling to_dict( view='element' )
    dict_element_visible_keys = [
        "id",
        "email",
        "username",
        "total_disk_usage",
        "nice_total_disk_usage",
        "deleted",
        "active",
        "last_password_change",
    ]

    def __init__(self, email=None, password=None, username=None):
        self.email = email
        self.password = password
        self.external = False
        self.deleted = False
        self.purged = False
        self.active = False
        self.username = username

    @property
    def extra_preferences(self):
        data = defaultdict(lambda: None)
        extra_user_preferences = self.preferences.get("extra_user_preferences")
        if extra_user_preferences:
            try:
                data.update(json.loads(extra_user_preferences))
            except Exception:
                pass
        return data

    def set_password_cleartext(self, cleartext):
        """
        Set user password to the digest of `cleartext`.
        """
        message = validate_password_str(cleartext)
        if message:
            raise Exception(f"Invalid password: {message}")
        if User.use_pbkdf2:
            self.password = galaxy.security.passwords.hash_password(cleartext)
        else:
            self.password = new_secure_hash(text_type=cleartext)
        self.last_password_change = datetime.now()

    def set_random_password(self, length=16):
        """
        Sets user password to a random string of the given length.
        :return: void
        """
        self.set_password_cleartext(
            "".join(random.SystemRandom().choice(string.ascii_letters + string.digits) for _ in range(length))
        )

    def check_password(self, cleartext):
        """
        Check if `cleartext` matches user password when hashed.
        """
        return galaxy.security.passwords.check_password(cleartext, self.password)

    def system_user_pwent(self, real_system_username):
        """
        Gives the system user pwent entry based on e-mail or username depending
        on the value in real_system_username
        """
        if real_system_username == "user_email":
            username = self.email.split("@")[0]
        elif real_system_username == "username":
            username = self.username
        else:
            username = real_system_username
        try:
            return pwd.getpwnam(username)
        except Exception:
            log.exception(f"Error getting the password database entry for user {username}")
            raise

    def all_roles(self):
        """
        Return a unique list of Roles associated with this user or any of their groups.
        """
        try:
            db_session = object_session(self)
            user = (
                db_session.query(User)
                .filter_by(id=self.id)  # don't use get, it will use session variant.
                .options(
                    joinedload(User.roles),
                    joinedload(User.roles.role),
                    joinedload(User.groups),
                    joinedload(User.groups.group),
                    joinedload(User.groups.group.roles),
                    joinedload(User.groups.group.roles.role),
                )
                .one()
            )
        except Exception:
            # If not persistent user, just use models normaly and
            # skip optimizations...
            user = self

        roles = [ura.role for ura in user.roles]
        for group in [uga.group for uga in user.groups]:
            for role in [gra.role for gra in group.roles]:
                if role not in roles:
                    roles.append(role)
        return roles

    def all_roles_exploiting_cache(self):
        """ """
        roles = [ura.role for ura in self.roles]
        for group in [uga.group for uga in self.groups]:
            for role in [gra.role for gra in group.roles]:
                if role not in roles:
                    roles.append(role)
        return roles

    def get_disk_usage(self, nice_size=False):
        """
        Return byte count of disk space used by user or a human-readable
        string if `nice_size` is `True`.
        """
        rval = 0
        if self.disk_usage is not None:
            rval = self.disk_usage
        if nice_size:
            rval = galaxy.util.nice_size(rval)
        return rval

    def set_disk_usage(self, bytes):
        """
        Manually set the disk space used by a user to `bytes`.
        """
        self.disk_usage = bytes

    total_disk_usage = property(get_disk_usage, set_disk_usage)

    def adjust_total_disk_usage(self, amount):
        if amount != 0:
            self.disk_usage = func.coalesce(self.table.c.disk_usage, 0) + amount

    @property
    def nice_total_disk_usage(self):
        """
        Return byte count of disk space used in a human-readable string.
        """
        return self.get_disk_usage(nice_size=True)

    def calculate_disk_usage(self):
        """
        Return byte count total of disk space used by all non-purged, non-library
        HDAs in non-purged histories.
        """
        # maintain a list so that we don't double count
        return self._calculate_or_set_disk_usage(dryrun=True)

    def calculate_and_set_disk_usage(self):
        """
        Calculates and sets user disk usage.
        """
        self._calculate_or_set_disk_usage(dryrun=False)

    def _calculate_or_set_disk_usage(self, dryrun=True):
        """
        Utility to calculate and return the disk usage.  If dryrun is False,
        the new value is set immediately.
        """
        sql_calc = text(
            """
            WITH per_user_histories AS
            (
                SELECT id
                FROM history
                WHERE user_id = :id
                    AND NOT purged
            ),
            per_hist_hdas AS (
                SELECT DISTINCT dataset_id
                FROM history_dataset_association
                WHERE NOT purged
                    AND history_id IN (SELECT id FROM per_user_histories)
            )
            SELECT SUM(COALESCE(dataset.total_size, dataset.file_size, 0))
            FROM dataset
            LEFT OUTER JOIN library_dataset_dataset_association ON dataset.id = library_dataset_dataset_association.dataset_id
            WHERE dataset.id IN (SELECT dataset_id FROM per_hist_hdas)
                AND library_dataset_dataset_association.id IS NULL
        """
        )
        sa_session = object_session(self)
        usage = sa_session.scalar(sql_calc, {"id": self.id})
        if not dryrun:
            self.set_disk_usage(usage)
            sa_session.flush()
        return usage

    @staticmethod
    def user_template_environment(user):
        """

        >>> env = User.user_template_environment(None)
        >>> env['__user_email__']
        'Anonymous'
        >>> env['__user_id__']
        'Anonymous'
        >>> user = User('foo@example.com')
        >>> user.id = 6
        >>> user.username = 'foo2'
        >>> env = User.user_template_environment(user)
        >>> env['__user_id__']
        '6'
        >>> env['__user_name__']
        'foo2'
        """
        if user:
            user_id = "%d" % user.id
            user_email = str(user.email)
            user_name = str(user.username)
        else:
            user = None
            user_id = "Anonymous"
            user_email = "Anonymous"
            user_name = "Anonymous"
        environment = {}
        environment["__user__"] = user
        environment["__user_id__"] = environment["userId"] = user_id
        environment["__user_email__"] = environment["userEmail"] = user_email
        environment["__user_name__"] = user_name
        return environment

    @staticmethod
    def expand_user_properties(user, in_string):
        """ """
        environment = User.user_template_environment(user)
        return Template(in_string).safe_substitute(environment)

    def is_active(self):
        return self.active

    def is_authenticated(self):
        # TODO: is required for python social auth (PSA); however, a user authentication is relative to the backend.
        # For instance, a user who is authenticated with Google, is not necessarily authenticated
        # with Amazon. Therefore, this function should also receive the backend and check if this
        # user is already authenticated on that backend or not. For now, returning always True
        # seems reasonable. Besides, this is also how a PSA example is implemented:
        # https://github.com/python-social-auth/social-examples/blob/master/example-cherrypy/example/db/user.py
        return True

    def attempt_create_private_role(self):
        session = object_session(self)
        role_name = self.email
        role_desc = f"Private Role for {self.email}"
        role_type = Role.types.PRIVATE
        role = Role(name=role_name, description=role_desc, type=role_type)
        assoc = UserRoleAssociation(self, role)
        session.add(assoc)
        session.flush()


class PasswordResetToken(Base, _HasTable):
    __tablename__ = "password_reset_token"

    token = Column(String(32), primary_key=True, unique=True, index=True)
    expiration_time = Column(DateTime)
    user_id = Column(Integer, ForeignKey("galaxy_user.id"), index=True)
    user = relationship("User")

    def __init__(self, user, token=None):
        if token:
            self.token = token
        else:
            self.token = unique_id()
        self.user = user
        self.expiration_time = now() + timedelta(hours=24)


class DynamicTool(Base, Dictifiable, RepresentById):
    __tablename__ = "dynamic_tool"

    id = Column(Integer, primary_key=True)
    uuid = Column(UUIDType())
    create_time = Column(DateTime, default=now)
    update_time = Column(DateTime, index=True, default=now, onupdate=now)
    tool_id = Column(Unicode(255))
    tool_version = Column(Unicode(255))
    tool_format = Column(Unicode(255))
    tool_path = Column(Unicode(255))
    tool_directory = Column(Unicode(255))
    hidden = Column(Boolean, default=True)
    active = Column(Boolean, default=True)
    value = Column(MutableJSONType)

    dict_collection_visible_keys = ("id", "tool_id", "tool_format", "tool_version", "uuid", "active", "hidden")
    dict_element_visible_keys = ("id", "tool_id", "tool_format", "tool_version", "uuid", "active", "hidden")

    def __init__(self, active=True, hidden=True, **kwd):
        super().__init__(**kwd)
        self.active = active
        self.hidden = hidden
        _uuid = kwd.get("uuid")
        self.uuid = get_uuid(_uuid)


class BaseJobMetric(Base):
    __abstract__ = True

    def __init__(self, plugin, metric_name, metric_value):
        super().__init__()
        self.plugin = plugin
        self.metric_name = metric_name
        self.metric_value = metric_value


class JobMetricText(BaseJobMetric, RepresentById):
    __tablename__ = "job_metric_text"

    id = Column(Integer, primary_key=True)
    job_id = Column(Integer, ForeignKey("job.id"), index=True)
    plugin = Column(Unicode(255))
    metric_name = Column(Unicode(255))
    metric_value = Column(Unicode(JOB_METRIC_MAX_LENGTH))


class JobMetricNumeric(BaseJobMetric, RepresentById):
    __tablename__ = "job_metric_numeric"

    id = Column(Integer, primary_key=True)
    job_id = Column(Integer, ForeignKey("job.id"), index=True)
    plugin = Column(Unicode(255))
    metric_name = Column(Unicode(255))
    metric_value = Column(Numeric(JOB_METRIC_PRECISION, JOB_METRIC_SCALE))


class TaskMetricText(BaseJobMetric, RepresentById):
    __tablename__ = "task_metric_text"

    id = Column(Integer, primary_key=True)
    task_id = Column(Integer, ForeignKey("task.id"), index=True)
    plugin = Column(Unicode(255))
    metric_name = Column(Unicode(255))
    metric_value = Column(Unicode(JOB_METRIC_MAX_LENGTH))


class TaskMetricNumeric(BaseJobMetric, RepresentById):
    __tablename__ = "task_metric_numeric"

    id = Column(Integer, primary_key=True)
    task_id = Column(Integer, ForeignKey("task.id"), index=True)
    plugin = Column(Unicode(255))
    metric_name = Column(Unicode(255))
    metric_value = Column(Numeric(JOB_METRIC_PRECISION, JOB_METRIC_SCALE))


class IoDicts(NamedTuple):
    inp_data: Dict[str, "DatasetInstance"]
    out_data: Dict[str, "DatasetInstance"]
    out_collections: Dict[str, Union["DatasetCollectionInstance", "DatasetCollection"]]


class Job(Base, JobLike, UsesCreateAndUpdateTime, Dictifiable, Serializable):
    """
    A job represents a request to run a tool given input datasets, tool
    parameters, and output datasets.
    """

    __tablename__ = "job"

    id = Column(Integer, primary_key=True)
    create_time = Column(DateTime, default=now)
    update_time = Column(DateTime, default=now, onupdate=now, index=True)
    history_id = Column(Integer, ForeignKey("history.id"), index=True)
    library_folder_id = Column(Integer, ForeignKey("library_folder.id"), index=True)
    tool_id = Column(String(255))
    tool_version = Column(TEXT, default="1.0.0")
    galaxy_version = Column(String(64), default=None)
    dynamic_tool_id = Column(Integer, ForeignKey("dynamic_tool.id"), index=True, nullable=True)
    state = Column(String(64), index=True)
    info = Column(TrimmedString(255))
    copied_from_job_id = Column(Integer, nullable=True)
    command_line = Column(TEXT)
    dependencies = Column(MutableJSONType, nullable=True)
    job_messages = Column(MutableJSONType, nullable=True)
    param_filename = Column(String(1024))
    runner_name = Column(String(255))
    job_stdout = Column(TEXT)
    job_stderr = Column(TEXT)
    tool_stdout = Column(TEXT)
    tool_stderr = Column(TEXT)
    exit_code = Column(Integer, nullable=True)
    traceback = Column(TEXT)
    session_id = Column(Integer, ForeignKey("galaxy_session.id"), index=True, nullable=True)
    user_id = Column(Integer, ForeignKey("galaxy_user.id"), index=True, nullable=True)
    job_runner_name = Column(String(255))
    job_runner_external_id = Column(String(255), index=True)
    destination_id = Column(String(255), nullable=True)
    destination_params = Column(MutableJSONType, nullable=True)
    object_store_id = Column(TrimmedString(255), index=True)
    imported = Column(Boolean, default=False, index=True)
    params = Column(TrimmedString(255), index=True)
    handler = Column(TrimmedString(255), index=True)

    user = relationship("User")
    galaxy_session = relationship("GalaxySession")
    history = relationship("History", back_populates="jobs")
    library_folder = relationship("LibraryFolder")
    parameters = relationship("JobParameter")
    input_datasets = relationship("JobToInputDatasetAssociation", back_populates="job")
    input_dataset_collections = relationship("JobToInputDatasetCollectionAssociation", back_populates="job")
    input_dataset_collection_elements = relationship(
        "JobToInputDatasetCollectionElementAssociation", back_populates="job"
    )
    output_dataset_collection_instances = relationship("JobToOutputDatasetCollectionAssociation", back_populates="job")
    output_dataset_collections = relationship("JobToImplicitOutputDatasetCollectionAssociation", back_populates="job")
    post_job_actions = relationship("PostJobActionAssociation", back_populates="job")
    input_library_datasets = relationship("JobToInputLibraryDatasetAssociation", back_populates="job")
    output_library_datasets = relationship("JobToOutputLibraryDatasetAssociation", back_populates="job")
    external_output_metadata = relationship("JobExternalOutputMetadata", back_populates="job")
    tasks = relationship("Task", back_populates="job")
    output_datasets = relationship("JobToOutputDatasetAssociation", back_populates="job")
    state_history = relationship("JobStateHistory")
    text_metrics = relationship("JobMetricText")
    numeric_metrics = relationship("JobMetricNumeric")
    interactivetool_entry_points = relationship("InteractiveToolEntryPoint", back_populates="job", uselist=True)
    implicit_collection_jobs_association = relationship(
        "ImplicitCollectionJobsJobAssociation", back_populates="job", uselist=False
    )
    container = relationship("JobContainerAssociation", back_populates="job", uselist=False)
    data_manager_association = relationship("DataManagerJobAssociation", back_populates="job", uselist=False)
    history_dataset_collection_associations = relationship("HistoryDatasetCollectionAssociation", back_populates="job")
    workflow_invocation_step = relationship("WorkflowInvocationStep", back_populates="job", uselist=False)

    any_output_dataset_collection_instances_deleted: column_property  # defined at the end of this module
    any_output_dataset_deleted: column_property  # defined at the end of this module

    dict_collection_visible_keys = ["id", "state", "exit_code", "update_time", "create_time", "galaxy_version"]
    dict_element_visible_keys = [
        "id",
        "state",
        "exit_code",
        "update_time",
        "create_time",
        "galaxy_version",
        "command_version",
    ]

    _numeric_metric = JobMetricNumeric
    _text_metric = JobMetricText

    class states(str, Enum):
        NEW = "new"
        RESUBMITTED = "resubmitted"
        UPLOAD = "upload"
        WAITING = "waiting"
        QUEUED = "queued"
        RUNNING = "running"
        OK = "ok"
        ERROR = "error"
        FAILED = "failed"
        PAUSED = "paused"
        DELETING = "deleting"
        DELETED = "deleted"
        DELETED_NEW = "deleted_new"  # now DELETING, remove after 21.0
        STOPPING = "stop"
        STOPPED = "stopped"

    terminal_states = [states.OK, states.ERROR, states.DELETED]
    #: job states where the job hasn't finished and the model may still change
    non_ready_states = [
        states.NEW,
        states.RESUBMITTED,
        states.UPLOAD,
        states.WAITING,
        states.QUEUED,
        states.RUNNING,
    ]

    # Please include an accessor (get/set pair) for any new columns/members.
    def __init__(self):
        self.dependencies = []
        self.state = Job.states.NEW
        self.imported = False
        self._init_metrics()
        self.state_history.append(JobStateHistory(self))

    @property
    def running(self):
        return self.state == Job.states.RUNNING

    @property
    def finished(self):
        states = self.states
        return self.state in [
            states.OK,
            states.ERROR,
            states.DELETING,
            states.DELETED,
            states.DELETED_NEW,
        ]

    def io_dicts(self, exclude_implicit_outputs=False) -> IoDicts:
        inp_data: Dict[str, "DatasetInstance"] = {da.name: da.dataset for da in self.input_datasets}
        out_data: Dict[str, "DatasetInstance"] = {da.name: da.dataset for da in self.output_datasets}
        inp_data.update([(da.name, da.dataset) for da in self.input_library_datasets])
        out_data.update([(da.name, da.dataset) for da in self.output_library_datasets])

        out_collections: Dict[str, Union["DatasetCollectionInstance", "DatasetCollection"]]
        if not exclude_implicit_outputs:
            out_collections = {
                obj.name: obj.dataset_collection_instance for obj in self.output_dataset_collection_instances
            }
        else:
            out_collections = {}
            for obj in self.output_dataset_collection_instances:
                if obj.name not in out_data:
                    out_collections[obj.name] = obj.dataset_collection_instance
                # else this is a mapped over output
        out_collections.update([(obj.name, obj.dataset_collection) for obj in self.output_dataset_collections])
        return IoDicts(inp_data, out_data, out_collections)

    # TODO: Add accessors for members defined in SQL Alchemy for the Job table and
    # for the mapper defined to the Job table.
    def get_external_output_metadata(self):
        """
        The external_output_metadata is currently a reference from Job to
        JobExternalOutputMetadata. It exists for a job but not a task.
        """
        return self.external_output_metadata

    def get_session_id(self):
        return self.session_id

    def get_user_id(self):
        return self.user_id

    def get_tool_id(self):
        return self.tool_id

    def get_tool_version(self):
        return self.tool_version

    def get_command_line(self):
        return self.command_line

    def get_dependencies(self):
        return self.dependencies

    def get_param_filename(self):
        return self.param_filename

    def get_parameters(self):
        return self.parameters

    def get_copied_from_job_id(self):
        return self.copied_from_job_id

    def get_input_datasets(self):
        return self.input_datasets

    def get_output_datasets(self):
        return self.output_datasets

    def get_input_library_datasets(self):
        return self.input_library_datasets

    def get_output_library_datasets(self):
        return self.output_library_datasets

    def get_state(self):
        return self.state

    def get_info(self):
        return self.info

    def get_job_runner_name(self):
        # This differs from the Task class in that job_runner_name is
        # accessed instead of task_runner_name. Note that the field
        # runner_name is not the same thing.
        return self.job_runner_name

    def get_job_runner_external_id(self):
        # This is different from the Task just in the member accessed:
        return self.job_runner_external_id

    def get_post_job_actions(self):
        return self.post_job_actions

    def get_imported(self):
        return self.imported

    def get_handler(self):
        return self.handler

    def get_params(self):
        return self.params

    def get_user(self):
        # This is defined in the SQL Alchemy mapper as a relation to the User.
        return self.user

    def get_tasks(self):
        # The tasks member is pert of a reference in the SQL Alchemy schema:
        return self.tasks

    def get_id_tag(self):
        """
        Return a tag that can be useful in identifying a Job.
        This returns the Job's get_id
        """
        return f"{self.id}"

    def set_session_id(self, session_id):
        self.session_id = session_id

    def set_user_id(self, user_id):
        self.user_id = user_id

    def set_tool_id(self, tool_id):
        self.tool_id = tool_id

    def get_user_email(self):
        if self.user is not None:
            return self.user.email
        elif self.galaxy_session is not None and self.galaxy_session.user is not None:
            return self.galaxy_session.user.email
        elif self.history is not None and self.history.user is not None:
            return self.history.user.email
        return None

    def set_tool_version(self, tool_version):
        self.tool_version = tool_version

    def set_command_line(self, command_line):
        self.command_line = command_line

    def set_dependencies(self, dependencies):
        self.dependencies = dependencies

    def set_param_filename(self, param_filename):
        self.param_filename = param_filename

    def set_parameters(self, parameters):
        self.parameters = parameters

    def set_copied_from_job_id(self, job_id):
        self.copied_from_job_id = job_id

    def set_input_datasets(self, input_datasets):
        self.input_datasets = input_datasets

    def set_output_datasets(self, output_datasets):
        self.output_datasets = output_datasets

    def set_input_library_datasets(self, input_library_datasets):
        self.input_library_datasets = input_library_datasets

    def set_output_library_datasets(self, output_library_datasets):
        self.output_library_datasets = output_library_datasets

    def set_info(self, info):
        self.info = info

    def set_runner_name(self, job_runner_name):
        self.job_runner_name = job_runner_name

    def get_job(self):
        # Added so job and task have same interface (.get_job() ) to get at
        # underlying job object.
        return self

    def set_runner_external_id(self, job_runner_external_id):
        self.job_runner_external_id = job_runner_external_id

    def set_post_job_actions(self, post_job_actions):
        self.post_job_actions = post_job_actions

    def set_imported(self, imported):
        self.imported = imported

    def set_handler(self, handler):
        self.handler = handler

    def set_params(self, params):
        self.params = params

    def add_parameter(self, name, value):
        self.parameters.append(JobParameter(name, value))

    def add_input_dataset(self, name, dataset=None, dataset_id=None):
        assoc = JobToInputDatasetAssociation(name, dataset)
        if dataset is None and dataset_id is not None:
            assoc.dataset_id = dataset_id
        add_object_to_object_session(self, assoc)
        self.input_datasets.append(assoc)

    def add_output_dataset(self, name, dataset):
        joda = JobToOutputDatasetAssociation(name, dataset)
        add_object_to_object_session(self, joda)
        self.output_datasets.append(joda)

    def add_input_dataset_collection(self, name, dataset_collection):
        self.input_dataset_collections.append(JobToInputDatasetCollectionAssociation(name, dataset_collection))

    def add_input_dataset_collection_element(self, name, dataset_collection_element):
        self.input_dataset_collection_elements.append(
            JobToInputDatasetCollectionElementAssociation(name, dataset_collection_element)
        )

    def add_output_dataset_collection(self, name, dataset_collection_instance):
        self.output_dataset_collection_instances.append(
            JobToOutputDatasetCollectionAssociation(name, dataset_collection_instance)
        )

    def add_implicit_output_dataset_collection(self, name, dataset_collection):
        self.output_dataset_collections.append(
            JobToImplicitOutputDatasetCollectionAssociation(name, dataset_collection)
        )

    def add_input_library_dataset(self, name, dataset):
        self.input_library_datasets.append(JobToInputLibraryDatasetAssociation(name, dataset))

    def add_output_library_dataset(self, name, dataset):
        self.output_library_datasets.append(JobToOutputLibraryDatasetAssociation(name, dataset))

    def add_post_job_action(self, pja):
        self.post_job_actions.append(PostJobActionAssociation(pja, self))

    @property
    def all_entry_points_configured(self):
        # consider an actual DB attribute for this.
        all_configured = True
        for ep in self.interactivetool_entry_points:
            all_configured = ep.configured and all_configured
        return all_configured

    def set_state(self, state):
        """
        Save state history
        """
        self.state = state
        self.state_history.append(JobStateHistory(self))

    def get_param_values(self, app, ignore_errors=False):
        """
        Read encoded parameter values from the database and turn back into a
        dict of tool parameter values.
        """
        param_dict = self.raw_param_dict()
        tool = app.toolbox.get_tool(self.tool_id, tool_version=self.tool_version)
        param_dict = tool.params_from_strings(param_dict, app, ignore_errors=ignore_errors)
        return param_dict

    def raw_param_dict(self):
        param_dict = {p.name: p.value for p in self.parameters}
        return param_dict

    def check_if_output_datasets_deleted(self):
        """
        Return true if all of the output datasets associated with this job are
        in the deleted state
        """
        for dataset_assoc in self.output_datasets:
            dataset = dataset_assoc.dataset
            # only the originator of the job can delete a dataset to cause
            # cancellation of the job, no need to loop through history_associations
            if not dataset.deleted:
                return False
        return True

    def mark_stopped(self, track_jobs_in_database=False):
        """
        Mark this job as stopped
        """
        if self.finished:
            # Do not modify the state/outputs of jobs that are already terminal
            return
        if track_jobs_in_database:
            self.state = Job.states.STOPPING
        else:
            self.state = Job.states.STOPPED

    def mark_deleted(self, track_jobs_in_database=False):
        """
        Mark this job as deleted, and mark any output datasets as discarded.
        """
        if self.finished:
            # Do not modify the state/outputs of jobs that are already terminal
            return
        if track_jobs_in_database:
            self.state = Job.states.DELETING
        else:
            self.state = Job.states.DELETED
        self.info = "Job output deleted by user before job completed."
        for jtoda in self.output_datasets:
            output_hda = jtoda.dataset
            output_hda.deleted = True
            output_hda.state = output_hda.states.DISCARDED
            for shared_hda in output_hda.dataset.history_associations:
                # propagate info across shared datasets
                shared_hda.deleted = True
                shared_hda.blurb = "deleted"
                shared_hda.peek = "Job deleted"
                shared_hda.info = "Job output deleted by user before job completed"

    def mark_failed(self, info="Job execution failed", blurb=None, peek=None):
        """
        Mark this job as failed, and mark any output datasets as errored.
        """
        self.state = self.states.FAILED
        self.info = info
        for jtod in self.output_datasets:
            jtod.dataset.state = jtod.dataset.states.ERROR
            for hda in jtod.dataset.dataset.history_associations:
                hda.state = hda.states.ERROR
                if blurb:
                    hda.blurb = blurb
                if peek:
                    hda.peek = peek
                hda.info = info

    def resume(self, flush=True):
        if self.state == self.states.PAUSED:
            self.set_state(self.states.NEW)
            object_session(self).add(self)
            jobs_to_resume = set()
            for jtod in self.output_datasets:
                jobs_to_resume.update(jtod.dataset.unpause_dependent_jobs(jobs_to_resume))
            for job in jobs_to_resume:
                job.resume(flush=False)
            if flush:
                object_session(self).flush()

    def _serialize(self, id_encoder, serialization_options):
        job_attrs = dict_for(self)
        serialization_options.attach_identifier(id_encoder, self, job_attrs)
        job_attrs["tool_id"] = self.tool_id
        job_attrs["tool_version"] = self.tool_version
        job_attrs["galaxy_version"] = self.galaxy_version
        job_attrs["state"] = self.state
        job_attrs["info"] = self.info
        job_attrs["traceback"] = self.traceback
        job_attrs["command_line"] = self.command_line
        job_attrs["tool_stderr"] = self.tool_stderr
        job_attrs["job_stderr"] = self.job_stderr
        job_attrs["tool_stdout"] = self.tool_stdout
        job_attrs["job_stdout"] = self.job_stdout
        job_attrs["exit_code"] = self.exit_code
        job_attrs["create_time"] = self.create_time.isoformat()
        job_attrs["update_time"] = self.update_time.isoformat()
        job_attrs["job_messages"] = self.job_messages

        # Get the job's parameters
        param_dict = self.raw_param_dict()
        params_objects = {}
        for key in param_dict:
            params_objects[key] = safe_loads(param_dict[key])

        def remap_objects(p, k, obj):
            if isinstance(obj, dict) and "src" in obj and obj["src"] in ["hda", "hdca", "dce"]:
                new_id = serialization_options.get_identifier_for_id(id_encoder, obj["id"])
                new_obj = obj.copy()
                new_obj["id"] = new_id
                return (k, new_obj)
            return (k, obj)

        params_objects = remap(params_objects, remap_objects)

        params_dict = {}
        for name, value in params_objects.items():
            params_dict[name] = value
        job_attrs["params"] = params_dict
        return job_attrs

    def to_dict(self, view="collection", system_details=False):
        if view == "admin_job_list":
            rval = super().to_dict(view="collection")
        else:
            rval = super().to_dict(view=view)
        rval["tool_id"] = self.tool_id
        rval["history_id"] = self.history_id
        if system_details or view == "admin_job_list":
            # System level details that only admins should have.
            rval["external_id"] = self.job_runner_external_id
            rval["command_line"] = self.command_line
            rval["traceback"] = self.traceback
        if view == "admin_job_list":
            rval["user_email"] = self.user.email if self.user else None
            rval["handler"] = self.handler
            rval["job_runner_name"] = self.job_runner_name
            rval["info"] = self.info
            rval["session_id"] = self.session_id
            if self.galaxy_session and self.galaxy_session.remote_host:
                rval["remote_host"] = self.galaxy_session.remote_host
        if view == "element":
            param_dict = {p.name: p.value for p in self.parameters}
            rval["params"] = param_dict

            input_dict = {}
            for i in self.input_datasets:
                if i.dataset is not None:
                    input_dict[i.name] = {
                        "id": i.dataset.id,
                        "src": "hda",
                        "uuid": str(i.dataset.dataset.uuid) if i.dataset.dataset.uuid is not None else None,
                    }
            for i in self.input_library_datasets:
                if i.dataset is not None:
                    input_dict[i.name] = {
                        "id": i.dataset.id,
                        "src": "ldda",
                        "uuid": str(i.dataset.dataset.uuid) if i.dataset.dataset.uuid is not None else None,
                    }
            for k in input_dict:
                if k in param_dict:
                    del param_dict[k]
            rval["inputs"] = input_dict

            output_dict = {}
            for i in self.output_datasets:
                if i.dataset is not None:
                    output_dict[i.name] = {
                        "id": i.dataset.id,
                        "src": "hda",
                        "uuid": str(i.dataset.dataset.uuid) if i.dataset.dataset.uuid is not None else None,
                    }
            for i in self.output_library_datasets:
                if i.dataset is not None:
                    output_dict[i.name] = {
                        "id": i.dataset.id,
                        "src": "ldda",
                        "uuid": str(i.dataset.dataset.uuid) if i.dataset.dataset.uuid is not None else None,
                    }
            rval["outputs"] = output_dict
            rval["output_collections"] = {
                jtodca.name: {"id": jtodca.dataset_collection_instance.id, "src": "hdca"}
                for jtodca in self.output_dataset_collection_instances
            }

        return rval

    def update_hdca_update_time_for_job(self, update_time, sa_session, supports_skip_locked):
        subq = (
            sa_session.query(HistoryDatasetCollectionAssociation.id)
            .join(ImplicitCollectionJobs)
            .join(ImplicitCollectionJobsJobAssociation)
            .filter(ImplicitCollectionJobsJobAssociation.job_id == self.id)
        )
        if supports_skip_locked:
            subq = subq.with_for_update(skip_locked=True).subquery()
        implicit_statement = (
            HistoryDatasetCollectionAssociation.table.update()
            .where(HistoryDatasetCollectionAssociation.table.c.id.in_(select(subq)))
            .values(update_time=update_time)
        )
        explicit_statement = (
            HistoryDatasetCollectionAssociation.table.update()
            .where(HistoryDatasetCollectionAssociation.table.c.job_id == self.id)
            .values(update_time=update_time)
        )
        sa_session.execute(explicit_statement)
        if supports_skip_locked:
            sa_session.execute(implicit_statement)
        else:
            conn = sa_session.connection(execution_options={"isolation_level": "SERIALIZABLE"})
            with conn.begin() as trans:
                try:
                    conn.execute(implicit_statement)
                    trans.commit()
                except OperationalError as e:
                    # If this is a serialization failure on PostgreSQL, then e.orig is a psycopg2 TransactionRollbackError
                    # and should have attribute `code`. Other engines should just report the message and move on.
                    if int(getattr(e.orig, "pgcode", -1)) != 40001:
                        log.debug(
                            f"Updating implicit collection uptime_time for job {self.id} failed (this is expected for large collections and not a problem): {unicodify(e)}"
                        )
                    trans.rollback()

    def set_final_state(self, final_state, supports_skip_locked):
        self.set_state(final_state)
        # TODO: migrate to where-in subqueries?
        statement = text(
            """
            UPDATE workflow_invocation_step
            SET update_time = :update_time
            WHERE job_id = :job_id;
        """
        )
        sa_session = object_session(self)
        update_time = now()
        self.update_hdca_update_time_for_job(
            update_time=update_time, sa_session=sa_session, supports_skip_locked=supports_skip_locked
        )
        params = {"job_id": self.id, "update_time": update_time}
        sa_session.execute(statement, params)

    def get_destination_configuration(self, dest_params, config, key, default=None):
        """Get a destination parameter that can be defaulted back
        in specified config if it needs to be applied globally.
        """
        param_unspecified = object()
        config_value = (self.destination_params or {}).get(key, param_unspecified)
        if config_value is param_unspecified:
            config_value = dest_params.get(key, param_unspecified)
        if config_value is param_unspecified:
            config_value = getattr(config, key, param_unspecified)
        if config_value is param_unspecified:
            config_value = default
        return config_value

    @property
    def command_version(self):
        # TODO: make actual database property and track properly - we should be recording this on the job and not on the datasets
        for dataset_assoc in self.output_datasets:
            return dataset_assoc.dataset.tool_version

    def update_output_states(self, supports_skip_locked):
        # TODO: migrate to where-in subqueries?
        statements = [
            text(
                """
            UPDATE dataset
            SET
                state = :state,
                update_time = :update_time
            WHERE id IN (
                SELECT hda.dataset_id FROM history_dataset_association hda
                INNER JOIN job_to_output_dataset jtod
                ON jtod.dataset_id = hda.id AND jtod.job_id = :job_id
            );
        """
            ),
            text(
                """
            UPDATE dataset
            SET
                state = :state,
                update_time = :update_time
            WHERE id IN (
                SELECT ldda.dataset_id FROM library_dataset_dataset_association ldda
                INNER JOIN job_to_output_library_dataset jtold
                ON jtold.ldda_id = ldda.id AND jtold.job_id = :job_id
            );
        """
            ),
            text(
                """
            UPDATE history_dataset_association
            SET
                info = :info,
                update_time = :update_time
            WHERE id IN (
                SELECT jtod.dataset_id
                FROM job_to_output_dataset jtod
                WHERE jtod.job_id = :job_id
            );
        """
            ),
            text(
                """
            UPDATE library_dataset_dataset_association
            SET
                info = :info,
                update_time = :update_time
            WHERE id IN (
                SELECT jtold.ldda_id
                FROM job_to_output_library_dataset jtold
                WHERE jtold.job_id = :job_id
            );
        """
            ),
        ]
        sa_session = object_session(self)
        update_time = now()
        self.update_hdca_update_time_for_job(
            update_time=update_time, sa_session=sa_session, supports_skip_locked=supports_skip_locked
        )
        params = {"job_id": self.id, "state": self.state, "info": self.info, "update_time": update_time}
        for statement in statements:
            sa_session.execute(statement, params)

    def remappable(self):
        """
        Check whether job is remappable when rerun
        """
        if self.state == self.states.ERROR:
            try:
                for jtod in self.output_datasets:
                    if jtod.dataset.dependent_jobs:
                        return True
                if self.output_dataset_collection_instances:
                    # We'll want to replace this item
                    return "job_produced_collection_elements"
            except Exception:
                log.exception(f"Error trying to determine if job {self.id} is remappable")
        return False

    def hide_outputs(self, flush=True):
        for output_association in self.output_datasets + self.output_dataset_collection_instances:
            output_association.item.visible = False
        if flush:
            object_session(self).flush()


class Task(Base, JobLike, RepresentById):
    """
    A task represents a single component of a job.
    """

    __tablename__ = "task"

    id = Column(Integer, primary_key=True)
    create_time = Column(DateTime, default=now)
    execution_time = Column(DateTime)
    update_time = Column(DateTime, default=now, onupdate=now)
    state = Column(String(64), index=True)
    command_line = Column(TEXT)
    param_filename = Column(String(1024))
    runner_name = Column(String(255))
    job_stdout = Column(TEXT)  # job_stdout makes sense here because it is short for job script standard out
    job_stderr = Column(TEXT)
    tool_stdout = Column(TEXT)
    tool_stderr = Column(TEXT)
    exit_code = Column(Integer, nullable=True)
    job_messages = Column(MutableJSONType, nullable=True)
    info = Column(TrimmedString(255))
    traceback = Column(TEXT)
    job_id = Column(Integer, ForeignKey("job.id"), index=True, nullable=False)
    working_directory = Column(String(1024))
    task_runner_name = Column(String(255))
    task_runner_external_id = Column(String(255))
    prepare_input_files_cmd = Column(TEXT)
    job = relationship("Job", back_populates="tasks")
    text_metrics = relationship("TaskMetricText")
    numeric_metrics = relationship("TaskMetricNumeric")

    _numeric_metric = TaskMetricNumeric
    _text_metric = TaskMetricText

    class states(str, Enum):
        NEW = "new"
        WAITING = "waiting"
        QUEUED = "queued"
        RUNNING = "running"
        OK = "ok"
        ERROR = "error"
        DELETED = "deleted"

    # Please include an accessor (get/set pair) for any new columns/members.
    def __init__(self, job, working_directory, prepare_files_cmd):
        self.parameters = []
        self.state = Task.states.NEW
        self.working_directory = working_directory
        add_object_to_object_session(self, job)
        self.job = job
        self.prepare_input_files_cmd = prepare_files_cmd
        self._init_metrics()

    def get_param_values(self, app):
        """
        Read encoded parameter values from the database and turn back into a
        dict of tool parameter values.
        """
        param_dict = {p.name: p.value for p in self.job.parameters}
        tool = app.toolbox.get_tool(self.job.tool_id, tool_version=self.job.tool_version)
        param_dict = tool.params_from_strings(param_dict, app)
        return param_dict

    def get_id_tag(self):
        """
        Return an id tag suitable for identifying the task.
        This combines the task's job id and the task's own id.
        """
        return f"{self.job.id}_{self.id}"

    def get_command_line(self):
        return self.command_line

    def get_parameters(self):
        return self.parameters

    def get_state(self):
        return self.state

    def get_info(self):
        return self.info

    def get_working_directory(self):
        return self.working_directory

    def get_task_runner_name(self):
        return self.task_runner_name

    def get_task_runner_external_id(self):
        return self.task_runner_external_id

    def get_job(self):
        return self.job

    def get_prepare_input_files_cmd(self):
        return self.prepare_input_files_cmd

    # The following accessors are for members that are in the Job class but
    # not in the Task class. So they can either refer to the parent Job
    # or return None, depending on whether Tasks need to point to the parent
    # (e.g., for a session) or never use the member (e.g., external output
    # metdata). These can be filled in as needed.
    def get_external_output_metadata(self):
        """
        The external_output_metadata is currently a backref to
        JobExternalOutputMetadata. It exists for a job but not a task,
        and when a task is cancelled its corresponding parent Job will
        be cancelled. So None is returned now, but that could be changed
        to self.get_job().get_external_output_metadata().
        """
        return None

    def get_job_runner_name(self):
        """
        Since runners currently access Tasks the same way they access Jobs,
        this method just refers to *this* instance's runner.
        """
        return self.task_runner_name

    def get_job_runner_external_id(self):
        """
        Runners will use the same methods to get information about the Task
        class as they will about the Job class, so this method just returns
        the task's external id.
        """
        # TODO: Merge into get_runner_external_id.
        return self.task_runner_external_id

    def get_session_id(self):
        # The Job's galaxy session is equal to the Job's session, so the
        # Job's session is the same as the Task's session.
        return self.get_job().get_session_id()

    def set_id(self, id):
        # This is defined in the SQL Alchemy's mapper and not here.
        # This should never be called.
        self.id = id

    def set_command_line(self, command_line):
        self.command_line = command_line

    def set_parameters(self, parameters):
        self.parameters = parameters

    def set_state(self, state):
        self.state = state

    def set_info(self, info):
        self.info = info

    def set_working_directory(self, working_directory):
        self.working_directory = working_directory

    def set_task_runner_name(self, task_runner_name):
        self.task_runner_name = task_runner_name

    def set_job_runner_external_id(self, task_runner_external_id):
        # This method is available for runners that do not want/need to
        # differentiate between the kinds of Runnable things (Jobs and Tasks)
        # that they're using.
        log.debug("Task %d: Set external id to %s" % (self.id, task_runner_external_id))
        self.task_runner_external_id = task_runner_external_id

    def set_task_runner_external_id(self, task_runner_external_id):
        self.task_runner_external_id = task_runner_external_id

    def set_job(self, job):
        self.job = job

    def set_prepare_input_files_cmd(self, prepare_input_files_cmd):
        self.prepare_input_files_cmd = prepare_input_files_cmd


class JobParameter(Base, RepresentById):
    __tablename__ = "job_parameter"

    id = Column(Integer, primary_key=True)
    job_id = Column(Integer, ForeignKey("job.id"), index=True)
    name = Column(String(255))
    value = Column(TEXT)

    def __init__(self, name, value):
        self.name = name
        self.value = value

    def copy(self):
        return JobParameter(name=self.name, value=self.value)


class JobToInputDatasetAssociation(Base, RepresentById):
    __tablename__ = "job_to_input_dataset"

    id = Column(Integer, primary_key=True)
    job_id = Column(Integer, ForeignKey("job.id"), index=True)
    dataset_id = Column(Integer, ForeignKey("history_dataset_association.id"), index=True)
    dataset_version = Column(Integer)
    name = Column(String(255))
    dataset = relationship("HistoryDatasetAssociation", lazy="joined", back_populates="dependent_jobs")
    job = relationship("Job", back_populates="input_datasets")

    def __init__(self, name, dataset):
        self.name = name
        add_object_to_object_session(self, dataset)
        self.dataset = dataset
        self.dataset_version = 0  # We start with version 0 and update once the job is ready


class JobToOutputDatasetAssociation(Base, RepresentById):
    __tablename__ = "job_to_output_dataset"

    id = Column(Integer, primary_key=True)
    job_id = Column(Integer, ForeignKey("job.id"), index=True)
    dataset_id = Column(Integer, ForeignKey("history_dataset_association.id"), index=True)
    name = Column(String(255))
    dataset = relationship("HistoryDatasetAssociation", lazy="joined", back_populates="creating_job_associations")
    job = relationship("Job", back_populates="output_datasets")

    def __init__(self, name, dataset):
        self.name = name
        add_object_to_object_session(self, dataset)
        self.dataset = dataset

    @property
    def item(self):
        return self.dataset


class JobToInputDatasetCollectionAssociation(Base, RepresentById):
    __tablename__ = "job_to_input_dataset_collection"

    id = Column(Integer, primary_key=True)
    job_id = Column(Integer, ForeignKey("job.id"), index=True)
    dataset_collection_id = Column(Integer, ForeignKey("history_dataset_collection_association.id"), index=True)
    name = Column(String(255))
    dataset_collection = relationship("HistoryDatasetCollectionAssociation", lazy="joined")
    job = relationship("Job", back_populates="input_dataset_collections")

    def __init__(self, name, dataset_collection):
        self.name = name
        self.dataset_collection = dataset_collection


class JobToInputDatasetCollectionElementAssociation(Base, RepresentById):
    __tablename__ = "job_to_input_dataset_collection_element"

    id = Column(Integer, primary_key=True)
    job_id = Column(Integer, ForeignKey("job.id"), index=True)
    dataset_collection_element_id = Column(Integer, ForeignKey("dataset_collection_element.id"), index=True)
    name = Column(Unicode(255))
    dataset_collection_element = relationship("DatasetCollectionElement", lazy="joined")
    job = relationship("Job", back_populates="input_dataset_collection_elements")

    def __init__(self, name, dataset_collection_element):
        self.name = name
        self.dataset_collection_element = dataset_collection_element


# Many jobs may map to one HistoryDatasetCollection using these for a given
# tool output (if mapping over an input collection).
class JobToOutputDatasetCollectionAssociation(Base, RepresentById):
    __tablename__ = "job_to_output_dataset_collection"

    id = Column(Integer, primary_key=True)
    job_id = Column(Integer, ForeignKey("job.id"), index=True)
    dataset_collection_id = Column(Integer, ForeignKey("history_dataset_collection_association.id"), index=True)
    name = Column(Unicode(255))
    dataset_collection_instance = relationship("HistoryDatasetCollectionAssociation", lazy="joined")
    job = relationship("Job", back_populates="output_dataset_collection_instances")

    def __init__(self, name, dataset_collection_instance):
        self.name = name
        self.dataset_collection_instance = dataset_collection_instance

    @property
    def item(self):
        return self.dataset_collection_instance


# A DatasetCollection will be mapped to at most one job per tool output
# using these. (You can think of many of these models as going into the
# creation of a JobToOutputDatasetCollectionAssociation.)
class JobToImplicitOutputDatasetCollectionAssociation(Base, RepresentById):
    __tablename__ = "job_to_implicit_output_dataset_collection"

    id = Column(Integer, primary_key=True)
    job_id = Column(Integer, ForeignKey("job.id"), index=True)
    dataset_collection_id = Column(Integer, ForeignKey("dataset_collection.id"), index=True)
    name = Column(Unicode(255))
    dataset_collection = relationship("DatasetCollection")
    job = relationship("Job", back_populates="output_dataset_collections")

    def __init__(self, name, dataset_collection):
        self.name = name
        self.dataset_collection = dataset_collection


class JobToInputLibraryDatasetAssociation(Base, RepresentById):
    __tablename__ = "job_to_input_library_dataset"

    id = Column(Integer, primary_key=True)
    job_id = Column(Integer, ForeignKey("job.id"), index=True)
    ldda_id = Column(Integer, ForeignKey("library_dataset_dataset_association.id"), index=True)
    name = Column(Unicode(255))
    job = relationship("Job", back_populates="input_library_datasets")
    dataset = relationship("LibraryDatasetDatasetAssociation", lazy="joined", back_populates="dependent_jobs")

    def __init__(self, name, dataset):
        self.name = name
        add_object_to_object_session(self, dataset)
        self.dataset = dataset


class JobToOutputLibraryDatasetAssociation(Base, RepresentById):
    __tablename__ = "job_to_output_library_dataset"

    id = Column(Integer, primary_key=True)
    job_id = Column(Integer, ForeignKey("job.id"), index=True)
    ldda_id = Column(Integer, ForeignKey("library_dataset_dataset_association.id"), index=True)
    name = Column(Unicode(255))
    job = relationship("Job", back_populates="output_library_datasets")
    dataset = relationship(
        "LibraryDatasetDatasetAssociation", lazy="joined", back_populates="creating_job_associations"
    )

    def __init__(self, name, dataset):
        self.name = name
        add_object_to_object_session(self, dataset)
        self.dataset = dataset


class JobStateHistory(Base, RepresentById):
    __tablename__ = "job_state_history"

    id = Column(Integer, primary_key=True)
    create_time = Column(DateTime, default=now)
    update_time = Column(DateTime, default=now, onupdate=now)
    job_id = Column(Integer, ForeignKey("job.id"), index=True)
    state = Column(String(64), index=True)
    info = Column(TrimmedString(255))

    def __init__(self, job):
        self.job_id = job.id
        self.state = job.state
        self.info = job.info


class ImplicitlyCreatedDatasetCollectionInput(Base, RepresentById):
    __tablename__ = "implicitly_created_dataset_collection_inputs"

    id = Column(Integer, primary_key=True)
    dataset_collection_id = Column(Integer, ForeignKey("history_dataset_collection_association.id"), index=True)
    input_dataset_collection_id = Column(Integer, ForeignKey("history_dataset_collection_association.id"), index=True)
    name = Column(Unicode(255))

    input_dataset_collection = relationship(
        "HistoryDatasetCollectionAssociation",
        primaryjoin=(
            lambda: HistoryDatasetCollectionAssociation.id  # type: ignore[has-type]
            == ImplicitlyCreatedDatasetCollectionInput.input_dataset_collection_id
        ),  # type: ignore[has-type]
    )

    def __init__(self, name, input_dataset_collection):
        self.name = name
        self.input_dataset_collection = input_dataset_collection


class ImplicitCollectionJobs(Base, Serializable):
    __tablename__ = "implicit_collection_jobs"

    id = Column(Integer, primary_key=True)
    populated_state = Column(TrimmedString(64), default="new", nullable=False)
    jobs = relationship("ImplicitCollectionJobsJobAssociation", back_populates="implicit_collection_jobs")

    class populated_states(str, Enum):
        NEW = "new"  # New implicit jobs object, unpopulated job associations
        OK = "ok"  # Job associations are set and fixed.
        FAILED = "failed"  # There were issues populating job associations, object is in error.

    def __init__(self, populated_state=None):
        self.populated_state = populated_state or ImplicitCollectionJobs.populated_states.NEW

    @property
    def job_list(self):
        return [icjja.job for icjja in self.jobs]

    def _serialize(self, id_encoder, serialization_options):
        rval = dict_for(
            self,
            populated_state=self.populated_state,
            jobs=[serialization_options.get_identifier(id_encoder, j_a.job) for j_a in self.jobs],
        )
        serialization_options.attach_identifier(id_encoder, self, rval)
        return rval


class ImplicitCollectionJobsJobAssociation(Base, RepresentById):
    __tablename__ = "implicit_collection_jobs_job_association"

    id = Column(Integer, primary_key=True)
    implicit_collection_jobs_id = Column(Integer, ForeignKey("implicit_collection_jobs.id"), index=True)
    job_id = Column(Integer, ForeignKey("job.id"), index=True)  # Consider making this nullable...
    order_index = Column(Integer, nullable=False)
    implicit_collection_jobs = relationship("ImplicitCollectionJobs", back_populates="jobs")
    job = relationship("Job", back_populates="implicit_collection_jobs_association")


class PostJobAction(Base, RepresentById):
    __tablename__ = "post_job_action"

    id = Column(Integer, primary_key=True)
    workflow_step_id = Column(Integer, ForeignKey("workflow_step.id"), index=True, nullable=True)
    action_type = Column(String(255), nullable=False)
    output_name = Column(String(255), nullable=True)
    action_arguments = Column(MutableJSONType, nullable=True)
    workflow_step = relationship(
        "WorkflowStep",
        back_populates="post_job_actions",
        primaryjoin=(lambda: WorkflowStep.id == PostJobAction.workflow_step_id),  # type: ignore[has-type]
    )

    def __init__(self, action_type, workflow_step=None, output_name=None, action_arguments=None):
        self.action_type = action_type
        self.output_name = output_name
        self.action_arguments = action_arguments
        self.workflow_step = workflow_step


class PostJobActionAssociation(Base, RepresentById):
    __tablename__ = "post_job_action_association"

    id = Column(Integer, primary_key=True)
    job_id = Column(Integer, ForeignKey("job.id"), index=True, nullable=False)
    post_job_action_id = Column(Integer, ForeignKey("post_job_action.id"), index=True, nullable=False)
    post_job_action = relationship("PostJobAction")
    job = relationship("Job", back_populates="post_job_actions")

    def __init__(self, pja, job=None, job_id=None):
        if job is not None:
            self.job = job
        elif job_id is not None:
            self.job_id = job_id
        else:
            raise Exception("PostJobActionAssociation must be created with a job or a job_id.")
        self.post_job_action = pja


class JobExternalOutputMetadata(Base, RepresentById):
    __tablename__ = "job_external_output_metadata"

    id = Column(Integer, primary_key=True)
    job_id = Column(Integer, ForeignKey("job.id"), index=True)
    history_dataset_association_id = Column(
        Integer, ForeignKey("history_dataset_association.id"), index=True, nullable=True
    )
    library_dataset_dataset_association_id = Column(
        Integer, ForeignKey("library_dataset_dataset_association.id"), index=True, nullable=True
    )
    is_valid = Column(Boolean, default=True)
    filename_in = Column(String(255))
    filename_out = Column(String(255))
    filename_results_code = Column(String(255))
    filename_kwds = Column(String(255))
    filename_override_metadata = Column(String(255))
    job_runner_external_pid = Column(String(255))
    history_dataset_association = relationship("HistoryDatasetAssociation", lazy="joined")
    library_dataset_dataset_association = relationship("LibraryDatasetDatasetAssociation", lazy="joined")
    job = relationship("Job", back_populates="external_output_metadata")

    def __init__(self, job=None, dataset=None):
        add_object_to_object_session(self, job)
        self.job = job
        if isinstance(dataset, galaxy.model.HistoryDatasetAssociation):
            self.history_dataset_association = dataset
        elif isinstance(dataset, galaxy.model.LibraryDatasetDatasetAssociation):
            self.library_dataset_dataset_association = dataset

    @property
    def dataset(self):
        if self.history_dataset_association:
            return self.history_dataset_association
        elif self.library_dataset_dataset_association:
            return self.library_dataset_dataset_association
        return None


# Set up output dataset association for export history jobs. Because job
# uses a Dataset rather than an HDA or LDA, it's necessary to set up a
# fake dataset association that provides the needed attributes for
# preparing a job.
class FakeDatasetAssociation:
    fake_dataset_association = True

    def __init__(self, dataset=None):
        self.dataset = dataset
        self.file_name = dataset.file_name
        self.metadata = dict()

    def __eq__(self, other):
        return isinstance(other, FakeDatasetAssociation) and self.dataset == other.dataset


class JobExportHistoryArchive(Base, RepresentById):
    __tablename__ = "job_export_history_archive"

    id = Column(Integer, primary_key=True)
    job_id = Column(Integer, ForeignKey("job.id"), index=True)
    history_id = Column(Integer, ForeignKey("history.id"), index=True)
    dataset_id = Column(Integer, ForeignKey("dataset.id"), index=True)
    compressed = Column(Boolean, index=True, default=False)
    history_attrs_filename = Column(TEXT)
    job = relationship("Job")
    dataset = relationship("Dataset")
    history = relationship("History", back_populates="exports")

    ATTRS_FILENAME_HISTORY = "history_attrs.txt"

    def __init__(self, compressed=False, **kwd):
        if "history" in kwd:
            add_object_to_object_session(self, kwd["history"])
        super().__init__(**kwd)
        self.compressed = compressed

    @property
    def fda(self):
        return FakeDatasetAssociation(self.dataset)

    @property
    def temp_directory(self):
        return os.path.split(self.history_attrs_filename)[0]

    @property
    def up_to_date(self):
        """Return False, if a new export should be generated for corresponding
        history.
        """
        job = self.job
        return job.state not in [Job.states.ERROR, Job.states.DELETED] and job.update_time > self.history.update_time

    @property
    def ready(self):
        return self.job.state == Job.states.OK

    @property
    def preparing(self):
        return self.job.state in [Job.states.RUNNING, Job.states.QUEUED, Job.states.WAITING]

    @property
    def export_name(self):
        # Stream archive.
        hname = ready_name_for_url(self.history.name)
        hname = f"Galaxy-History-{hname}.tar"
        if self.compressed:
            hname += ".gz"
        return hname

    @staticmethod
    def create_for_history(history, job, sa_session, object_store, compressed):
        # Create dataset that will serve as archive.
        archive_dataset = Dataset()
        sa_session.add(archive_dataset)
        sa_session.flush()  # ensure job.id and archive_dataset.id are available
        object_store.create(archive_dataset)  # set the object store id, create dataset (if applicable)
        # Add association for keeping track of job, history, archive relationship.
        jeha = JobExportHistoryArchive(job=job, history=history, dataset=archive_dataset, compressed=compressed)
        sa_session.add(jeha)

        #
        # Create attributes/metadata files for export.
        #
        jeha.dataset.create_extra_files_path()
        temp_output_dir = jeha.dataset.extra_files_path

        history_attrs_filename = os.path.join(temp_output_dir, jeha.ATTRS_FILENAME_HISTORY)
        jeha.history_attrs_filename = history_attrs_filename
        return jeha

    def to_dict(self):
        return {
            "id": self.id,
            "job_id": self.job.id,
            "ready": self.ready,
            "preparing": self.preparing,
            "up_to_date": self.up_to_date,
        }


class JobImportHistoryArchive(Base, RepresentById):
    __tablename__ = "job_import_history_archive"

    id = Column(Integer, primary_key=True)
    job_id = Column(Integer, ForeignKey("job.id"), index=True)
    history_id = Column(Integer, ForeignKey("history.id"), index=True)
    archive_dir = Column(TEXT)
    job = relationship("Job")
    history = relationship("History")


class JobContainerAssociation(Base, RepresentById):
    __tablename__ = "job_container_association"

    id = Column(Integer, primary_key=True)
    job_id = Column(Integer, ForeignKey("job.id"), index=True)
    container_type = Column(TEXT)
    container_name = Column(TEXT)
    container_info = Column(MutableJSONType, nullable=True)
    created_time = Column(DateTime, default=now)
    modified_time = Column(DateTime, default=now, onupdate=now)
    job = relationship("Job", back_populates="container")

    def __init__(self, **kwd):
        if "job" in kwd:
            add_object_to_object_session(self, kwd["job"])
        super().__init__(**kwd)
        self.container_info = self.container_info or {}


class InteractiveToolEntryPoint(Base, Dictifiable, RepresentById):
    __tablename__ = "interactivetool_entry_point"

    id = Column(Integer, primary_key=True)
    job_id = Column(Integer, ForeignKey("job.id"), index=True)
    name = Column(TEXT)
    token = Column(TEXT)
    tool_port = Column(Integer)
    host = Column(TEXT)
    port = Column(Integer)
    protocol = Column(TEXT)
    entry_url = Column(TEXT)
    requires_domain = Column(Boolean, default=True)
    info = Column(MutableJSONType, nullable=True)
    configured = Column(Boolean, default=False)
    deleted = Column(Boolean, default=False)
    created_time = Column(DateTime, default=now)
    modified_time = Column(DateTime, default=now, onupdate=now)
    job = relationship("Job", back_populates="interactivetool_entry_points", uselist=False)

    dict_collection_visible_keys = ["id", "name", "active", "created_time", "modified_time"]
    dict_element_visible_keys = ["id", "name", "active", "created_time", "modified_time"]

    def __init__(self, requires_domain=True, configured=False, deleted=False, **kwd):
        super().__init__(**kwd)
        self.requires_domain = requires_domain
        self.configured = configured
        self.deleted = deleted
        self.token = self.token or uuid4().hex
        self.info = self.info or {}

    @property
    def active(self):
        if self.configured and not self.deleted:
            # FIXME: don't included queued?
            return not self.job.finished
        return False


class GenomeIndexToolData(Base, RepresentById):  # TODO: params arg is lost
    __tablename__ = "genome_index_tool_data"

    id = Column(Integer, primary_key=True)
    job_id = Column(Integer, ForeignKey("job.id"), index=True)
    dataset_id = Column(Integer, ForeignKey("dataset.id"), index=True)
    fasta_path = Column(String(255))
    created_time = Column(DateTime, default=now)
    modified_time = Column(DateTime, default=now, onupdate=now)
    indexer = Column(String(64))
    user_id = Column(Integer, ForeignKey("galaxy_user.id"), index=True)
    job = relationship("Job")
    dataset = relationship("Dataset")
    user = relationship("User")


class Group(Base, Dictifiable, RepresentById):
    __tablename__ = "galaxy_group"

    id = Column(Integer, primary_key=True)
    create_time = Column(DateTime, default=now)
    update_time = Column(DateTime, default=now, onupdate=now)
    name = Column(String(255), index=True, unique=True)
    deleted = Column(Boolean, index=True, default=False)
    quotas = relationship("GroupQuotaAssociation", back_populates="group")
    roles = relationship("GroupRoleAssociation", back_populates="group")
    users = relationship("UserGroupAssociation", back_populates="group")

    dict_collection_visible_keys = ["id", "name"]
    dict_element_visible_keys = ["id", "name"]

    def __init__(self, name=None):
        self.name = name
        self.deleted = False


class UserGroupAssociation(Base, RepresentById):
    __tablename__ = "user_group_association"

    id = Column(Integer, primary_key=True)
    user_id = Column(Integer, ForeignKey("galaxy_user.id"), index=True)
    group_id = Column(Integer, ForeignKey("galaxy_group.id"), index=True)
    create_time = Column(DateTime, default=now)
    update_time = Column(DateTime, default=now, onupdate=now)
    user = relationship("User", back_populates="groups")
    group = relationship("Group", back_populates="users")

    def __init__(self, user, group):
        add_object_to_object_session(self, user)
        self.user = user
        self.group = group


def is_hda(d):
    return isinstance(d, HistoryDatasetAssociation)


class HistoryAudit(Base, RepresentById):
    __tablename__ = "history_audit"
    __table_args__ = (PrimaryKeyConstraint(sqlite_on_conflict="IGNORE"),)

    history_id = Column(Integer, ForeignKey("history.id"), primary_key=True, nullable=False)
    update_time = Column(DateTime, default=now, primary_key=True, nullable=False)

    # This class should never be instantiated.
    # See https://github.com/galaxyproject/galaxy/pull/11914 for details.
    __init__ = None  # type: ignore[assignment]

    @classmethod
    def prune(cls, sa_session):
        latest_subq = (
            sa_session.query(cls.history_id, func.max(cls.update_time).label("max_update_time"))
            .group_by(cls.history_id)
            .subquery()
        )
        not_latest_query = (
            sa_session.query(cls.history_id, cls.update_time)
            .select_from(latest_subq)
            .join(
                cls,
                and_(
                    cls.update_time < latest_subq.columns.max_update_time,
                    cls.history_id == latest_subq.columns.history_id,
                ),
            )
            .subquery()
        )
        q = cls.__table__.delete().where(tuple_(cls.history_id, cls.update_time).in_(select(not_latest_query)))
        sa_session.execute(q)


class History(Base, HasTags, Dictifiable, UsesAnnotations, HasName, Serializable):
    __tablename__ = "history"
    __table_args__ = (Index("ix_history_slug", "slug", mysql_length=200),)

    id = Column(Integer, primary_key=True)
    create_time = Column(DateTime, default=now)
    _update_time = Column("update_time", DateTime, index=True, default=now, onupdate=now)
    user_id = Column(Integer, ForeignKey("galaxy_user.id"), index=True)
    name = Column(TrimmedString(255))
    hid_counter = Column(Integer, default=1)
    deleted = Column(Boolean, index=True, default=False)
    purged = Column(Boolean, index=True, default=False)
    importing = Column(Boolean, index=True, default=False)
    genome_build = Column(TrimmedString(40))
    importable = Column(Boolean, default=False)
    slug = Column(TEXT)
    published = Column(Boolean, index=True, default=False)

    datasets = relationship(
        "HistoryDatasetAssociation", back_populates="history", cascade_backrefs=False, order_by=lambda: asc(HistoryDatasetAssociation.hid)  # type: ignore[has-type]
    )
    exports = relationship(
        "JobExportHistoryArchive",
        back_populates="history",
        primaryjoin=lambda: JobExportHistoryArchive.history_id == History.id,
        order_by=lambda: desc(JobExportHistoryArchive.id),
    )
    active_datasets = relationship(
        "HistoryDatasetAssociation",
        primaryjoin=(
            lambda: and_(
                HistoryDatasetAssociation.history_id == History.id,  # type: ignore[attr-defined]
                not_(HistoryDatasetAssociation.deleted),  # type: ignore[has-type]
            )
        ),
        order_by=lambda: asc(HistoryDatasetAssociation.hid),  # type: ignore[has-type]
        viewonly=True,
    )
    dataset_collections = relationship("HistoryDatasetCollectionAssociation", back_populates="history")
    active_dataset_collections = relationship(
        "HistoryDatasetCollectionAssociation",
        primaryjoin=(
            lambda: (
                and_(
                    HistoryDatasetCollectionAssociation.history_id == History.id,  # type: ignore[has-type]
                    not_(HistoryDatasetCollectionAssociation.deleted),  # type: ignore[has-type]
                )
            )
        ),
        order_by=lambda: asc(HistoryDatasetCollectionAssociation.hid),  # type: ignore[has-type]
        viewonly=True,
    )
    visible_datasets = relationship(
        "HistoryDatasetAssociation",
        primaryjoin=(
            lambda: and_(
                HistoryDatasetAssociation.history_id == History.id,  # type: ignore[attr-defined]
                not_(HistoryDatasetAssociation.deleted),  # type: ignore[has-type]
                HistoryDatasetAssociation.visible,  # type: ignore[has-type]
            )
        ),
        order_by=lambda: asc(HistoryDatasetAssociation.hid),  # type: ignore[has-type]
        viewonly=True,
    )
    visible_dataset_collections = relationship(
        "HistoryDatasetCollectionAssociation",
        primaryjoin=(
            lambda: and_(
                HistoryDatasetCollectionAssociation.history_id == History.id,  # type: ignore[has-type]
                not_(HistoryDatasetCollectionAssociation.deleted),  # type: ignore[has-type]
                HistoryDatasetCollectionAssociation.visible,  # type: ignore[has-type]
            )
        ),
        order_by=lambda: asc(HistoryDatasetCollectionAssociation.hid),  # type: ignore[has-type]
        viewonly=True,
    )
    tags = relationship("HistoryTagAssociation", order_by=lambda: HistoryTagAssociation.id, back_populates="history")
    annotations = relationship(
        "HistoryAnnotationAssociation", order_by=lambda: HistoryAnnotationAssociation.id, back_populates="history"
    )
    ratings = relationship(
        "HistoryRatingAssociation",
        order_by=lambda: HistoryRatingAssociation.id,  # type: ignore[has-type]
        back_populates="history",
    )
    default_permissions = relationship("DefaultHistoryPermissions", back_populates="history")
    users_shared_with = relationship("HistoryUserShareAssociation", back_populates="history")
    galaxy_sessions = relationship("GalaxySessionToHistoryAssociation", back_populates="history")
    workflow_invocations = relationship("WorkflowInvocation", back_populates="history")
    user = relationship("User", back_populates="histories")
    jobs = relationship("Job", back_populates="history")

    update_time = column_property(
        select(func.max(HistoryAudit.update_time)).where(HistoryAudit.history_id == id).scalar_subquery(),
    )
    users_shared_with_count: column_property  # defined at the end of this module
    average_rating: column_property  # defined at the end of this module

    # Set up proxy so that
    #   History.users_shared_with
    # returns a list of users that history is shared with.
    users_shared_with_dot_users = association_proxy("users_shared_with", "user")

    dict_collection_visible_keys = ["id", "name", "published", "deleted"]
    dict_element_visible_keys = [
        "id",
        "name",
        "genome_build",
        "deleted",
        "purged",
        "update_time",
        "published",
        "importable",
        "slug",
        "empty",
    ]
    default_name = "Unnamed history"

    def __init__(self, id=None, name=None, user=None):
        self.id = id
        self.name = name or History.default_name
        self.deleted = False
        self.purged = False
        self.importing = False
        self.published = False
        add_object_to_object_session(self, user)
        self.user = user
        # Objects to eventually add to history
        self._pending_additions = []
        self._item_by_hid_cache = None

    @reconstructor
    def init_on_load(self):
        # Restores properties that are not tracked in the database
        self._pending_additions = []

    def stage_addition(self, items):
        history_id = self.id
        for item in listify(items):
            item.history = self
            if history_id:
                item.history_id = history_id
            self._pending_additions.append(item)

    @property
    def empty(self):
        return self.hid_counter is None or self.hid_counter == 1

    def add_pending_items(self, set_output_hid=True):
        # These are assumed to be either copies of existing datasets or new, empty datasets,
        # so we don't need to set the quota.
        self.add_datasets(
            object_session(self), self._pending_additions, set_hid=set_output_hid, quota=False, flush=False
        )
        self._pending_additions = []

    def _next_hid(self, n=1):
        """
        Generate next_hid from the database in a concurrency safe way:
        1. Retrieve hid_counter from database
        2. Increment hid_counter by n and store in database
        3. Return retrieved hid_counter.

        Handle with SQLAlchemy Core to keep this independent from current session state, except:
        expire hid_counter attribute, since its value in the session is no longer valid.
        """
        session = object_session(self)
        engine = session.bind
        table = self.__table__
        history_id = cached_id(self)
        update_stmt = update(table).where(table.c.id == history_id).values(hid_counter=table.c.hid_counter + n)

        with engine.begin() as conn:
            if engine.name in ["postgres", "postgresql"]:
                stmt = update_stmt.returning(table.c.hid_counter)
                updated_hid = conn.execute(stmt).scalar()
                hid = updated_hid - n
            else:
                select_stmt = select(table.c.hid_counter).where(table.c.id == history_id).with_for_update()
                hid = conn.execute(select_stmt).scalar()
                conn.execute(update_stmt)

        session.expire(self, ["hid_counter"])
        return hid

    def add_galaxy_session(self, galaxy_session, association=None):
        if association is None:
            self.galaxy_sessions.append(GalaxySessionToHistoryAssociation(galaxy_session, self))
        else:
            self.galaxy_sessions.append(association)

    def add_dataset(self, dataset, parent_id=None, genome_build=None, set_hid=True, quota=True):
        if isinstance(dataset, Dataset):
            dataset = HistoryDatasetAssociation(dataset=dataset)
            object_session(self).add(dataset)
            object_session(self).flush()
        elif not isinstance(dataset, (HistoryDatasetAssociation, HistoryDatasetCollectionAssociation)):
            raise TypeError(
                "You can only add Dataset and HistoryDatasetAssociation instances to a history"
                + f" ( you tried to add {str(dataset)} )."
            )
        is_dataset = is_hda(dataset)
        if parent_id:
            for data in self.datasets:
                if data.id == parent_id:
                    dataset.hid = data.hid
                    break
            else:
                if set_hid:
                    dataset.hid = self._next_hid()
        else:
            if set_hid:
                dataset.hid = self._next_hid()
        if quota and is_dataset and self.user:
            self.user.adjust_total_disk_usage(dataset.quota_amount(self.user))
        add_object_to_object_session(dataset, self)
        dataset.history = self
        if is_dataset and genome_build not in [None, "?"]:
            self.genome_build = genome_build
        dataset.history_id = self.id
        return dataset

    def add_datasets(
        self, sa_session, datasets, parent_id=None, genome_build=None, set_hid=True, quota=True, flush=False
    ):
        """Optimized version of add_dataset above that minimizes database
        interactions when adding many datasets and collections to history at once.
        """
        optimize = len(datasets) > 1 and parent_id is None and set_hid
        if optimize:
            self.__add_datasets_optimized(datasets, genome_build=genome_build)
            if quota and self.user:
                disk_usage = sum(d.get_total_size() for d in datasets if is_hda(d))
                self.user.adjust_total_disk_usage(disk_usage)
            sa_session.add_all(datasets)
            if flush:
                sa_session.flush()
        else:
            for dataset in datasets:
                self.add_dataset(dataset, parent_id=parent_id, genome_build=genome_build, set_hid=set_hid, quota=quota)
                sa_session.add(dataset)
                if flush:
                    sa_session.flush()

    def __add_datasets_optimized(self, datasets, genome_build=None):
        """Optimized version of add_dataset above that minimizes database
        interactions when adding many datasets to history at once under
        certain circumstances.
        """
        n = len(datasets)

        base_hid = self._next_hid(n=n)
        set_genome = genome_build not in [None, "?"]
        for i, dataset in enumerate(datasets):
            dataset.hid = base_hid + i
            dataset.history = self
            dataset.history_id = cached_id(self)
            if set_genome and is_hda(dataset):
                self.genome_build = genome_build
        return datasets

    def add_dataset_collection(self, history_dataset_collection, set_hid=True):
        if set_hid:
            history_dataset_collection.hid = self._next_hid()
        add_object_to_object_session(history_dataset_collection, self)
        history_dataset_collection.history = self
        # TODO: quota?
        self.dataset_collections.append(history_dataset_collection)
        return history_dataset_collection

    def copy(self, name=None, target_user=None, activatable=False, all_datasets=False):
        """
        Return a copy of this history using the given `name` and `target_user`.
        If `activatable`, copy only non-deleted datasets. If `all_datasets`, copy
        non-deleted, deleted, and purged datasets.
        """
        name = name or self.name
        applies_to_quota = target_user != self.user

        # Create new history.
        new_history = History(name=name, user=target_user)
        db_session = object_session(self)
        db_session.add(new_history)
        db_session.flush([new_history])

        # copy history tags and annotations (if copying user is not anonymous)
        if target_user:
            self.copy_item_annotation(db_session, self.user, self, target_user, new_history)
            new_history.copy_tags_from(target_user=target_user, source=self)

        # Copy HDAs.
        if activatable:
            hdas = self.activatable_datasets
        elif all_datasets:
            hdas = self.datasets
        else:
            hdas = self.active_datasets
        for hda in hdas:
            # Copy HDA.
            new_hda = hda.copy(flush=False)
            new_history.add_dataset(new_hda, set_hid=False, quota=applies_to_quota)

            if target_user:
                new_hda.copy_item_annotation(db_session, self.user, hda, target_user, new_hda)
                new_hda.copy_tags_from(target_user, hda)

        # Copy history dataset collections
        if all_datasets:
            hdcas = self.dataset_collections
        else:
            hdcas = self.active_dataset_collections
        for hdca in hdcas:
            new_hdca = hdca.copy(flush=False, element_destination=new_history, set_hid=False, minimize_copies=True)
            new_history.add_dataset_collection(new_hdca, set_hid=False)
            db_session.add(new_hdca)

            if target_user:
                new_hdca.copy_item_annotation(db_session, self.user, hdca, target_user, new_hdca)
                new_hdca.copy_tags_from(target_user, hdca)

        new_history.hid_counter = self.hid_counter
        db_session.flush()

        return new_history

    def get_dataset_by_hid(self, hid):
        if self._item_by_hid_cache is None:
            self._item_by_hid_cache = {dataset.hid: dataset for dataset in self.datasets}
        return self._item_by_hid_cache.get(hid)

    @property
    def has_possible_members(self):
        return True

    @property
    def activatable_datasets(self):
        # This needs to be a list
        return [hda for hda in self.datasets if not hda.dataset.deleted]

    def _serialize(self, id_encoder, serialization_options):

        history_attrs = dict_for(
            self,
            create_time=self.create_time.__str__(),
            update_time=self.update_time.__str__(),
            name=unicodify(self.name),
            hid_counter=self.hid_counter,
            genome_build=self.genome_build,
            annotation=unicodify(get_item_annotation_str(object_session(self), self.user, self)),
            tags=self.make_tag_string_list(),
        )
        serialization_options.attach_identifier(id_encoder, self, history_attrs)
        return history_attrs

    def to_dict(self, view="collection", value_mapper=None):

        # Get basic value.
        rval = super().to_dict(view=view, value_mapper=value_mapper)

        if view == "element":
            rval["size"] = int(self.disk_size)

        return rval

    @property
    def latest_export(self):
        exports = self.exports
        return exports and exports[0]

    def unhide_datasets(self):
        for dataset in self.datasets:
            dataset.mark_unhidden()

    def resume_paused_jobs(self):
        job = None
        for job in self.paused_jobs:
            job.resume(flush=False)
        if job is not None:
            # We'll flush once if there was a paused job
            object_session(job).flush()

    @property
    def paused_jobs(self):
        db_session = object_session(self)
        return db_session.query(Job).filter(Job.history_id == self.id, Job.state == Job.states.PAUSED).all()

    @hybrid.hybrid_property
    def disk_size(self):
        """
        Return the size in bytes of this history by summing the 'total_size's of
        all non-purged, unique datasets within it.
        """
        # non-.expression part of hybrid.hybrid_property: called when an instance is the namespace (not the class)
        db_session = object_session(self)
        rval = db_session.query(
            func.sum(
                db_session.query(HistoryDatasetAssociation.dataset_id, Dataset.total_size)
                .join(Dataset)
                .filter(HistoryDatasetAssociation.table.c.history_id == self.id)
                .filter(HistoryDatasetAssociation.purged != true())
                .filter(Dataset.purged != true())
                # unique datasets only
                .distinct()
                .subquery()
                .c.total_size
            )
        ).first()[0]
        if rval is None:
            rval = 0
        return rval

    @disk_size.expression  # type: ignore[no-redef]
    def disk_size(cls):
        """
        Return a query scalar that will get any history's size in bytes by summing
        the 'total_size's of all non-purged, unique datasets within it.
        """
        # .expression acts as a column_property and should return a scalar
        # first, get the distinct datasets within a history that are not purged
        hda_to_dataset_join = join(
            HistoryDatasetAssociation, Dataset, HistoryDatasetAssociation.table.c.dataset_id == Dataset.table.c.id
        )
        distinct_datasets = (
            select(
                [
                    # use labels here to better access from the query above
                    HistoryDatasetAssociation.table.c.history_id.label("history_id"),
                    Dataset.total_size.label("dataset_size"),
                    Dataset.id.label("dataset_id"),
                ]
            )
            .where(HistoryDatasetAssociation.table.c.purged != true())
            .where(Dataset.table.c.purged != true())
            .select_from(hda_to_dataset_join)
            # TODO: slow (in general) but most probably here - index total_size for easier sorting/distinct?
            .distinct()
        )
        # postgres needs an alias on FROM
        distinct_datasets_alias = aliased(distinct_datasets, name="datasets")
        # then, bind as property of history using the cls.id
        size_query = (
            select([func.coalesce(func.sum(distinct_datasets_alias.c.dataset_size), 0)])
            .select_from(distinct_datasets_alias)
            .where(distinct_datasets_alias.c.history_id == cls.id)
        )
        # label creates a scalar
        return size_query.label("disk_size")

    @property
    def disk_nice_size(self):
        """Returns human readable size of history on disk."""
        return galaxy.util.nice_size(self.disk_size)

    @property
    def active_dataset_and_roles_query(self):
        db_session = object_session(self)
        return (
            db_session.query(HistoryDatasetAssociation)
            .filter(HistoryDatasetAssociation.table.c.history_id == self.id)
            .filter(not_(HistoryDatasetAssociation.deleted))
            .order_by(HistoryDatasetAssociation.table.c.hid.asc())
            .options(
                joinedload("dataset"),
                joinedload("dataset.actions"),
                joinedload("dataset.actions.role"),
                joinedload("tags"),
            )
        )

    @property
    def active_datasets_and_roles(self):
        if not hasattr(self, "_active_datasets_and_roles"):
            self._active_datasets_and_roles = self.active_dataset_and_roles_query.all()
        return self._active_datasets_and_roles

    @property
    def active_visible_datasets_and_roles(self):
        if not hasattr(self, "_active_visible_datasets_and_roles"):
            self._active_visible_datasets_and_roles = self.active_dataset_and_roles_query.filter(
                HistoryDatasetAssociation.visible
            ).all()
        return self._active_visible_datasets_and_roles

    @property
    def active_visible_dataset_collections(self):
        if not hasattr(self, "_active_visible_dataset_collections"):
            db_session = object_session(self)
            query = (
                db_session.query(HistoryDatasetCollectionAssociation)
                .filter(HistoryDatasetCollectionAssociation.table.c.history_id == self.id)
                .filter(not_(HistoryDatasetCollectionAssociation.deleted))
                .filter(HistoryDatasetCollectionAssociation.visible)
                .order_by(HistoryDatasetCollectionAssociation.table.c.hid.asc())
                .options(joinedload("collection"), joinedload("tags"))
            )
            self._active_visible_dataset_collections = query.all()
        return self._active_visible_dataset_collections

    @property
    def active_contents(self):
        """Return all active contents ordered by hid."""
        return self.contents_iter(types=["dataset", "dataset_collection"], deleted=False, visible=True)

    def contents_iter(self, **kwds):
        """
        Fetch filtered list of contents of history.
        """
        default_contents_types = [
            "dataset",
        ]
        types = kwds.get("types", default_contents_types)
        iters = []
        if "dataset" in types:
            iters.append(self.__dataset_contents_iter(**kwds))
        if "dataset_collection" in types:
            iters.append(self.__collection_contents_iter(**kwds))
        return galaxy.util.merge_sorted_iterables(operator.attrgetter("hid"), *iters)

    def __dataset_contents_iter(self, **kwds):
        return self.__filter_contents(HistoryDatasetAssociation, **kwds)

    def __filter_contents(self, content_class, **kwds):
        db_session = object_session(self)
        assert db_session is not None
        query = db_session.query(content_class).filter(content_class.table.c.history_id == self.id)
        query = query.order_by(content_class.table.c.hid.asc())
        deleted = galaxy.util.string_as_bool_or_none(kwds.get("deleted", None))
        if deleted is not None:
            query = query.filter(content_class.deleted == deleted)
        visible = galaxy.util.string_as_bool_or_none(kwds.get("visible", None))
        if visible is not None:
            query = query.filter(content_class.visible == visible)
        if "ids" in kwds:
            ids = kwds["ids"]
            max_in_filter_length = kwds.get("max_in_filter_length", MAX_IN_FILTER_LENGTH)
            if len(ids) < max_in_filter_length:
                query = query.filter(content_class.id.in_(ids))
            else:
                query = (content for content in query if content.id in ids)
        return query

    def __collection_contents_iter(self, **kwds):
        return self.__filter_contents(HistoryDatasetCollectionAssociation, **kwds)


class UserShareAssociation(RepresentById):
    user: Optional[User]


class HistoryUserShareAssociation(Base, UserShareAssociation):
    __tablename__ = "history_user_share_association"

    id = Column(Integer, primary_key=True)
    history_id = Column(Integer, ForeignKey("history.id"), index=True)
    user_id = Column(Integer, ForeignKey("galaxy_user.id"), index=True)
    user = relationship("User")
    history = relationship("History", back_populates="users_shared_with")


class UserRoleAssociation(Base, RepresentById):
    __tablename__ = "user_role_association"

    id = Column(Integer, primary_key=True)
    user_id = Column(Integer, ForeignKey("galaxy_user.id"), index=True)
    role_id = Column(Integer, ForeignKey("role.id"), index=True)
    create_time = Column(DateTime, default=now)
    update_time = Column(DateTime, default=now, onupdate=now)

    user = relationship("User", back_populates="roles")
    role = relationship("Role", back_populates="users")

    def __init__(self, user, role):
        add_object_to_object_session(self, user)
        self.user = user
        self.role = role


class GroupRoleAssociation(Base, RepresentById):
    __tablename__ = "group_role_association"

    id = Column(Integer, primary_key=True)
    group_id = Column(Integer, ForeignKey("galaxy_group.id"), index=True)
    role_id = Column(Integer, ForeignKey("role.id"), index=True)
    create_time = Column(DateTime, default=now)
    update_time = Column(DateTime, default=now, onupdate=now)
    group = relationship("Group", back_populates="roles")
    role = relationship("Role", back_populates="groups")

    def __init__(self, group, role):
        self.group = group
        self.role = role


class Role(Base, Dictifiable, RepresentById):
    __tablename__ = "role"

    id = Column(Integer, primary_key=True)
    create_time = Column(DateTime, default=now)
    update_time = Column(DateTime, default=now, onupdate=now)
    name = Column(String(255), index=True, unique=True)
    description = Column(TEXT)
    type = Column(String(40), index=True)
    deleted = Column(Boolean, index=True, default=False)
    dataset_actions = relationship("DatasetPermissions", back_populates="role")
    groups = relationship("GroupRoleAssociation", back_populates="role")
    users = relationship("UserRoleAssociation", back_populates="role")

    dict_collection_visible_keys = ["id", "name"]
    dict_element_visible_keys = ["id", "name", "description", "type"]
    private_id = None

    class types(str, Enum):
        PRIVATE = "private"
        SYSTEM = "system"
        USER = "user"
        ADMIN = "admin"
        SHARING = "sharing"

    def __init__(self, name=None, description=None, type=types.SYSTEM, deleted=False):
        self.name = name
        self.description = description
        self.type = type
        self.deleted = deleted


class UserQuotaAssociation(Base, Dictifiable, RepresentById):
    __tablename__ = "user_quota_association"

    id = Column(Integer, primary_key=True)
    user_id = Column(Integer, ForeignKey("galaxy_user.id"), index=True)
    quota_id = Column(Integer, ForeignKey("quota.id"), index=True)
    create_time = Column(DateTime, default=now)
    update_time = Column(DateTime, default=now, onupdate=now)
    user = relationship("User", back_populates="quotas")
    quota = relationship("Quota", back_populates="users")

    dict_element_visible_keys = ["user"]

    def __init__(self, user, quota):
        add_object_to_object_session(self, user)
        self.user = user
        self.quota = quota


class GroupQuotaAssociation(Base, Dictifiable, RepresentById):
    __tablename__ = "group_quota_association"

    id = Column(Integer, primary_key=True)
    group_id = Column(Integer, ForeignKey("galaxy_group.id"), index=True)
    quota_id = Column(Integer, ForeignKey("quota.id"), index=True)
    create_time = Column(DateTime, default=now)
    update_time = Column(DateTime, default=now, onupdate=now)
    group = relationship("Group", back_populates="quotas")
    quota = relationship("Quota", back_populates="groups")

    dict_element_visible_keys = ["group"]

    def __init__(self, group, quota):
        add_object_to_object_session(self, group)
        self.group = group
        self.quota = quota


class Quota(Base, Dictifiable, RepresentById):
    __tablename__ = "quota"

    id = Column(Integer, primary_key=True)
    create_time = Column(DateTime, default=now)
    update_time = Column(DateTime, default=now, onupdate=now)
    name = Column(String(255), index=True, unique=True)
    description = Column(TEXT)
    bytes = Column(BigInteger)
    operation = Column(String(8))
    deleted = Column(Boolean, index=True, default=False)
    default = relationship("DefaultQuotaAssociation", back_populates="quota")
    groups = relationship("GroupQuotaAssociation", back_populates="quota")
    users = relationship("UserQuotaAssociation", back_populates="quota")

    dict_collection_visible_keys = ["id", "name"]
    dict_element_visible_keys = [
        "id",
        "name",
        "description",
        "bytes",
        "operation",
        "display_amount",
        "default",
        "users",
        "groups",
    ]
    valid_operations = ("+", "-", "=")

    def __init__(self, name=None, description=None, amount=0, operation="="):
        self.name = name
        self.description = description
        if amount is None:
            self.bytes = -1
        else:
            self.bytes = amount
        self.operation = operation

    def get_amount(self):
        if self.bytes == -1:
            return None
        return self.bytes

    def set_amount(self, amount):
        if amount is None:
            self.bytes = -1
        else:
            self.bytes = amount

    amount = property(get_amount, set_amount)

    @property
    def display_amount(self):
        if self.bytes == -1:
            return "unlimited"
        else:
            return galaxy.util.nice_size(self.bytes)


class DefaultQuotaAssociation(Base, Dictifiable, RepresentById):
    __tablename__ = "default_quota_association"

    id = Column(Integer, primary_key=True)
    create_time = Column(DateTime, default=now)
    update_time = Column(DateTime, default=now, onupdate=now)
    type = Column(String(32), index=True, unique=True)
    quota_id = Column(Integer, ForeignKey("quota.id"), index=True)
    quota = relationship("Quota", back_populates="default")

    dict_element_visible_keys = ["type"]

    class types(str, Enum):
        UNREGISTERED = "unregistered"
        REGISTERED = "registered"

    def __init__(self, type, quota):
        assert type in self.types.__members__.values(), "Invalid type"
        self.type = type
        self.quota = quota


class DatasetPermissions(Base, RepresentById):
    __tablename__ = "dataset_permissions"

    id = Column(Integer, primary_key=True)
    create_time = Column(DateTime, default=now)
    update_time = Column(DateTime, default=now, onupdate=now)
    action = Column(TEXT)
    dataset_id = Column(Integer, ForeignKey("dataset.id"), index=True)
    role_id = Column(Integer, ForeignKey("role.id"), index=True)
    dataset = relationship("Dataset", back_populates="actions")
    role = relationship("Role", back_populates="dataset_actions")

    def __init__(self, action, dataset, role=None, role_id=None):
        self.action = action
        add_object_to_object_session(self, dataset)
        self.dataset = dataset
        if role is not None:
            self.role = role
        else:
            self.role_id = role_id


class LibraryPermissions(Base, RepresentById):
    __tablename__ = "library_permissions"

    id = Column(Integer, primary_key=True)
    create_time = Column(DateTime, default=now)
    update_time = Column(DateTime, default=now, onupdate=now)
    action = Column(TEXT)
    library_id = Column(Integer, ForeignKey("library.id"), nullable=True, index=True)
    role_id = Column(Integer, ForeignKey("role.id"), index=True)
    library = relationship("Library", back_populates="actions")
    role = relationship("Role")

    def __init__(self, action, library_item, role):
        self.action = action
        if isinstance(library_item, Library):
            self.library = library_item
        else:
            raise Exception(f"Invalid Library specified: {library_item.__class__.__name__}")
        self.role = role


class LibraryFolderPermissions(Base, RepresentById):
    __tablename__ = "library_folder_permissions"

    id = Column(Integer, primary_key=True)
    create_time = Column(DateTime, default=now)
    update_time = Column(DateTime, default=now, onupdate=now)
    action = Column(TEXT)
    library_folder_id = Column(Integer, ForeignKey("library_folder.id"), nullable=True, index=True)
    role_id = Column(Integer, ForeignKey("role.id"), index=True)
    folder = relationship("LibraryFolder", back_populates="actions")
    role = relationship("Role")

    def __init__(self, action, library_item, role):
        self.action = action
        if isinstance(library_item, LibraryFolder):
            self.folder = library_item
        else:
            raise Exception(f"Invalid LibraryFolder specified: {library_item.__class__.__name__}")
        self.role = role


class LibraryDatasetPermissions(Base, RepresentById):
    __tablename__ = "library_dataset_permissions"

    id = Column(Integer, primary_key=True)
    create_time = Column(DateTime, default=now)
    update_time = Column(DateTime, default=now, onupdate=now)
    action = Column(TEXT)
    library_dataset_id = Column(Integer, ForeignKey("library_dataset.id"), nullable=True, index=True)
    role_id = Column(Integer, ForeignKey("role.id"), index=True)
    library_dataset = relationship("LibraryDataset", back_populates="actions")
    role = relationship("Role")

    def __init__(self, action, library_item, role):
        self.action = action
        if isinstance(library_item, LibraryDataset):
            self.library_dataset = library_item
        else:
            raise Exception(f"Invalid LibraryDataset specified: {library_item.__class__.__name__}")
        self.role = role


class LibraryDatasetDatasetAssociationPermissions(Base, RepresentById):
    __tablename__ = "library_dataset_dataset_association_permissions"

    id = Column(Integer, primary_key=True)
    create_time = Column(DateTime, default=now)
    update_time = Column(DateTime, default=now, onupdate=now)
    action = Column(TEXT)
    library_dataset_dataset_association_id = Column(
        Integer, ForeignKey("library_dataset_dataset_association.id"), nullable=True, index=True
    )
    role_id = Column(Integer, ForeignKey("role.id"), index=True)
    library_dataset_dataset_association = relationship("LibraryDatasetDatasetAssociation", back_populates="actions")
    role = relationship("Role")

    def __init__(self, action, library_item, role):
        self.action = action
        if isinstance(library_item, LibraryDatasetDatasetAssociation):
            add_object_to_object_session(self, library_item)
            self.library_dataset_dataset_association = library_item
        else:
            raise Exception(f"Invalid LibraryDatasetDatasetAssociation specified: {library_item.__class__.__name__}")
        self.role = role


class DefaultUserPermissions(Base, RepresentById):
    __tablename__ = "default_user_permissions"

    id = Column(Integer, primary_key=True)
    user_id = Column(Integer, ForeignKey("galaxy_user.id"), index=True)
    action = Column(TEXT)
    role_id = Column(Integer, ForeignKey("role.id"), index=True)
    user = relationship("User", back_populates="default_permissions")
    role = relationship("Role")

    def __init__(self, user, action, role):
        add_object_to_object_session(self, user)
        self.user = user
        self.action = action
        self.role = role


class DefaultHistoryPermissions(Base, RepresentById):
    __tablename__ = "default_history_permissions"

    id = Column(Integer, primary_key=True)
    history_id = Column(Integer, ForeignKey("history.id"), index=True)
    action = Column(TEXT)
    role_id = Column(Integer, ForeignKey("role.id"), index=True)
    history = relationship("History", back_populates="default_permissions")
    role = relationship("Role")

    def __init__(self, history, action, role):
        add_object_to_object_session(self, history)
        self.history = history
        self.action = action
        self.role = role


class StorableObject:
    def flush(self):
        sa_session = object_session(self)
        if sa_session:
            sa_session.flush()


class Dataset(StorableObject, Serializable, _HasTable):
    class states(str, Enum):
        NEW = "new"
        UPLOAD = "upload"
        QUEUED = "queued"
        RUNNING = "running"
        OK = "ok"
        EMPTY = "empty"
        ERROR = "error"
        DISCARDED = "discarded"
        PAUSED = "paused"
        SETTING_METADATA = "setting_metadata"
        FAILED_METADATA = "failed_metadata"

        @classmethod
        def values(self):
            return self.__members__.values()

    # failed_metadata is only valid as DatasetInstance state currently

    non_ready_states = (states.NEW, states.UPLOAD, states.QUEUED, states.RUNNING, states.SETTING_METADATA)
    ready_states = tuple(set(states.__members__.values()) - set(non_ready_states))
    valid_input_states = tuple(set(states.__members__.values()) - {states.ERROR, states.DISCARDED})
    terminal_states = (
        states.OK,
        states.EMPTY,
        states.ERROR,
        states.DISCARDED,
        states.FAILED_METADATA,
    )

    class conversion_messages(str, Enum):
        PENDING = "pending"
        NO_DATA = "no data"
        NO_CHROMOSOME = "no chromosome"
        NO_CONVERTER = "no converter"
        NO_TOOL = "no tool"
        DATA = "data"
        ERROR = "error"
        OK = "ok"

    permitted_actions = get_permitted_actions(filter="DATASET")
    file_path = "/tmp/"
    object_store = None  # This get initialized in mapping.py (method init) by app.py
    engine = None

    def __init__(
        self,
        id=None,
        state=None,
        external_filename=None,
        extra_files_path=None,
        file_size=None,
        purgable=True,
        uuid=None,
    ):
        self.id = id
        self.uuid = get_uuid(uuid)
        self.state = state
        self.deleted = False
        self.purged = False
        self.purgable = purgable
        self.external_filename = external_filename
        self.external_extra_files_path = None
        self._extra_files_path = extra_files_path
        self.file_size = file_size
        self.sources = []
        self.hashes = []

    @property
    def is_new(self):
        return self.state == self.states.NEW

    def in_ready_state(self):
        return self.state in self.ready_states

    def get_file_name(self):
        if self.purged:
            log.warning(f"Attempt to get file name of purged dataset {self.id}")
            return ''
        if not self.external_filename:
            assert self.object_store is not None, f"Object Store has not been initialized for dataset {self.id}"
            if self.object_store.exists(self):
                file_name = self.object_store.get_filename(self)
            else:
<<<<<<< HEAD
                return ""
=======
                file_name = ''
            if not file_name and self.state not in (self.states.NEW, self.states.QUEUED):
                # Queued datasets can be assigned an object store and have a filename, but they aren't guaranteed to.
                # Anything after queued should have a file name.
                log.warning(f"Failed to determine file name for dataset {self.id}")
            return file_name
>>>>>>> 4a646aea
        else:
            filename = self.external_filename
        # Make filename absolute
        return os.path.abspath(filename)

    def set_file_name(self, filename):
        if not filename:
            self.external_filename = None
        else:
            self.external_filename = filename

    file_name = property(get_file_name, set_file_name)

    def get_extra_files_path(self):
        # Unlike get_file_name - external_extra_files_path is not backed by an
        # actual database column so if SA instantiates this object - the
        # attribute won't exist yet.
        if not getattr(self, "external_extra_files_path", None):
            if self.object_store.exists(self, dir_only=True, extra_dir=self._extra_files_rel_path):
                return self.object_store.get_filename(self, dir_only=True, extra_dir=self._extra_files_rel_path)
            return ""
        else:
            return os.path.abspath(self.external_extra_files_path)

    def create_extra_files_path(self):
        if not self.extra_files_path_exists():
            self.object_store.create(self, dir_only=True, extra_dir=self._extra_files_rel_path)

    def set_extra_files_path(self, extra_files_path):
        if not extra_files_path:
            self.external_extra_files_path = None
        else:
            self.external_extra_files_path = extra_files_path

    extra_files_path = property(get_extra_files_path, set_extra_files_path)

    def extra_files_path_exists(self):
        return self.object_store.exists(self, extra_dir=self._extra_files_rel_path, dir_only=True)

    @property
    def store_by(self):
        store_by = self.object_store.get_store_by(self)
        return store_by

    def extra_files_path_name_from(self, object_store):
        store_by = self.store_by
        if store_by is not None:
            return f"dataset_{getattr(self, store_by)}_files"
        else:
            return None

    @property
    def extra_files_path_name(self):
        return self.extra_files_path_name_from(self.object_store)

    @property
    def _extra_files_rel_path(self):
        return self._extra_files_path or self.extra_files_path_name

    def _calculate_size(self):
        if self.external_filename:
            try:
                return os.path.getsize(self.external_filename)
            except OSError:
                return 0
        else:
            return self.object_store.size(self)

    def get_size(self, nice_size=False):
        """Returns the size of the data on disk"""
        if self.file_size:
            if nice_size:
                return galaxy.util.nice_size(self.file_size)
            else:
                return self.file_size
        else:
            if nice_size:
                return galaxy.util.nice_size(self._calculate_size())
            else:
                return self._calculate_size()

    def set_size(self, no_extra_files=False):
        """Sets the size of the data on disk.

        If the caller is sure there are no extra files, pass no_extra_files as True to optimize subsequent
        calls to get_total_size or set_total_size - potentially avoiding both a database flush and check against
        the file system.
        """
        if not self.file_size:
            self.file_size = self._calculate_size()
            if no_extra_files:
                self.total_size = self.file_size

    def get_total_size(self):
        if self.total_size is not None:
            return self.total_size
        # for backwards compatibility, set if unset
        self.set_total_size()
        db_session = object_session(self)
        db_session.flush()
        return self.total_size

    def set_total_size(self):
        if self.file_size is None:
            self.set_size()
        self.total_size = self.file_size or 0
        rel_path = self._extra_files_rel_path
        if rel_path is not None:
            if self.object_store.exists(self, extra_dir=rel_path, dir_only=True):
                for root, _, files in os.walk(self.extra_files_path):
                    self.total_size += sum(
                        os.path.getsize(os.path.join(root, file))
                        for file in files
                        if os.path.exists(os.path.join(root, file))
                    )
        return self.total_size

    def has_data(self):
        """Detects whether there is any data"""
        return not self.is_new and self.get_size() > 0

    def mark_deleted(self):
        self.deleted = True

    # FIXME: sqlalchemy will replace this
    def _delete(self):
        """Remove the file that corresponds to this data"""
        self.object_store.delete(self)

    @property
    def user_can_purge(self):
        return (
            self.purged is False
            and not bool(self.library_associations)
            and len(self.history_associations) == len(self.purged_history_associations)
        )

    def full_delete(self):
        """Remove the file and extra files, marks deleted and purged"""
        # os.unlink( self.file_name )
        try:
            self.object_store.delete(self)
        except galaxy.exceptions.ObjectNotFound:
            pass
        rel_path = self._extra_files_rel_path
        if rel_path is not None:
            if self.object_store.exists(self, extra_dir=rel_path, dir_only=True):
                self.object_store.delete(self, entire_dir=True, extra_dir=rel_path, dir_only=True)
        # TODO: purge metadata files
        self.deleted = True
        self.purged = True

    def get_access_roles(self, security_agent):
        roles = []
        for dp in self.actions:
            if dp.action == security_agent.permitted_actions.DATASET_ACCESS.action:
                roles.append(dp.role)
        return roles

    def get_manage_permissions_roles(self, security_agent):
        roles = []
        for dp in self.actions:
            if dp.action == security_agent.permitted_actions.DATASET_MANAGE_PERMISSIONS.action:
                roles.append(dp.role)
        return roles

    def has_manage_permissions_roles(self, security_agent):
        for dp in self.actions:
            if dp.action == security_agent.permitted_actions.DATASET_MANAGE_PERMISSIONS.action:
                return True
        return False

    def _serialize(self, id_encoder, serialization_options):
        # serialize Dataset objects only for jobs that can actually modify these models.
        assert serialization_options.serialize_dataset_objects

        def to_int(n):
            return int(n) if n is not None else 0

        rval = dict_for(
            self,
            state=self.state,
            deleted=self.deleted,
            purged=self.purged,
            external_filename=self.external_filename,
            _extra_files_path=self._extra_files_path,
            file_size=to_int(self.file_size),
            object_store_id=self.object_store_id,
            total_size=to_int(self.total_size),
            created_from_basename=self.created_from_basename,
            uuid=str(self.uuid or "") or None,
            hashes=list(map(lambda h: h.serialize(id_encoder, serialization_options), self.hashes)),
            sources=list(map(lambda s: s.serialize(id_encoder, serialization_options), self.sources)),
        )
        serialization_options.attach_identifier(id_encoder, self, rval)
        return rval


class DatasetSource(Base, Dictifiable, Serializable):
    __tablename__ = "dataset_source"

    id = Column(Integer, primary_key=True)
    dataset_id = Column(Integer, ForeignKey("dataset.id"), index=True)
    source_uri = Column(TEXT)
    extra_files_path = Column(TEXT)
    transform = Column(MutableJSONType)
    dataset = relationship("Dataset", back_populates="sources")
    hashes = relationship("DatasetSourceHash", back_populates="source")
    dict_collection_visible_keys = ["id", "source_uri", "extra_files_path", "transform"]
    dict_element_visible_keys = [
        "id",
        "source_uri",
        "extra_files_path",
        "transform",
    ]  # TODO: implement to_dict and add hashes...

    def _serialize(self, id_encoder, serialization_options):
        rval = dict_for(
            self,
            source_uri=self.source_uri,
            extra_files_path=self.extra_files_path,
            transform=self.transform,
            hashes=[h.serialize(id_encoder, serialization_options) for h in self.hashes],
        )
        serialization_options.attach_identifier(id_encoder, self, rval)
        return rval


class DatasetSourceHash(Base, Serializable):
    __tablename__ = "dataset_source_hash"

    id = Column(Integer, primary_key=True)
    dataset_source_id = Column(Integer, ForeignKey("dataset_source.id"), index=True)
    hash_function = Column(TEXT)
    hash_value = Column(TEXT)
    source = relationship("DatasetSource", back_populates="hashes")

    def _serialize(self, id_encoder, serialization_options):
        rval = dict_for(
            self,
            hash_function=self.hash_function,
            hash_value=self.hash_value,
        )
        serialization_options.attach_identifier(id_encoder, self, rval)
        return rval


class DatasetHash(Base, Dictifiable, Serializable):
    __tablename__ = "dataset_hash"

    id = Column(Integer, primary_key=True)
    dataset_id = Column(Integer, ForeignKey("dataset.id"), index=True)
    hash_function = Column(TEXT)
    hash_value = Column(TEXT)
    extra_files_path = Column(TEXT)
    dataset = relationship("Dataset", back_populates="hashes")
    dict_collection_visible_keys = ["id", "hash_function", "hash_value", "extra_files_path"]
    dict_element_visible_keys = ["id", "hash_function", "hash_value", "extra_files_path"]

    def _serialize(self, id_encoder, serialization_options):
        rval = dict_for(
            self,
            hash_function=self.hash_function,
            hash_value=self.hash_value,
            extra_files_path=self.extra_files_path,
        )
        serialization_options.attach_identifier(id_encoder, self, rval)
        return rval


def datatype_for_extension(extension, datatypes_registry=None) -> "Data":
    if extension is not None:
        extension = extension.lower()
    if datatypes_registry is None:
        datatypes_registry = _get_datatypes_registry()
    if not extension or extension == "auto" or extension == "_sniff_":
        extension = "data"
    ret = datatypes_registry.get_datatype_by_extension(extension)
    if ret is None:
        log.warning(f"Datatype class not found for extension '{extension}'")
        return datatypes_registry.get_datatype_by_extension("data")
    return ret


class DatasetInstance(UsesCreateAndUpdateTime, _HasTable):
    """A base class for all 'dataset instances', HDAs, LDAs, etc"""

    states = Dataset.states
    conversion_messages = Dataset.conversion_messages
    permitted_actions = Dataset.permitted_actions

    class validated_states(str, Enum):
        UNKNOWN = "unknown"
        INVALID = "invalid"
        OK = "ok"

    def __init__(
        self,
        id=None,
        hid=None,
        name=None,
        info=None,
        blurb=None,
        peek=None,
        tool_version=None,
        extension=None,
        dbkey=None,
        metadata=None,
        history=None,
        dataset=None,
        deleted=False,
        designation=None,
        parent_id=None,
        validated_state="unknown",
        validated_state_message=None,
        visible=True,
        create_dataset=False,
        sa_session=None,
        extended_metadata=None,
        flush=True,
        creating_job_id=None,
    ):
        self.name = name or "Unnamed dataset"
        self.id = id
        self.info = info
        self.blurb = blurb
        self.peek = peek
        self.tool_version = tool_version
        self.extension = extension
        self.designation = designation
        # set private variable to None here, since the attribute may be needed in by MetadataCollection.__init__
        self._metadata = None
        self.metadata = metadata or dict()
        self.extended_metadata = extended_metadata
        if (
            dbkey
        ):  # dbkey is stored in metadata, only set if non-zero, or else we could clobber one supplied by input 'metadata'
            self._metadata["dbkey"] = dbkey
        self.deleted = deleted
        self.visible = visible
        self.validated_state = validated_state
        self.validated_state_message = validated_state_message
        # Relationships
        if not dataset and create_dataset:
            # Had to pass the sqlalchemy session in order to create a new dataset
            dataset = Dataset(state=Dataset.states.NEW)
            dataset.job_id = creating_job_id
            if flush:
                sa_session.add(dataset)
                sa_session.flush()
        add_object_to_object_session(self, dataset)
        self.dataset = dataset
        self.parent_id = parent_id

    @property
    def peek(self):
        return self._peek

    @peek.setter
    def peek(self, peek):
        self._peek = unicodify(peek, strip_null=True)

    @property
    def ext(self):
        return self.extension

    def get_dataset_state(self):
        # self._state is currently only used when setting metadata externally
        # leave setting the state as-is, we'll currently handle this specially in the external metadata code
        if self._state:
            return self._state
        return self.dataset.state

    def raw_set_dataset_state(self, state):
        if state != self.dataset.state:
            self.dataset.state = state
            return True
        else:
            return False

    def set_dataset_state(self, state):
        if self.raw_set_dataset_state(state):
            sa_session = object_session(self)
            if sa_session:
                object_session(self).add(self.dataset)
                object_session(self).flush()  # flush here, because hda.flush() won't flush the Dataset object

    state = property(get_dataset_state, set_dataset_state)

    def get_file_name(self) -> str:
        if self.dataset.purged:
            return ""
        return self.dataset.get_file_name()

    def set_file_name(self, filename: str):
        return self.dataset.set_file_name(filename)

    file_name = property(get_file_name, set_file_name)

    def link_to(self, path):
        self.file_name = os.path.abspath(path)
        # Since we are not copying the file into Galaxy's managed
        # default file location, the dataset should never be purgable.
        self.dataset.purgable = False

    @property
    def extra_files_path(self):
        return self.dataset.extra_files_path

    def extra_files_path_exists(self):
        return self.dataset.extra_files_path_exists()

    @property
    def datatype(self) -> "Data":
        return datatype_for_extension(self.extension)

    def get_metadata(self):
        # using weakref to store parent (to prevent circ ref),
        #   does a Session.clear() cause parent to be invalidated, while still copying over this non-database attribute?
        if not hasattr(self, "_metadata_collection") or self._metadata_collection.parent != self:
            self._metadata_collection = galaxy.model.metadata.MetadataCollection(self)
        return self._metadata_collection

    @property
    def set_metadata_requires_flush(self):
        return self.metadata.requires_dataset_id

    def set_metadata(self, bunch):
        # Needs to accept a MetadataCollection, a bunch, or a dict
        self._metadata = self.metadata.make_dict_copy(bunch)

    metadata = property(get_metadata, set_metadata)

    @property
    def has_metadata_files(self):
        return len(self.metadata_file_types) > 0

    @property
    def metadata_file_types(self):
        meta_types = []
        for meta_type in self.metadata.spec.keys():
            if isinstance(self.metadata.spec[meta_type].param, galaxy.model.metadata.FileParameter):
                meta_types.append(meta_type)
        return meta_types

    def get_metadata_file_paths_and_extensions(self) -> List[Tuple[str, str]]:
        metadata = self.metadata
        metadata_files = []
        for metadata_name in self.metadata_file_types:
            file_ext = metadata.spec[metadata_name].file_ext
            metadata_file = metadata[metadata_name]
            if metadata_file:
                path = metadata_file.file_name
                metadata_files.append((file_ext, path))
        return metadata_files

    # This provide backwards compatibility with using the old dbkey
    # field in the database.  That field now maps to "old_dbkey" (see mapping.py).

    def get_dbkey(self):
        dbkey = self.metadata.dbkey
        if not isinstance(dbkey, list):
            dbkey = [dbkey]
        if dbkey in [[None], []]:
            return "?"
        return dbkey[0]

    def set_dbkey(self, value):
        if "dbkey" in self.datatype.metadata_spec:
            if not isinstance(value, list):
                self.metadata.dbkey = [value]

    dbkey = property(get_dbkey, set_dbkey)

    def ok_to_edit_metadata(self):
        # prevent modifying metadata when dataset is queued or running as input/output
        # This code could be more efficient, i.e. by using mappers, but to prevent slowing down loading a History panel, we'll leave the code here for now
        sa_session = object_session(self)
        for job_to_dataset_association in (
            sa_session.query(JobToInputDatasetAssociation).filter_by(dataset_id=self.id).all()
            + sa_session.query(JobToOutputDatasetAssociation).filter_by(dataset_id=self.id).all()
        ):
            if job_to_dataset_association.job.state not in Job.terminal_states:
                return False
        return True

    def change_datatype(self, new_ext):
        self.clear_associated_files()
        _get_datatypes_registry().change_datatype(self, new_ext)

    def get_size(self, nice_size=False):
        """Returns the size of the data on disk"""
        if nice_size:
            return galaxy.util.nice_size(self.dataset.get_size())
        return self.dataset.get_size()

    def set_size(self, **kwds):
        """Sets and gets the size of the data on disk"""
        return self.dataset.set_size(**kwds)

    def get_total_size(self):
        return self.dataset.get_total_size()

    def set_total_size(self):
        return self.dataset.set_total_size()

    def has_data(self):
        """Detects whether there is any data"""
        return self.dataset.has_data()

    def get_created_from_basename(self):
        return self.dataset.created_from_basename

    def set_created_from_basename(self, created_from_basename):
        if self.dataset.created_from_basename is not None:
            raise Exception("Underlying dataset already has a created_from_basename set.")
        self.dataset.created_from_basename = created_from_basename

    created_from_basename = property(get_created_from_basename, set_created_from_basename)

    @property
    def sources(self):
        return self.dataset.sources

    @property
    def hashes(self):
        return self.dataset.hashes

    def get_raw_data(self):
        """Returns the full data. To stream it open the file_name and read/write as needed"""
        return self.datatype.get_raw_data(self)

    def get_mime(self):
        """Returns the mime type of the data"""
        try:
            return _get_datatypes_registry().get_mimetype_by_extension(self.extension.lower())
        except AttributeError:
            # extension is None
            return "data"

    def set_peek(self, **kwd):
        return self.datatype.set_peek(self, **kwd)

    def init_meta(self, copy_from=None):
        return self.datatype.init_meta(self, copy_from=copy_from)

    def set_meta(self, **kwd):
        self.clear_associated_files(metadata_safe=True)
        return self.datatype.set_meta(self, **kwd)

    def missing_meta(self, **kwd):
        return self.datatype.missing_meta(self, **kwd)

    def as_display_type(self, type, **kwd):
        return self.datatype.as_display_type(self, type, **kwd)

    def display_peek(self):
        return self.datatype.display_peek(self)

    def display_name(self):
        return self.datatype.display_name(self)

    def display_info(self):
        return self.datatype.display_info(self)

    def get_converted_files_by_type(self, file_type):
        for assoc in self.implicitly_converted_datasets:
            if not assoc.deleted and assoc.type == file_type:
                if assoc.dataset:
                    return assoc.dataset
                return assoc.dataset_ldda
        return None

    def get_converted_dataset_deps(self, trans, target_ext):
        """
        Returns dict of { "dependency" => HDA }
        """
        # List of string of dependencies
        try:
            depends_list = trans.app.datatypes_registry.converter_deps[self.extension][target_ext]
        except KeyError:
            depends_list = []
        return {dep: self.get_converted_dataset(trans, dep) for dep in depends_list}

    def get_converted_dataset(self, trans, target_ext, target_context=None, history=None):
        """
        Return converted dataset(s) if they exist, along with a dict of dependencies.
        If not converted yet, do so and return None (the first time). If unconvertible, raise exception.
        """
        # See if we can convert the dataset
        if target_ext not in self.get_converter_types():
            raise NoConverterException(f"Conversion from '{self.extension}' to '{target_ext}' not possible")
        # See if converted dataset already exists, either in metadata in conversions.
        converted_dataset = self.get_metadata_dataset(target_ext)
        if converted_dataset:
            return converted_dataset
        converted_dataset = self.get_converted_files_by_type(target_ext)
        if converted_dataset:
            return converted_dataset
        deps = {}
        # List of string of dependencies
        try:
            depends_list = trans.app.datatypes_registry.converter_deps[self.extension][target_ext]
        except KeyError:
            depends_list = []
        # Conversion is possible but hasn't been done yet, run converter.
        # Check if we have dependencies
        try:
            for dependency in depends_list:
                dep_dataset = self.get_converted_dataset(trans, dependency)
                if dep_dataset is None:
                    # None means converter is running first time
                    return None
                elif dep_dataset.state == Job.states.ERROR:
                    raise ConverterDependencyException(f"A dependency ({dependency}) was in an error state.")
                elif dep_dataset.state != Job.states.OK:
                    # Pending
                    return None
                deps[dependency] = dep_dataset
        except NoConverterException:
            raise NoConverterException(f"A dependency ({dependency}) is missing a converter.")
        except KeyError:
            pass  # No deps
        new_dataset = next(
            iter(
                self.datatype.convert_dataset(
                    trans,
                    self,
                    target_ext,
                    return_output=True,
                    visible=False,
                    deps=deps,
                    target_context=target_context,
                    history=history,
                ).values()
            )
        )
        new_dataset.name = self.name
        self.copy_attributes(new_dataset)
        assoc = ImplicitlyConvertedDatasetAssociation(
            parent=self, file_type=target_ext, dataset=new_dataset, metadata_safe=False
        )
        session = trans.sa_session
        session.add(new_dataset)
        session.add(assoc)
        session.flush()
        return new_dataset

    def copy_attributes(self, new_dataset):
        """
        Copies attributes to a new datasets, used for implicit conversions
        """

    def get_metadata_dataset(self, dataset_ext):
        """
        Returns an HDA that points to a metadata file which contains a
        converted data with the requested extension.
        """
        for name, value in self.metadata.items():
            # HACK: MetadataFile objects do not have a type/ext, so need to use metadata name
            # to determine type.
            if dataset_ext == "bai" and name == "bam_index" and isinstance(value, MetadataFile):
                # HACK: MetadataFile objects cannot be used by tools, so return
                # a fake HDA that points to metadata file.
                fake_dataset = Dataset(state=Dataset.states.OK, external_filename=value.file_name)
                fake_hda = HistoryDatasetAssociation(dataset=fake_dataset)
                return fake_hda

    def clear_associated_files(self, metadata_safe=False, purge=False):
        raise Exception("Unimplemented")

    def get_converter_types(self):
        return self.datatype.get_converter_types(self, _get_datatypes_registry())

    def can_convert_to(self, format):
        return format in self.get_converter_types()

    def find_conversion_destination(
        self, accepted_formats: List[str], **kwd
    ) -> Tuple[bool, Optional[str], Optional["DatasetInstance"]]:
        """Returns ( target_ext, existing converted dataset )"""
        return self.datatype.find_conversion_destination(self, accepted_formats, _get_datatypes_registry(), **kwd)

    def add_validation_error(self, validation_error):
        self.validation_errors.append(validation_error)

    def extend_validation_errors(self, validation_errors):
        self.validation_errors.extend(validation_errors)

    def mark_deleted(self):
        self.deleted = True

    def mark_undeleted(self):
        self.deleted = False

    def mark_unhidden(self):
        self.visible = True

    def undeletable(self):
        if self.purged:
            return False
        return True

    @property
    def is_ok(self):
        return self.state == self.states.OK

    @property
    def is_pending(self):
        """
        Return true if the dataset is neither ready nor in error
        """
        return self.state in (
            self.states.NEW,
            self.states.UPLOAD,
            self.states.QUEUED,
            self.states.RUNNING,
            self.states.SETTING_METADATA,
        )

    @property
    def source_library_dataset(self):
        def get_source(dataset):
            if isinstance(dataset, LibraryDatasetDatasetAssociation):
                if dataset.library_dataset:
                    return (dataset, dataset.library_dataset)
            if dataset.copied_from_library_dataset_dataset_association:
                source = get_source(dataset.copied_from_library_dataset_dataset_association)
                if source:
                    return source
            if dataset.copied_from_history_dataset_association:
                source = get_source(dataset.copied_from_history_dataset_association)
                if source:
                    return source
            return (None, None)

        return get_source(self)

    @property
    def source_dataset_chain(self):
        def _source_dataset_chain(dataset, lst):
            try:
                cp_from_ldda = dataset.copied_from_library_dataset_dataset_association
                if cp_from_ldda:
                    lst.append((cp_from_ldda, "(Data Library)"))
                    return _source_dataset_chain(cp_from_ldda, lst)
            except Exception as e:
                log.warning(e)
            try:
                cp_from_hda = dataset.copied_from_history_dataset_association
                if cp_from_hda:
                    lst.append((cp_from_hda, cp_from_hda.history.name))
                    return _source_dataset_chain(cp_from_hda, lst)
            except Exception as e:
                log.warning(e)
            return lst

        return _source_dataset_chain(self, [])

    @property
    def creating_job(self):
        # TODO this should work with `return self.dataset.job` (revise failing unit tests)
        creating_job_associations = None
        if self.creating_job_associations:
            creating_job_associations = self.creating_job_associations
        else:
            inherit_chain = self.source_dataset_chain
            if inherit_chain:
                creating_job_associations = inherit_chain[-1][0].creating_job_associations
        if creating_job_associations:
            return creating_job_associations[0].job
        return None

    def get_display_applications(self, trans):
        return self.datatype.get_display_applications_by_dataset(self, trans)

    def get_visualizations(self):
        return self.datatype.get_visualizations(self)

    def get_datasources(self, trans):
        """
        Returns datasources for dataset; if datasources are not available
        due to indexing, indexing is started. Return value is a dictionary
        with entries of type
        (<datasource_type> : {<datasource_name>, <indexing_message>}).
        """
        data_sources_dict = {}
        msg = None
        for source_type, source_list in self.datatype.data_sources.items():
            data_source = None
            if source_type == "data_standalone":
                # Nothing to do.
                msg = None
                data_source = source_list
            else:
                # Convert.
                if isinstance(source_list, str):
                    source_list = [source_list]

                # Loop through sources until viable one is found.
                for source in source_list:
                    msg = self.convert_dataset(trans, source)
                    # No message or PENDING means that source is viable. No
                    # message indicates conversion was done and is successful.
                    if not msg or msg == self.conversion_messages.PENDING:
                        data_source = source
                        break

            # Store msg.
            data_sources_dict[source_type] = {"name": data_source, "message": msg}

        return data_sources_dict

    def convert_dataset(self, trans, target_type):
        """
        Converts a dataset to the target_type and returns a message indicating
        status of the conversion. None is returned to indicate that dataset
        was converted successfully.
        """

        # Get converted dataset; this will start the conversion if necessary.
        try:
            converted_dataset = self.get_converted_dataset(trans, target_type)
        except NoConverterException:
            return self.conversion_messages.NO_CONVERTER
        except ConverterDependencyException as dep_error:
            return {"kind": self.conversion_messages.ERROR, "message": dep_error.value}

        # Check dataset state and return any messages.
        msg = None
        if converted_dataset and converted_dataset.state == Dataset.states.ERROR:
            job_id = (
                trans.sa_session.query(JobToOutputDatasetAssociation)
                .filter_by(dataset_id=converted_dataset.id)
                .first()
                .job_id
            )
            job = trans.sa_session.query(Job).get(job_id)
            msg = {"kind": self.conversion_messages.ERROR, "message": job.stderr}
        elif not converted_dataset or converted_dataset.state != Dataset.states.OK:
            msg = self.conversion_messages.PENDING

        return msg

    def _serialize(self, id_encoder, serialization_options):
        metadata = _prepare_metadata_for_serialization(id_encoder, serialization_options, self.metadata)
        rval = dict_for(
            self,
            create_time=self.create_time.__str__(),
            update_time=self.update_time.__str__(),
            name=unicodify(self.name),
            info=unicodify(self.info),
            blurb=self.blurb,
            peek=self.peek,
            extension=self.extension,
            metadata=metadata,
            designation=self.designation,
            deleted=self.deleted,
            visible=self.visible,
            dataset_uuid=(lambda uuid: str(uuid) if uuid else None)(self.dataset.uuid),
            validated_state=self.validated_state,
            validated_state_message=self.validated_state_message,
        )

        serialization_options.attach_identifier(id_encoder, self, rval)
        return rval

    def _handle_serialize_files(self, id_encoder, serialization_options, rval):
        if serialization_options.serialize_dataset_objects:
            rval["dataset"] = self.dataset.serialize(id_encoder, serialization_options)
        else:
            serialization_options.serialize_files(self, rval)
            file_metadata = {}
            dataset = self.dataset
            hashes = dataset.hashes
            if hashes:
                file_metadata["hashes"] = [h.serialize(id_encoder, serialization_options) for h in hashes]
            if dataset.created_from_basename is not None:
                file_metadata["created_from_basename"] = dataset.created_from_basename
            sources = dataset.sources
            if sources:
                file_metadata["sources"] = [s.serialize(id_encoder, serialization_options) for s in sources]

            rval["file_metadata"] = file_metadata


class HistoryDatasetAssociation(DatasetInstance, HasTags, Dictifiable, UsesAnnotations, HasName, Serializable):
    """
    Resource class that creates a relation between a dataset and a user history.
    """

    def __init__(
        self,
        hid=None,
        history=None,
        copied_from_history_dataset_association=None,
        copied_from_library_dataset_dataset_association=None,
        sa_session=None,
        **kwd,
    ):
        """
        Create a a new HDA and associate it with the given history.
        """
        # FIXME: sa_session is must be passed to DataSetInstance if the create_dataset
        # parameter is True so that the new object can be flushed.  Is there a better way?
        DatasetInstance.__init__(self, sa_session=sa_session, **kwd)
        self.hid = hid
        # Relationships
        self.history = history
        self.copied_from_history_dataset_association = copied_from_history_dataset_association
        self.copied_from_library_dataset_dataset_association = copied_from_library_dataset_dataset_association

    def __create_version__(self, session):
        state = inspect(self)
        changes = {}

        for attr in state.mapper.columns:
            # We only create a new version if columns of the HDA table have changed, and ignore relationships.
            hist = state.get_history(attr.key, True)

            if not hist.has_changes():
                continue

            # hist.deleted holds old value(s)
            changes[attr.key] = hist.deleted
        if self.update_time and self.state == self.states.OK and not self.deleted:
            # We only record changes to HDAs that exist in the database and have a update_time
            new_values = {}
            new_values["name"] = changes.get("name", self.name)
            new_values["dbkey"] = changes.get("dbkey", self.dbkey)
            new_values["extension"] = changes.get("extension", self.extension)
            new_values["extended_metadata_id"] = changes.get("extended_metadata_id", self.extended_metadata_id)
            for k, v in new_values.items():
                if isinstance(v, list):
                    new_values[k] = v[0]
            new_values["update_time"] = self.update_time
            new_values["version"] = self.version or 1
            new_values["metadata"] = self._metadata
            past_hda = HistoryDatasetAssociationHistory(history_dataset_association_id=self.id, **new_values)
            self.version = self.version + 1 if self.version else 1
            session.add(past_hda)

    def copy_from(self, other_hda):
        # This deletes the old dataset, so make sure to only call this on new things
        # in the history (e.g. during job finishing).
        old_dataset = self.dataset
        self._metadata = None
        self.metadata = other_hda.metadata
        self.info = other_hda.info
        self.blurb = other_hda.blurb
        self.peek = other_hda.peek
        self.extension = other_hda.extension
        self.designation = other_hda.designation
        self.deleted = other_hda.deleted
        self.visible = other_hda.visible
        self.validated_state = other_hda.validated_state
        self.validated_state_message = other_hda.validated_state_message
        self.copy_tags_from(self.history.user, other_hda)
        self.dataset = other_hda.dataset
        old_dataset.full_delete()

    def copy(self, parent_id=None, copy_tags=None, flush=True, copy_hid=True, new_name=None):
        """
        Create a copy of this HDA.
        """
        hid = None
        if copy_hid:
            hid = self.hid
        hda = HistoryDatasetAssociation(
            hid=hid,
            name=new_name or self.name,
            info=self.info,
            blurb=self.blurb,
            peek=self.peek,
            tool_version=self.tool_version,
            extension=self.extension,
            dbkey=self.dbkey,
            dataset=self.dataset,
            visible=self.visible,
            deleted=self.deleted,
            parent_id=parent_id,
            copied_from_history_dataset_association=self,
            flush=False,
        )
        # update init non-keywords as well
        hda.purged = self.purged

        hda.copy_tags_to(copy_tags)
        object_session(self).add(hda)
        hda.metadata = self.metadata
        # In some instances peek relies on dataset_id, i.e. gmaj.zip for viewing MAFs
        if not self.datatype.copy_safe_peek:
            object_session(self).flush([self])
            hda.set_peek()
        if flush:
            object_session(self).flush()
        return hda

    def copy_tags_to(self, copy_tags=None):
        if copy_tags is not None:
            if isinstance(copy_tags, dict):
                copy_tags = copy_tags.values()
            for tag in copy_tags:
                copied_tag = tag.copy(cls=HistoryDatasetAssociationTagAssociation)
                self.tags.append(copied_tag)

    def copy_attributes(self, new_dataset):
        new_dataset.hid = self.hid

    def to_library_dataset_dataset_association(
        self,
        trans,
        target_folder,
        replace_dataset=None,
        parent_id=None,
        roles=None,
        ldda_message="",
        element_identifier=None,
    ):
        """
        Copy this HDA to a library optionally replacing an existing LDDA.
        """
        if replace_dataset:
            # The replace_dataset param ( when not None ) refers to a LibraryDataset that
            #   is being replaced with a new version.
            library_dataset = replace_dataset
        else:
            # If replace_dataset is None, the Library level permissions will be taken from the folder and
            #   applied to the new LibraryDataset, and the current user's DefaultUserPermissions will be applied
            #   to the associated Dataset.
            library_dataset = LibraryDataset(folder=target_folder, name=self.name, info=self.info)
        user = trans.user or self.history.user
        ldda = LibraryDatasetDatasetAssociation(
            name=element_identifier or self.name,
            info=self.info,
            blurb=self.blurb,
            peek=self.peek,
            tool_version=self.tool_version,
            extension=self.extension,
            dbkey=self.dbkey,
            dataset=self.dataset,
            library_dataset=library_dataset,
            visible=self.visible,
            deleted=self.deleted,
            parent_id=parent_id,
            copied_from_history_dataset_association=self,
            user=user,
        )
        library_dataset.library_dataset_dataset_association = ldda
        object_session(self).add(library_dataset)
        # If roles were selected on the upload form, restrict access to the Dataset to those roles
        roles = roles or []
        for role in roles:
            dp = trans.model.DatasetPermissions(
                trans.app.security_agent.permitted_actions.DATASET_ACCESS.action, ldda.dataset, role
            )
            trans.sa_session.add(dp)
        # Must set metadata after ldda flushed, as MetadataFiles require ldda.id
        flushed = False
        if self.set_metadata_requires_flush:
            flushed = True
            object_session(self).flush()
        ldda.metadata = self.metadata
        # TODO: copy #tags from history
        if ldda_message:
            ldda.message = ldda_message
        if not replace_dataset:
            target_folder.add_library_dataset(library_dataset, genome_build=ldda.dbkey)
            object_session(self).add(target_folder)
        object_session(self).add(library_dataset)
        if not self.datatype.copy_safe_peek:
            # In some instances peek relies on dataset_id, i.e. gmaj.zip for viewing MAFs
            if not flushed:
                object_session(self).flush()
            ldda.set_peek()
        object_session(self).flush()
        return ldda

    def clear_associated_files(self, metadata_safe=False, purge=False):
        """ """
        # metadata_safe = True means to only clear when assoc.metadata_safe == False
        for assoc in self.implicitly_converted_datasets:
            if not assoc.deleted and (not metadata_safe or not assoc.metadata_safe):
                assoc.clear(purge=purge)
        for assoc in self.implicitly_converted_parent_datasets:
            assoc.clear(purge=purge, delete_dataset=False)

    def get_access_roles(self, security_agent):
        """
        Return The access roles associated with this HDA's dataset.
        """
        return self.dataset.get_access_roles(security_agent)

    def purge_usage_from_quota(self, user):
        """Remove this HDA's quota_amount from user's quota."""
        if user:
            user.adjust_total_disk_usage(-self.quota_amount(user))

    def quota_amount(self, user):
        """
        Return the disk space used for this HDA relevant to user quotas.

        If the user has multiple instances of this dataset, it will not affect their
        disk usage statistic.
        """
        rval = 0
        # Anon users are handled just by their single history size.
        if not user:
            return rval
        # Gets an HDA disk usage, if the user does not already
        #   have an association of the same dataset
        if not self.dataset.library_associations and not self.purged and not self.dataset.purged:
            for hda in self.dataset.history_associations:
                if hda.id == self.id:
                    continue
                if not hda.purged and hda.history and hda.history.user and hda.history.user == user:
                    break
            else:
                rval += self.get_total_size()
        return rval

    def _serialize(self, id_encoder, serialization_options):
        rval = super()._serialize(id_encoder, serialization_options)
        rval["state"] = self.state
        rval["hid"] = self.hid
        rval["annotation"] = unicodify(getattr(self, "annotation", ""))
        rval["tags"] = self.make_tag_string_list()
        rval["tool_version"] = self.tool_version
        if self.history:
            rval["history_encoded_id"] = serialization_options.get_identifier(id_encoder, self.history)

        # Handle copied_from_history_dataset_association information...
        copied_from_history_dataset_association_chain = []
        src_hda = self
        while src_hda.copied_from_history_dataset_association:
            src_hda = src_hda.copied_from_history_dataset_association
            copied_from_history_dataset_association_chain.append(
                serialization_options.get_identifier(id_encoder, src_hda)
            )
        rval["copied_from_history_dataset_association_id_chain"] = copied_from_history_dataset_association_chain
        self._handle_serialize_files(id_encoder, serialization_options, rval)
        return rval

    def to_dict(self, view="collection", expose_dataset_path=False):
        """
        Return attributes of this HDA that are exposed using the API.
        """
        # Since this class is a proxy to rather complex attributes we want to
        # display in other objects, we can't use the simpler method used by
        # other model classes.
        original_rval = super().to_dict(view=view)
        hda = self
        rval = dict(
            id=hda.id,
            hda_ldda="hda",
            uuid=(lambda uuid: str(uuid) if uuid else None)(hda.dataset.uuid),
            hid=hda.hid,
            file_ext=hda.ext,
            peek=unicodify(hda.display_peek()) if hda.peek and hda.peek != "no peek" else None,
            model_class=self.__class__.__name__,
            name=hda.name,
            deleted=hda.deleted,
            purged=hda.purged,
            visible=hda.visible,
            state=hda.state,
            history_content_type=hda.history_content_type,
            file_size=int(hda.get_size()),
            create_time=hda.create_time.isoformat(),
            update_time=hda.update_time.isoformat(),
            data_type=f"{hda.datatype.__class__.__module__}.{hda.datatype.__class__.__name__}",
            genome_build=hda.dbkey,
            validated_state=hda.validated_state,
            validated_state_message=hda.validated_state_message,
            misc_info=hda.info.strip() if isinstance(hda.info, str) else hda.info,
            misc_blurb=hda.blurb,
        )

        rval.update(original_rval)

        if hda.copied_from_library_dataset_dataset_association is not None:
            rval["copied_from_ldda_id"] = hda.copied_from_library_dataset_dataset_association.id

        if hda.history is not None:
            rval["history_id"] = hda.history.id

        if hda.extended_metadata is not None:
            rval["extended_metadata"] = hda.extended_metadata.data

        for name in hda.metadata.spec.keys():
            val = hda.metadata.get(name)
            if isinstance(val, MetadataFile):
                # only when explicitly set: fetching filepaths can be expensive
                if not expose_dataset_path:
                    continue
                val = val.file_name
            # If no value for metadata, look in datatype for metadata.
            elif not hda.metadata.element_is_set(name) and hasattr(hda.datatype, name):
                val = getattr(hda.datatype, name)
            rval[f"metadata_{name}"] = val
        return rval

    def unpause_dependent_jobs(self, jobs=None):
        if self.state == self.states.PAUSED:
            self.state = self.states.NEW
            self.info = None
        jobs_to_unpause = jobs or set()
        for jtida in self.dependent_jobs:
            if jtida.job not in jobs_to_unpause:
                jobs_to_unpause.add(jtida.job)
                for jtoda in jtida.job.output_datasets:
                    jobs_to_unpause.update(jtoda.dataset.unpause_dependent_jobs(jobs=jobs_to_unpause))
        return jobs_to_unpause

    @property
    def history_content_type(self):
        return "dataset"

    # TODO: down into DatasetInstance
    content_type = "dataset"

    @hybrid.hybrid_property
    def type_id(self):
        return "-".join((self.content_type, str(self.id)))

    @type_id.expression  # type: ignore[no-redef]
    def type_id(cls):
        return (type_coerce(cls.content_type, Unicode) + "-" + type_coerce(cls.id, Unicode)).label("type_id")


class HistoryDatasetAssociationHistory(Base, Serializable):
    __tablename__ = "history_dataset_association_history"

    id = Column(Integer, primary_key=True)
    history_dataset_association_id = Column(Integer, ForeignKey("history_dataset_association.id"), index=True)
    update_time = Column(DateTime, default=now)
    version = Column(Integer)
    name = Column(TrimmedString(255))
    extension = Column(TrimmedString(64))
    _metadata = Column("metadata", MetadataType)
    extended_metadata_id = Column(Integer, ForeignKey("extended_metadata.id"), index=True)

    def __init__(
        self,
        history_dataset_association_id,
        name,
        dbkey,
        update_time,
        version,
        extension,
        extended_metadata_id,
        metadata,
    ):
        self.history_dataset_association_id = history_dataset_association_id
        self.name = name
        self.dbkey = dbkey
        self.update_time = update_time
        self.version = version
        self.extension = extension
        self.extended_metadata_id = extended_metadata_id
        self._metadata = metadata


# hda read access permission given by a user to a specific site (gen. for external display applications)
class HistoryDatasetAssociationDisplayAtAuthorization(Base, RepresentById):
    __tablename__ = "history_dataset_association_display_at_authorization"

    id = Column(Integer, primary_key=True)
    create_time = Column(DateTime, default=now)
    update_time = Column(DateTime, index=True, default=now, onupdate=now)
    history_dataset_association_id = Column(Integer, ForeignKey("history_dataset_association.id"), index=True)
    user_id = Column(Integer, ForeignKey("galaxy_user.id"), index=True)
    site = Column(TrimmedString(255))
    history_dataset_association = relationship("HistoryDatasetAssociation")
    user = relationship("User")

    def __init__(self, hda=None, user=None, site=None):
        self.history_dataset_association = hda
        self.user = user
        self.site = site


class HistoryDatasetAssociationSubset(Base, RepresentById):
    __tablename__ = "history_dataset_association_subset"

    id = Column(Integer, primary_key=True)
    history_dataset_association_id = Column(Integer, ForeignKey("history_dataset_association.id"), index=True)
    history_dataset_association_subset_id = Column(Integer, ForeignKey("history_dataset_association.id"), index=True)
    location = Column(Unicode(255), index=True)

    hda = relationship(
        "HistoryDatasetAssociation",
        primaryjoin=(
            lambda: HistoryDatasetAssociationSubset.history_dataset_association_id == HistoryDatasetAssociation.id
        ),
    )
    subset = relationship(
        "HistoryDatasetAssociation",
        primaryjoin=(
            lambda: HistoryDatasetAssociationSubset.history_dataset_association_subset_id
            == HistoryDatasetAssociation.id
        ),
    )

    def __init__(self, hda, subset, location):
        self.hda = hda
        self.subset = subset
        self.location = location


class Library(Base, Dictifiable, HasName, Serializable):
    __tablename__ = "library"

    id = Column(Integer, primary_key=True)
    root_folder_id = Column(Integer, ForeignKey("library_folder.id"), index=True)
    create_time = Column(DateTime, default=now)
    update_time = Column(DateTime, default=now, onupdate=now)
    name = Column(String(255), index=True)
    deleted = Column(Boolean, index=True, default=False)
    purged = Column(Boolean, index=True, default=False)
    description = Column(TEXT)
    synopsis = Column(TEXT)
    root_folder = relationship("LibraryFolder", back_populates="library_root")
    actions = relationship("LibraryPermissions", back_populates="library")

    permitted_actions = get_permitted_actions(filter="LIBRARY")
    dict_collection_visible_keys = ["id", "name"]
    dict_element_visible_keys = ["id", "deleted", "name", "description", "synopsis", "root_folder_id", "create_time"]

    def __init__(self, name=None, description=None, synopsis=None, root_folder=None):
        self.name = name or "Unnamed library"
        self.description = description
        self.synopsis = synopsis
        self.root_folder = root_folder

    def _serialize(self, id_encoder, serialization_options):
        rval = dict_for(
            self,
            name=self.name,
            description=self.description,
            synopsis=self.synopsis,
        )
        if self.root_folder:
            rval["root_folder"] = self.root_folder.serialize(id_encoder, serialization_options)

        serialization_options.attach_identifier(id_encoder, self, rval)
        return rval

    def to_dict(self, view="collection", value_mapper=None):
        """
        We prepend an F to folders.
        """
        rval = super().to_dict(view=view, value_mapper=value_mapper)
        if "root_folder_id" in rval:
            rval["root_folder_id"] = f"F{str(rval['root_folder_id'])}"
        return rval

    def get_active_folders(self, folder, folders=None):
        # TODO: should we make sure the library is not deleted?
        def sort_by_attr(seq, attr):
            """
            Sort the sequence of objects by object's attribute
            Arguments:
            seq  - the list or any sequence (including immutable one) of objects to sort.
            attr - the name of attribute to sort by
            """
            # Use the "Schwartzian transform"
            # Create the auxiliary list of tuples where every i-th tuple has form
            # (seq[i].attr, i, seq[i]) and sort it. The second item of tuple is needed not
            # only to provide stable sorting, but mainly to eliminate comparison of objects
            # (which can be expensive or prohibited) in case of equal attribute values.
            intermed = [(getattr(v, attr), i, v) for i, v in enumerate(seq)]
            intermed.sort()
            return [_[-1] for _ in intermed]

        if folders is None:
            active_folders = [folder]
        for active_folder in folder.active_folders:
            active_folders.extend(self.get_active_folders(active_folder, folders))
        return sort_by_attr(active_folders, "id")

    def get_access_roles(self, security_agent):
        roles = []
        for lp in self.actions:
            if lp.action == security_agent.permitted_actions.LIBRARY_ACCESS.action:
                roles.append(lp.role)
        return roles


class LibraryFolder(Base, Dictifiable, HasName, Serializable):
    __tablename__ = "library_folder"
    __table_args__ = (Index("ix_library_folder_name", "name", mysql_length=200),)

    id = Column(Integer, primary_key=True)
    parent_id = Column(Integer, ForeignKey("library_folder.id"), nullable=True, index=True)
    create_time = Column(DateTime, default=now)
    update_time = Column(DateTime, default=now, onupdate=now)
    name = Column(TEXT)
    description = Column(TEXT)
    order_id = Column(Integer)  # not currently being used, but for possible future use
    item_count = Column(Integer)
    deleted = Column(Boolean, index=True, default=False)
    purged = Column(Boolean, index=True, default=False)
    genome_build = Column(TrimmedString(40))

    folders = relationship(
        "LibraryFolder",
        primaryjoin=(lambda: LibraryFolder.id == LibraryFolder.parent_id),
        order_by=asc(name),
        back_populates="parent",
    )
    parent = relationship("LibraryFolder", back_populates="folders", remote_side=[id])

    active_folders = relationship(
        "LibraryFolder",
        primaryjoin=("and_(LibraryFolder.parent_id == LibraryFolder.id, not_(LibraryFolder.deleted))"),
        order_by=asc(name),
        # """sqlalchemy.exc.ArgumentError: Error creating eager relationship 'active_folders'
        # on parent class '<class 'galaxy.model.LibraryFolder'>' to child class '<class 'galaxy.model.LibraryFolder'>':
        # Cant use eager loading on a self referential relationship."""
        # TODO: This is no longer the case. Fix this: https://docs.sqlalchemy.org/en/14/orm/self_referential.html#configuring-self-referential-eager-loading
        viewonly=True,
    )

    datasets = relationship(
        "LibraryDataset",
        primaryjoin=(
            lambda: LibraryDataset.folder_id == LibraryFolder.id
            and LibraryDataset.library_dataset_dataset_association_id.isnot(None)
        ),
        order_by=(lambda: asc(LibraryDataset._name)),
        viewonly=True,
    )

    active_datasets = relationship(
        "LibraryDataset",
        primaryjoin=(
            "and_(LibraryDataset.folder_id == LibraryFolder.id, not_(LibraryDataset.deleted), LibraryDataset.library_dataset_dataset_association_id.isnot(None))"
        ),
        order_by=(lambda: asc(LibraryDataset._name)),
        viewonly=True,
    )

    library_root = relationship("Library", back_populates="root_folder")
    actions = relationship("LibraryFolderPermissions", back_populates="folder")

    dict_element_visible_keys = [
        "id",
        "parent_id",
        "name",
        "description",
        "item_count",
        "genome_build",
        "update_time",
        "deleted",
    ]

    def __init__(self, name=None, description=None, item_count=0, order_id=None, genome_build=None):
        self.name = name or "Unnamed folder"
        self.description = description
        self.item_count = item_count
        self.order_id = order_id
        self.genome_build = genome_build

    def add_library_dataset(self, library_dataset, genome_build=None):
        library_dataset.folder_id = self.id
        library_dataset.order_id = self.item_count
        self.item_count += 1
        if genome_build not in [None, "?"]:
            self.genome_build = genome_build

    def add_folder(self, folder):
        folder.parent_id = self.id
        folder.order_id = self.item_count
        self.item_count += 1

    @property
    def activatable_library_datasets(self):
        # This needs to be a list
        return [
            ld
            for ld in self.datasets
            if ld.library_dataset_dataset_association and not ld.library_dataset_dataset_association.dataset.deleted
        ]

    def _serialize(self, id_encoder, serialization_options):
        rval = dict_for(
            self,
            id=self.id,  # FIXME: serialize only in sessionless export mode
            name=self.name,
            description=self.description,
            genome_build=self.genome_build,
            item_count=self.item_count,
            order_id=self.order_id,
            # update_time=self.update_time,
            deleted=self.deleted,
        )
        folders = []
        for folder in self.folders:
            folders.append(folder.serialize(id_encoder, serialization_options))
        rval["folders"] = folders
        datasets = []
        for dataset in self.datasets:
            datasets.append(dataset.serialize(id_encoder, serialization_options))
        rval["datasets"] = datasets
        serialization_options.attach_identifier(id_encoder, self, rval)
        return rval

    def to_dict(self, view="collection", value_mapper=None):
        rval = super().to_dict(view=view, value_mapper=value_mapper)
        rval["library_path"] = self.library_path
        rval["parent_library_id"] = self.parent_library.id
        return rval

    @property
    def library_path(self):
        l_path = []
        f = self
        while f.parent:
            l_path.insert(0, f.name)
            f = f.parent
        return l_path

    @property
    def parent_library(self):
        f = self
        while f.parent:
            f = f.parent
        return f.library_root[0]


class LibraryDataset(Base, Serializable):
    __tablename__ = "library_dataset"

    id = Column(Integer, primary_key=True)
    # current version of dataset, if null, there is not a current version selected
    library_dataset_dataset_association_id = Column(
        Integer,
        ForeignKey(
            "library_dataset_dataset_association.id", use_alter=True, name="library_dataset_dataset_association_id_fk"
        ),
        nullable=True,
        index=True,
    )
    folder_id = Column(Integer, ForeignKey("library_folder.id"), index=True)
    # not currently being used, but for possible future use
    order_id = Column(Integer)
    create_time = Column(DateTime, default=now)
    update_time = Column(DateTime, default=now, onupdate=now)
    # when not None/null this will supercede display in library (but not when imported into user's history?)
    _name = Column("name", TrimmedString(255), index=True)
    # when not None/null this will supercede display in library (but not when imported into user's history?)
    _info = Column("info", TrimmedString(255))
    deleted = Column(Boolean, index=True, default=False)
    purged = Column(Boolean, index=True, default=False)
    folder = relationship("LibraryFolder")
    library_dataset_dataset_association = relationship(
        "LibraryDatasetDatasetAssociation", foreign_keys=library_dataset_dataset_association_id, post_update=True
    )
    expired_datasets = relationship(
        "LibraryDatasetDatasetAssociation",
        foreign_keys=[id, library_dataset_dataset_association_id],
        primaryjoin=(
            "and_(LibraryDataset.id == LibraryDatasetDatasetAssociation.library_dataset_id, \
             not_(LibraryDataset.library_dataset_dataset_association_id == LibraryDatasetDatasetAssociation.id))"
        ),
        viewonly=True,
        uselist=True,
    )
    actions = relationship("LibraryDatasetPermissions", back_populates="library_dataset")

    # This class acts as a proxy to the currently selected LDDA
    upload_options = [
        ("upload_file", "Upload files"),
        ("upload_directory", "Upload directory of files"),
        ("upload_paths", "Upload files from filesystem paths"),
        ("import_from_history", "Import datasets from your current history"),
    ]

    def get_info(self):
        if self.library_dataset_dataset_association:
            return self.library_dataset_dataset_association.info
        elif self._info:
            return self._info
        else:
            return "no info"

    def set_info(self, info):
        self._info = info

    info = property(get_info, set_info)

    def get_name(self):
        if self.library_dataset_dataset_association:
            return self.library_dataset_dataset_association.name
        elif self._name:
            return self._name
        else:
            return "Unnamed dataset"

    def set_name(self, name):
        self._name = name

    name = property(get_name, set_name)

    def display_name(self):
        self.library_dataset_dataset_association.display_name()

    def _serialize(self, id_encoder, serialization_options):
        rval = dict_for(
            self,
            name=self.name,
            info=self.info,
            order_id=self.order_id,
            ldda=self.library_dataset_dataset_association.serialize(id_encoder, serialization_options, for_link=True),
        )
        serialization_options.attach_identifier(id_encoder, self, rval)
        return rval

    def to_dict(self, view="collection"):
        # Since this class is a proxy to rather complex attributes we want to
        # display in other objects, we can't use the simpler method used by
        # other model classes.
        ldda = self.library_dataset_dataset_association
        rval = dict(
            id=self.id,
            ldda_id=ldda.id,
            parent_library_id=self.folder.parent_library.id,
            folder_id=self.folder_id,
            model_class=self.__class__.__name__,
            state=ldda.state,
            name=ldda.name,
            file_name=ldda.file_name,
            created_from_basename=ldda.created_from_basename,
            uploaded_by=ldda.user and ldda.user.email,
            message=ldda.message,
            date_uploaded=ldda.create_time.isoformat(),
            update_time=ldda.update_time.isoformat(),
            file_size=int(ldda.get_size()),
            file_ext=ldda.ext,
            data_type=f"{ldda.datatype.__class__.__module__}.{ldda.datatype.__class__.__name__}",
            genome_build=ldda.dbkey,
            misc_info=ldda.info,
            misc_blurb=ldda.blurb,
            peek=(lambda ldda: ldda.display_peek() if ldda.peek and ldda.peek != "no peek" else None)(ldda),
        )
        if ldda.dataset.uuid is None:
            rval["uuid"] = None
        else:
            rval["uuid"] = str(ldda.dataset.uuid)
        for name in ldda.metadata.spec.keys():
            val = ldda.metadata.get(name)
            if isinstance(val, MetadataFile):
                val = val.file_name
            elif isinstance(val, list):
                val = ", ".join(str(v) for v in val)
            rval[f"metadata_{name}"] = val
        return rval


class LibraryDatasetDatasetAssociation(DatasetInstance, HasName, Serializable):
    def __init__(
        self,
        copied_from_history_dataset_association=None,
        copied_from_library_dataset_dataset_association=None,
        library_dataset=None,
        user=None,
        sa_session=None,
        **kwd,
    ):
        # FIXME: sa_session is must be passed to DataSetInstance if the create_dataset
        # parameter in kwd is True so that the new object can be flushed.  Is there a better way?
        DatasetInstance.__init__(self, sa_session=sa_session, **kwd)
        if copied_from_history_dataset_association:
            self.copied_from_history_dataset_association_id = copied_from_history_dataset_association.id
        if copied_from_library_dataset_dataset_association:
            self.copied_from_library_dataset_dataset_association_id = copied_from_library_dataset_dataset_association.id
        self.library_dataset = library_dataset
        self.user = user

    def to_history_dataset_association(self, target_history, parent_id=None, add_to_history=False, visible=None):
        sa_session = object_session(self)
        hda = HistoryDatasetAssociation(
            name=self.name,
            info=self.info,
            blurb=self.blurb,
            peek=self.peek,
            tool_version=self.tool_version,
            extension=self.extension,
            dbkey=self.dbkey,
            dataset=self.dataset,
            visible=visible if visible is not None else self.visible,
            deleted=self.deleted,
            parent_id=parent_id,
            copied_from_library_dataset_dataset_association=self,
            history=target_history,
        )

        tag_manager = galaxy.model.tags.GalaxyTagHandler(sa_session)
        src_ldda_tags = tag_manager.get_tags_str(self.tags)
        tag_manager.apply_item_tags(user=self.user, item=hda, tags_str=src_ldda_tags)

        sa_session.add(hda)
        sa_session.flush()
        hda.metadata = self.metadata  # need to set after flushed, as MetadataFiles require dataset.id
        if add_to_history and target_history:
            target_history.add_dataset(hda)
        if not self.datatype.copy_safe_peek:
            hda.set_peek()  # in some instances peek relies on dataset_id, i.e. gmaj.zip for viewing MAFs
        sa_session.flush()
        return hda

    def copy(self, parent_id=None, target_folder=None):
        sa_session = object_session(self)
        ldda = LibraryDatasetDatasetAssociation(
            name=self.name,
            info=self.info,
            blurb=self.blurb,
            peek=self.peek,
            tool_version=self.tool_version,
            extension=self.extension,
            dbkey=self.dbkey,
            dataset=self.dataset,
            visible=self.visible,
            deleted=self.deleted,
            parent_id=parent_id,
            copied_from_library_dataset_dataset_association=self,
            folder=target_folder,
        )

        tag_manager = galaxy.model.tags.GalaxyTagHandler(sa_session)
        src_ldda_tags = tag_manager.get_tags_str(self.tags)
        tag_manager.apply_item_tags(user=self.user, item=ldda, tags_str=src_ldda_tags)

        sa_session.add(ldda)
        sa_session.flush()
        # Need to set after flushed, as MetadataFiles require dataset.id
        ldda.metadata = self.metadata
        if not self.datatype.copy_safe_peek:
            # In some instances peek relies on dataset_id, i.e. gmaj.zip for viewing MAFs
            ldda.set_peek()
        sa_session.flush()
        return ldda

    def clear_associated_files(self, metadata_safe=False, purge=False):
        return

    def get_access_roles(self, security_agent):
        return self.dataset.get_access_roles(security_agent)

    def get_manage_permissions_roles(self, security_agent):
        return self.dataset.get_manage_permissions_roles(security_agent)

    def has_manage_permissions_roles(self, security_agent):
        return self.dataset.has_manage_permissions_roles(security_agent)

    def _serialize(self, id_encoder, serialization_options):
        rval = super()._serialize(id_encoder, serialization_options)
        self._handle_serialize_files(id_encoder, serialization_options, rval)
        return rval

    def to_dict(self, view="collection"):
        # Since this class is a proxy to rather complex attributes we want to
        # display in other objects, we can't use the simpler method used by
        # other model classes.
        ldda = self
        try:
            file_size = int(ldda.get_size())
        except OSError:
            file_size = 0

        # TODO: render tags here
        rval = dict(
            id=ldda.id,
            hda_ldda="ldda",
            model_class=self.__class__.__name__,
            name=ldda.name,
            deleted=ldda.deleted,
            visible=ldda.visible,
            state=ldda.state,
            library_dataset_id=ldda.library_dataset_id,
            file_size=file_size,
            file_name=ldda.file_name,
            update_time=ldda.update_time.isoformat(),
            file_ext=ldda.ext,
            data_type=f"{ldda.datatype.__class__.__module__}.{ldda.datatype.__class__.__name__}",
            genome_build=ldda.dbkey,
            misc_info=ldda.info,
            misc_blurb=ldda.blurb,
            created_from_basename=ldda.created_from_basename,
        )
        if ldda.dataset.uuid is None:
            rval["uuid"] = None
        else:
            rval["uuid"] = str(ldda.dataset.uuid)
        rval["parent_library_id"] = ldda.library_dataset.folder.parent_library.id
        if ldda.extended_metadata is not None:
            rval["extended_metadata"] = ldda.extended_metadata.data
        for name in ldda.metadata.spec.keys():
            val = ldda.metadata.get(name)
            if isinstance(val, MetadataFile):
                val = val.file_name
            # If no value for metadata, look in datatype for metadata.
            elif val is None and hasattr(ldda.datatype, name):
                val = getattr(ldda.datatype, name)
            rval[f"metadata_{name}"] = val
        return rval

    def update_parent_folder_update_times(self):
        # sets the update_time for all continaing folders up the tree
        ldda = self

        sql = text(
            """
                WITH RECURSIVE parent_folders_of(folder_id) AS
                    (SELECT folder_id
                    FROM library_dataset
                    WHERE id = :library_dataset_id
                    UNION ALL
                    SELECT library_folder.parent_id
                    FROM library_folder, parent_folders_of
                    WHERE library_folder.id = parent_folders_of.folder_id )
                UPDATE library_folder
                SET update_time =
                    (SELECT update_time
                    FROM library_dataset_dataset_association
                    WHERE id = :ldda_id)
                WHERE exists (SELECT 1 FROM parent_folders_of
                    WHERE library_folder.id = parent_folders_of.folder_id)
            """
        ).execution_options(autocommit=True)
        ret = object_session(self).execute(sql, {"library_dataset_id": ldda.library_dataset_id, "ldda_id": ldda.id})
        if ret.rowcount < 1:
            log.warning(f"Attempt to updated parent folder times failed: {ret.rowcount} records updated.")


class ExtendedMetadata(Base, RepresentById):
    __tablename__ = "extended_metadata"

    id = Column(Integer, primary_key=True)
    data = Column(MutableJSONType)
    children = relationship("ExtendedMetadataIndex", back_populates="extended_metadata")

    def __init__(self, data):
        self.data = data


class ExtendedMetadataIndex(Base, RepresentById):
    __tablename__ = "extended_metadata_index"

    id = Column(Integer, primary_key=True)
    extended_metadata_id = Column(
        Integer, ForeignKey("extended_metadata.id", onupdate="CASCADE", ondelete="CASCADE"), index=True
    )
    path = Column(String(255))
    value = Column(TEXT)
    extended_metadata = relationship("ExtendedMetadata", back_populates="children")

    def __init__(self, extended_metadata, path, value):
        self.extended_metadata = extended_metadata
        self.path = path
        self.value = value


class LibraryInfoAssociation(Base, RepresentById):
    __tablename__ = "library_info_association"

    id = Column(Integer, primary_key=True)
    library_id = Column(Integer, ForeignKey("library.id"), index=True)
    form_definition_id = Column(Integer, ForeignKey("form_definition.id"), index=True)
    form_values_id = Column(Integer, ForeignKey("form_values.id"), index=True)
    inheritable = Column(Boolean, index=True, default=False)
    deleted = Column(Boolean, index=True, default=False)

    library = relationship(
        "Library",
        primaryjoin=(
            lambda: and_(LibraryInfoAssociation.library_id == Library.id, not_(LibraryInfoAssociation.deleted))
        ),
    )
    template = relationship(
        "FormDefinition", primaryjoin=lambda: LibraryInfoAssociation.form_definition_id == FormDefinition.id
    )
    info = relationship(
        "FormValues", primaryjoin=lambda: LibraryInfoAssociation.form_values_id == FormValues.id  # type: ignore[has-type]
    )

    def __init__(self, library, form_definition, info, inheritable=False):
        self.library = library
        self.template = form_definition
        self.info = info
        self.inheritable = inheritable


class LibraryFolderInfoAssociation(Base, RepresentById):
    __tablename__ = "library_folder_info_association"

    id = Column(Integer, primary_key=True)
    library_folder_id = Column(Integer, ForeignKey("library_folder.id"), nullable=True, index=True)
    form_definition_id = Column(Integer, ForeignKey("form_definition.id"), index=True)
    form_values_id = Column(Integer, ForeignKey("form_values.id"), index=True)
    inheritable = Column(Boolean, index=True, default=False)
    deleted = Column(Boolean, index=True, default=False)

    folder = relationship(
        "LibraryFolder",
        primaryjoin=(
            lambda: (LibraryFolderInfoAssociation.library_folder_id == LibraryFolder.id)
            & (not_(LibraryFolderInfoAssociation.deleted))
        ),
    )
    template = relationship(
        "FormDefinition", primaryjoin=(lambda: LibraryFolderInfoAssociation.form_definition_id == FormDefinition.id)
    )
    info = relationship(
        "FormValues", primaryjoin=(lambda: LibraryFolderInfoAssociation.form_values_id == FormValues.id)  # type: ignore[has-type]
    )

    def __init__(self, folder, form_definition, info, inheritable=False):
        self.folder = folder
        self.template = form_definition
        self.info = info
        self.inheritable = inheritable


class LibraryDatasetDatasetInfoAssociation(Base, RepresentById):
    __tablename__ = "library_dataset_dataset_info_association"

    id = Column(Integer, primary_key=True)
    library_dataset_dataset_association_id = Column(
        Integer, ForeignKey("library_dataset_dataset_association.id"), nullable=True, index=True
    )
    form_definition_id = Column(Integer, ForeignKey("form_definition.id"), index=True)
    form_values_id = Column(Integer, ForeignKey("form_values.id"), index=True)
    deleted = Column(Boolean, index=True, default=False)

    library_dataset_dataset_association = relationship(
        "LibraryDatasetDatasetAssociation",
        primaryjoin=(
            lambda: (
                LibraryDatasetDatasetInfoAssociation.library_dataset_dataset_association_id
                == LibraryDatasetDatasetAssociation.id
            )
            & (not_(LibraryDatasetDatasetInfoAssociation.deleted))
        ),
    )
    template = relationship(
        "FormDefinition",
        primaryjoin=(lambda: LibraryDatasetDatasetInfoAssociation.form_definition_id == FormDefinition.id),
    )
    info = relationship(
        "FormValues", primaryjoin=(lambda: LibraryDatasetDatasetInfoAssociation.form_values_id == FormValues.id)  # type: ignore[has-type]
    )

    def __init__(self, library_dataset_dataset_association, form_definition, info):
        # TODO: need to figure out if this should be inheritable to the associated LibraryDataset
        self.library_dataset_dataset_association = library_dataset_dataset_association
        self.template = form_definition
        self.info = info

    @property
    def inheritable(self):
        return True  # always allow inheriting, used for replacement


class ImplicitlyConvertedDatasetAssociation(Base, RepresentById):
    __tablename__ = "implicitly_converted_dataset_association"

    id = Column(Integer, primary_key=True)
    create_time = Column(DateTime, default=now)
    update_time = Column(DateTime, default=now, onupdate=now)
    hda_id = Column(Integer, ForeignKey("history_dataset_association.id"), index=True, nullable=True)
    ldda_id = Column(Integer, ForeignKey("library_dataset_dataset_association.id"), index=True, nullable=True)
    hda_parent_id = Column(Integer, ForeignKey("history_dataset_association.id"), index=True)
    ldda_parent_id = Column(Integer, ForeignKey("library_dataset_dataset_association.id"), index=True)
    deleted = Column(Boolean, index=True, default=False)
    metadata_safe = Column(Boolean, index=True, default=True)
    type = Column(TrimmedString(255))

    parent_hda = relationship(
        "HistoryDatasetAssociation",
        primaryjoin=(lambda: ImplicitlyConvertedDatasetAssociation.hda_parent_id == HistoryDatasetAssociation.id),
        back_populates="implicitly_converted_datasets",
    )
    dataset_ldda = relationship(
        "LibraryDatasetDatasetAssociation",
        primaryjoin=(lambda: ImplicitlyConvertedDatasetAssociation.ldda_id == LibraryDatasetDatasetAssociation.id),
        back_populates="implicitly_converted_parent_datasets",
    )
    dataset = relationship(
        "HistoryDatasetAssociation",
        primaryjoin=(lambda: ImplicitlyConvertedDatasetAssociation.hda_id == HistoryDatasetAssociation.id),
        back_populates="implicitly_converted_parent_datasets",
    )
    parent_ldda = relationship(
        "LibraryDatasetDatasetAssociation",
        primaryjoin=(
            lambda: ImplicitlyConvertedDatasetAssociation.ldda_parent_id == LibraryDatasetDatasetAssociation.table.c.id
        ),
        back_populates="implicitly_converted_datasets",
    )

    def __init__(
        self, id=None, parent=None, dataset=None, file_type=None, deleted=False, purged=False, metadata_safe=True
    ):
        self.id = id
        add_object_to_object_session(self, dataset)
        if isinstance(dataset, HistoryDatasetAssociation):
            self.dataset = dataset
        elif isinstance(dataset, LibraryDatasetDatasetAssociation):
            self.dataset_ldda = dataset
        else:
            raise AttributeError(f"Unknown dataset type provided for dataset: {type(dataset)}")
        if isinstance(parent, HistoryDatasetAssociation):
            self.parent_hda = parent
        elif isinstance(parent, LibraryDatasetDatasetAssociation):
            self.parent_ldda = parent
        else:
            raise AttributeError(f"Unknown dataset type provided for parent: {type(parent)}")
        self.type = file_type
        self.deleted = deleted
        self.purged = purged
        self.metadata_safe = metadata_safe

    def clear(self, purge=False, delete_dataset=True):
        self.deleted = True
        if self.dataset:
            if delete_dataset:
                self.dataset.deleted = True
            if purge:
                self.dataset.purged = True
        if purge and self.dataset.deleted:  # do something with purging
            self.purged = True
            try:
                os.unlink(self.file_name)
            except Exception as e:
                log.error(f"Failed to purge associated file ({self.file_name}) from disk: {unicodify(e)}")


DEFAULT_COLLECTION_NAME = "Unnamed Collection"


class InnerCollectionFilter(NamedTuple):
    column: str
    operator_function: Callable
    expected_value: Union[str, int, float, bool]

    def produce_filter(self, table):
        return self.operator_function(getattr(table, self.column), self.expected_value)


class DatasetCollection(Base, Dictifiable, UsesAnnotations, Serializable):
    __tablename__ = "dataset_collection"

    id = Column(Integer, primary_key=True)
    collection_type = Column(Unicode(255), nullable=False)
    populated_state = Column(TrimmedString(64), default="ok", nullable=False)
    populated_state_message = Column(TEXT)
    element_count = Column(Integer, nullable=True)
    create_time = Column(DateTime, default=now)
    update_time = Column(DateTime, default=now, onupdate=now)

    elements = relationship(
        "DatasetCollectionElement",
        primaryjoin=(lambda: DatasetCollection.id == DatasetCollectionElement.dataset_collection_id),  # type: ignore[has-type]
        back_populates="collection",
        order_by=lambda: DatasetCollectionElement.element_index,  # type: ignore[has-type]
    )

    dict_collection_visible_keys = ["id", "collection_type"]
    dict_element_visible_keys = ["id", "collection_type"]

    class populated_states(str, Enum):
        NEW = "new"  # New dataset collection, unpopulated elements
        OK = "ok"  # Collection elements populated (HDAs may or may not have errors)
        FAILED = "failed"  # some problem populating state, won't be populated

    def __init__(self, id=None, collection_type=None, populated=True, element_count=None):
        self.id = id
        self.collection_type = collection_type
        if not populated:
            self.populated_state = DatasetCollection.populated_states.NEW
        self.element_count = element_count

    def _get_nested_collection_attributes(
        self,
        collection_attributes: Optional[Iterable[str]] = None,
        element_attributes: Optional[Iterable[str]] = None,
        hda_attributes: Optional[Iterable[str]] = None,
        dataset_attributes: Optional[Iterable[str]] = None,
        dataset_permission_attributes: Optional[Iterable[str]] = None,
        return_entities: Optional[
            Iterable[
                Union[
                    Type[HistoryDatasetAssociation],
                    Type[Dataset],
                    Type[DatasetPermissions],
                    Type["DatasetCollection"],
                    Type["DatasetCollectionElement"],
                ]
            ]
        ] = None,
        inner_filter: Optional[InnerCollectionFilter] = None,
    ):
        collection_attributes = collection_attributes or ()
        element_attributes = element_attributes or ()
        hda_attributes = hda_attributes or ()
        dataset_attributes = dataset_attributes or ()
        dataset_permission_attributes = dataset_permission_attributes or ()
        return_entities = return_entities or ()
        dataset_collection = self
        db_session = object_session(self)
        dc = alias(DatasetCollection)
        dce = alias(DatasetCollectionElement)

        depth_collection_type = dataset_collection.collection_type
        order_by_columns = [dce.c.element_index]
        nesting_level = 0

        def attribute_columns(column_collection, attributes, nesting_level=None):
            label_fragment = f"_{nesting_level}" if nesting_level is not None else ""
            return [getattr(column_collection, a).label(f"{a}{label_fragment}") for a in attributes]

        q = (
            db_session.query(
                *attribute_columns(dce.c, element_attributes, nesting_level),
                *attribute_columns(dc.c, collection_attributes, nesting_level),
            )
            .select_from(dce, dc)
            .join(dce, dce.c.dataset_collection_id == dc.c.id)
            .filter(dc.c.id == dataset_collection.id)
        )
        while ":" in depth_collection_type:
            nesting_level += 1
            inner_dc = alias(DatasetCollection)
            inner_dce = alias(DatasetCollectionElement)
            order_by_columns.append(inner_dce.c.element_index)
            q = q.join(inner_dc, inner_dc.c.id == dce.c.child_collection_id).outerjoin(
                inner_dce, inner_dce.c.dataset_collection_id == inner_dc.c.id
            )
            q = q.add_columns(
                *attribute_columns(inner_dce.c, element_attributes, nesting_level),
                *attribute_columns(inner_dc.c, collection_attributes, nesting_level),
            )
            dce = inner_dce
            dc = inner_dc
            depth_collection_type = depth_collection_type.split(":", 1)[1]
        if inner_filter:
            q = q.filter(inner_filter.produce_filter(dc.c))

        if (
            hda_attributes
            or dataset_attributes
            or dataset_permission_attributes
            or return_entities
            and not return_entities == (DatasetCollectionElement,)
        ):
            q = q.join(HistoryDatasetAssociation).join(Dataset)
        if dataset_permission_attributes:
            q = q.join(DatasetPermissions)
        q = (
            q.add_columns(*attribute_columns(HistoryDatasetAssociation, hda_attributes))
            .add_columns(*attribute_columns(Dataset, dataset_attributes))
            .add_columns(*attribute_columns(DatasetPermissions, dataset_permission_attributes))
        )
        for entity in return_entities:
            q = q.add_entity(entity)
            if entity == DatasetCollectionElement:
                q = q.filter(entity.id == dce.c.id)
        return q.distinct().order_by(*order_by_columns)

    @property
    def dataset_states_and_extensions_summary(self):
        if not hasattr(self, "_dataset_states_and_extensions_summary"):
            q = self._get_nested_collection_attributes(hda_attributes=("extension",), dataset_attributes=("state",))
            extensions = set()
            states = set()
            for extension, state in q:
                states.add(state)
                extensions.add(extension)

            self._dataset_states_and_extensions_summary = (states, extensions)

        return self._dataset_states_and_extensions_summary

    @property
    def populated_optimized(self):
        if not hasattr(self, "_populated_optimized"):
            _populated_optimized = True
            if ":" not in self.collection_type:
                _populated_optimized = self.populated_state == DatasetCollection.populated_states.OK
            else:
                q = self._get_nested_collection_attributes(
                    collection_attributes=("populated_state",),
                    inner_filter=InnerCollectionFilter(
                        "populated_state", operator.__ne__, DatasetCollection.populated_states.OK
                    ),
                )
                _populated_optimized = q.session.query(~exists(q.subquery())).scalar()

            self._populated_optimized = _populated_optimized

        return self._populated_optimized

    @property
    def populated(self):
        top_level_populated = self.populated_state == DatasetCollection.populated_states.OK
        if top_level_populated and self.has_subcollections:
            return all(e.child_collection and e.child_collection.populated for e in self.elements)
        return top_level_populated

    @property
    def dataset_action_tuples(self):
        if not hasattr(self, "_dataset_action_tuples"):
            q = self._get_nested_collection_attributes(dataset_permission_attributes=("action", "role_id"))
            _dataset_action_tuples = []
            for _dataset_action_tuple in q:
                if _dataset_action_tuple[0] is None:
                    continue
                _dataset_action_tuples.append(_dataset_action_tuple)

            self._dataset_action_tuples = _dataset_action_tuples

        return self._dataset_action_tuples

    @property
    def element_identifiers_extensions_and_paths(self):
        q = self._get_nested_collection_attributes(
            element_attributes=("element_identifier",), hda_attributes=("extension",), return_entities=(Dataset,)
        )
        return [(row[:-2], row.extension, row.Dataset.file_name) for row in q]

    @property
    def element_identifiers_extensions_paths_and_metadata_files(
        self,
    ) -> List[List[Any]]:
        results = []
        if object_session(self):
            q = self._get_nested_collection_attributes(
                element_attributes=("element_identifier",),
                hda_attributes=("extension",),
                return_entities=(HistoryDatasetAssociation, Dataset),
            )
            # element_identifiers, extension, path
            for row in q:
                result = [row[:-3], row.extension, row.Dataset.file_name]
                hda = row.HistoryDatasetAssociation
                result.append(hda.get_metadata_file_paths_and_extensions())
                results.append(result)
        else:
            # This will be in a remote tool evaluation context, so can't query database
            for dataset_element in self.dataset_elements_and_identifiers():
                # Let's pretend name is element identifier
                results.append(
                    [
                        dataset_element._identifiers,
                        dataset_element.hda.extension,
                        dataset_element.hda.file_name,
                        dataset_element.hda.get_metadata_file_paths_and_extensions(),
                    ]
                )
        return results

    @property
    def waiting_for_elements(self):
        top_level_waiting = self.populated_state == DatasetCollection.populated_states.NEW
        if not top_level_waiting and self.has_subcollections:
            return any(e.child_collection.waiting_for_elements for e in self.elements)
        return top_level_waiting

    def mark_as_populated(self):
        self.populated_state = DatasetCollection.populated_states.OK

    def handle_population_failed(self, message):
        self.populated_state = DatasetCollection.populated_states.FAILED
        self.populated_state_message = message

    def finalize(self, collection_type_description):
        # All jobs have written out their elements - everything should be populated
        # but might not be - check that second case! (TODO)
        self.mark_as_populated()
        if self.has_subcollections and collection_type_description.has_subcollections():
            for element in self.elements:
                element.child_collection.finalize(collection_type_description.child_collection_type_description())

    @property
    def dataset_instances(self):
        db_session = object_session(self)
        if db_session and self.id:
            return self._get_nested_collection_attributes(return_entities=(HistoryDatasetAssociation,)).all()
        else:
            # Sessionless context
            instances = []
            for element in self.elements:
                if element.is_collection:
                    instances.extend(element.child_collection.dataset_instances)
                else:
                    instance = element.dataset_instance
                    instances.append(instance)
            return instances

    @property
    def dataset_elements(self):
        db_session = object_session(self)
        if db_session and self.id:
            return self._get_nested_collection_attributes(return_entities=(DatasetCollectionElement,)).all()
        elements = []
        for element in self.elements:
            if element.is_collection:
                elements.extend(element.child_collection.dataset_elements)
            else:
                elements.append(element)
        return elements

    def dataset_elements_and_identifiers(self, identifiers=None):
        # Used only in remote tool evaluation context
        elements = []
        if identifiers is None:
            identifiers = []
        for element in self.elements:
            _identifiers = identifiers[:]
            _identifiers.append(element.element_identifier)
            if element.is_collection:
                elements.extend(element.child_collection.dataset_elements_and_identifiers(_identifiers))
            else:
                element._identifiers = _identifiers
                elements.append(element)
        return elements

    @property
    def first_dataset_element(self):
        for element in self.elements:
            if element.is_collection:
                first_element = element.child_collection.first_dataset_element
                if first_element:
                    return first_element
            else:
                return element
        return None

    @property
    def state(self):
        # TODO: DatasetCollection state handling...
        return "ok"

    def validate(self):
        if self.collection_type is None:
            raise Exception("Each dataset collection must define a collection type.")

    def __getitem__(self, key):
        if isinstance(key, int):
            try:
                return self.elements[key]
            except IndexError:
                pass
        else:
            # This might be a peformance issue for large collection, but we don't use this a lot
            for element in self.elements:
                if element.element_identifier == key:
                    return element
        get_by_attribute = "element_index" if isinstance(key, int) else "element_identifier"
        error_message = f"Dataset collection has no {get_by_attribute} with key {key}."
        raise KeyError(error_message)

    def copy(
        self,
        destination=None,
        element_destination=None,
        dataset_instance_attributes=None,
        flush=True,
        minimize_copies=False,
    ):
        new_collection = DatasetCollection(collection_type=self.collection_type, element_count=self.element_count)
        for element in self.elements:
            element.copy_to_collection(
                new_collection,
                destination=destination,
                element_destination=element_destination,
                dataset_instance_attributes=dataset_instance_attributes,
                flush=flush,
                minimize_copies=minimize_copies,
            )
        object_session(self).add(new_collection)
        if flush:
            object_session(self).flush()
        return new_collection

    def replace_failed_elements(self, replacements):
        hda_id_to_element = dict(
            self._get_nested_collection_attributes(return_entities=[DatasetCollectionElement], hda_attributes=["id"])
        )
        for failed, replacement in replacements.items():
            element = hda_id_to_element.get(failed.id)
            if element:
                element.hda = replacement

    def set_from_dict(self, new_data):
        # Nothing currently editable in this class.
        return {}

    @property
    def has_subcollections(self):
        return ":" in self.collection_type

    def _serialize(self, id_encoder, serialization_options):
        rval = dict_for(
            self,
            type=self.collection_type,
            populated_state=self.populated_state,
            populated_state_message=self.populated_state_message,
            elements=list(map(lambda e: e.serialize(id_encoder, serialization_options), self.elements)),
        )
        serialization_options.attach_identifier(id_encoder, self, rval)
        return rval


class DatasetCollectionInstance(HasName, UsesCreateAndUpdateTime):
    @property
    def state(self):
        return self.collection.state

    @property
    def populated(self):
        return self.collection.populated

    @property
    def dataset_instances(self):
        return self.collection.dataset_instances

    def display_name(self):
        return self.get_display_name()

    def _base_to_dict(self, view):
        return dict(
            id=self.id,
            name=self.name,
            collection_id=self.collection_id,
            collection_type=self.collection.collection_type,
            populated=self.populated,
            populated_state=self.collection.populated_state,
            populated_state_message=self.collection.populated_state_message,
            element_count=self.collection.element_count,
            elements_datatypes=list(self.dataset_dbkeys_and_extensions_summary[1]),
            type="collection",  # contents type (distinguished from file or folder (in case of library))
        )

    def set_from_dict(self, new_data):
        """
        Set object attributes to the values in dictionary new_data limiting
        to only those keys in dict_element_visible_keys.

        Returns a dictionary of the keys, values that have been changed.
        """
        # precondition: keys are proper, values are parsed and validated
        changed = self.collection.set_from_dict(new_data)

        # unknown keys are ignored here
        for key in (k for k in new_data.keys() if k in self.editable_keys):
            new_val = new_data[key]
            old_val = self.__getattribute__(key)
            if new_val == old_val:
                continue

            self.__setattr__(key, new_val)
            changed[key] = new_val

        return changed


class HistoryDatasetCollectionAssociation(
    Base,
    DatasetCollectionInstance,
    HasTags,
    Dictifiable,
    UsesAnnotations,
    Serializable,
):
    """Associates a DatasetCollection with a History."""

    __tablename__ = "history_dataset_collection_association"

    id = Column(Integer, primary_key=True)
    collection_id = Column(Integer, ForeignKey("dataset_collection.id"), index=True)
    history_id = Column(Integer, ForeignKey("history.id"), index=True)
    name = Column(TrimmedString(255))
    hid = Column(Integer)
    visible = Column(Boolean)
    deleted = Column(Boolean, default=False)
    copied_from_history_dataset_collection_association_id = Column(
        Integer, ForeignKey("history_dataset_collection_association.id"), nullable=True
    )
    implicit_output_name = Column(Unicode(255), nullable=True)
    job_id = Column(ForeignKey("job.id"), index=True, nullable=True)
    implicit_collection_jobs_id = Column(ForeignKey("implicit_collection_jobs.id"), index=True, nullable=True)
    create_time = Column(DateTime, default=now)
    update_time = Column(DateTime, default=now, onupdate=now, index=True)

    collection = relationship("DatasetCollection")
    history = relationship("History", back_populates="dataset_collections")

    copied_from_history_dataset_collection_association = relationship(
        "HistoryDatasetCollectionAssociation",
        primaryjoin=copied_from_history_dataset_collection_association_id == id,
        remote_side=[id],
        uselist=False,
        back_populates="copied_to_history_dataset_collection_association",
    )
    copied_to_history_dataset_collection_association = relationship(
        "HistoryDatasetCollectionAssociation",
        back_populates="copied_from_history_dataset_collection_association",
    )
    implicit_input_collections = relationship(
        "ImplicitlyCreatedDatasetCollectionInput",
        primaryjoin=(
            lambda: HistoryDatasetCollectionAssociation.id
            == ImplicitlyCreatedDatasetCollectionInput.dataset_collection_id
        ),
    )
    implicit_collection_jobs = relationship("ImplicitCollectionJobs", uselist=False)
    job = relationship(
        "Job",
        back_populates="history_dataset_collection_associations",
        uselist=False,
    )
    job_state_summary = relationship(
        HistoryDatasetCollectionJobStateSummary,
        primaryjoin=(
            lambda: HistoryDatasetCollectionAssociation.id
            == HistoryDatasetCollectionJobStateSummary.__table__.c.hdca_id
        ),
        foreign_keys=HistoryDatasetCollectionJobStateSummary.__table__.c.hdca_id,
        uselist=False,
    )
    tags = relationship(
        "HistoryDatasetCollectionTagAssociation",
        order_by=lambda: HistoryDatasetCollectionTagAssociation.id,
        back_populates="dataset_collection",
    )
    annotations = relationship(
        "HistoryDatasetCollectionAssociationAnnotationAssociation",
        order_by=lambda: HistoryDatasetCollectionAssociationAnnotationAssociation.id,
        back_populates="history_dataset_collection",
    )
    ratings = relationship(
        "HistoryDatasetCollectionRatingAssociation",
        order_by=lambda: HistoryDatasetCollectionRatingAssociation.id,  # type: ignore[has-type]
        back_populates="dataset_collection",
    )
    creating_job_associations = relationship("JobToOutputDatasetCollectionAssociation", viewonly=True)

    dict_dbkeysandextensions_visible_keys = ["dbkeys", "extensions"]
    editable_keys = ("name", "deleted", "visible")

    def __init__(self, deleted=False, visible=True, **kwd):
        super().__init__(**kwd)
        # Since deleted property is shared between history and dataset collections,
        # it could be on either table - some places in the code however it is convient
        # it is on instance instead of collection.
        self.deleted = deleted
        self.visible = visible
        self.implicit_input_collections = self.implicit_input_collections or []

    @property
    def history_content_type(self):
        return "dataset_collection"

    # TODO: down into DatasetCollectionInstance
    content_type = "dataset_collection"

    @hybrid.hybrid_property
    def type_id(self):
        return "-".join((self.content_type, str(self.id)))

    @type_id.expression  # type: ignore[no-redef]
    def type_id(cls):
        return (type_coerce(cls.content_type, Unicode) + "-" + type_coerce(cls.id, Unicode)).label("type_id")

    @property
    def job_source_type(self):
        if self.implicit_collection_jobs_id:
            return "ImplicitCollectionJobs"
        elif self.job_id:
            return "Job"
        else:
            return None

    @property
    def job_state_summary_dict(self):
        if self.job_state_summary:
            states = self.job_state_summary.__dict__.copy()
            del states["_sa_instance_state"]
            del states["hdca_id"]
            return states

    @property
    def dataset_dbkeys_and_extensions_summary(self):
        if not hasattr(self, "_dataset_dbkeys_and_extensions_summary"):
            rows = self.collection._get_nested_collection_attributes(hda_attributes=("_metadata", "extension"))
            extensions = set()
            dbkeys = set()
            for row in rows:
                if row is not None:
                    dbkey_field = row._metadata.get("dbkey")
                    if isinstance(dbkey_field, list):
                        for dbkey in dbkey_field:
                            dbkeys.add(dbkey)
                    else:
                        dbkeys.add(dbkey_field)
                    extensions.add(row.extension)
            self._dataset_dbkeys_and_extensions_summary = (dbkeys, extensions)
        return self._dataset_dbkeys_and_extensions_summary

    @property
    def job_source_id(self):
        return self.implicit_collection_jobs_id or self.job_id

    def to_hda_representative(self, multiple=False):
        rval = []
        for dataset in self.collection.dataset_elements:
            rval.append(dataset.dataset_instance)
            if multiple is False:
                break
        if len(rval) > 0:
            return rval if multiple else rval[0]

    def _serialize(self, id_encoder, serialization_options):
        rval = dict_for(
            self,
            display_name=self.display_name(),
            state=self.state,
            hid=self.hid,
            collection=self.collection.serialize(id_encoder, serialization_options),
            implicit_output_name=self.implicit_output_name,
        )
        if self.history:
            rval["history_encoded_id"] = serialization_options.get_identifier(id_encoder, self.history)

        implicit_input_collections = []
        for implicit_input_collection in self.implicit_input_collections:
            input_hdca = implicit_input_collection.input_dataset_collection
            implicit_input_collections.append(
                {
                    "name": implicit_input_collection.name,
                    "input_dataset_collection": serialization_options.get_identifier(id_encoder, input_hdca),
                }
            )
        if implicit_input_collections:
            rval["implicit_input_collections"] = implicit_input_collections

        # Handle copied_from_history_dataset_association information...
        copied_from_history_dataset_collection_association_chain = []
        src_hdca = self
        while src_hdca.copied_from_history_dataset_collection_association:
            src_hdca = src_hdca.copied_from_history_dataset_collection_association
            copied_from_history_dataset_collection_association_chain.append(
                serialization_options.get_identifier(id_encoder, src_hdca)
            )
        rval[
            "copied_from_history_dataset_collection_association_id_chain"
        ] = copied_from_history_dataset_collection_association_chain
        serialization_options.attach_identifier(id_encoder, self, rval)
        return rval

    def to_dict(self, view="collection"):
        original_dict_value = super().to_dict(view=view)
        if view == "dbkeysandextensions":
            (dbkeys, extensions) = self.dataset_dbkeys_and_extensions_summary
            dict_value = dict(
                dbkey=dbkeys.pop() if len(dbkeys) == 1 else "?",
                extension=extensions.pop() if len(extensions) == 1 else "auto",
            )
        else:
            dict_value = dict(
                hid=self.hid,
                history_id=self.history.id,
                history_content_type=self.history_content_type,
                visible=self.visible,
                deleted=self.deleted,
                job_source_id=self.job_source_id,
                job_source_type=self.job_source_type,
                job_state_summary=self.job_state_summary_dict,
                create_time=self.create_time.isoformat(),
                update_time=self.update_time.isoformat(),
                **self._base_to_dict(view=view),
            )

        dict_value.update(original_dict_value)

        return dict_value

    def add_implicit_input_collection(self, name, history_dataset_collection):
        self.implicit_input_collections.append(
            ImplicitlyCreatedDatasetCollectionInput(name, history_dataset_collection)
        )

    def find_implicit_input_collection(self, name):
        matching_collection = None
        for implicit_input_collection in self.implicit_input_collections:
            if implicit_input_collection.name == name:
                matching_collection = implicit_input_collection.input_dataset_collection
                break
        return matching_collection

    def copy(
        self,
        element_destination=None,
        dataset_instance_attributes=None,
        flush=True,
        set_hid=True,
        minimize_copies=False,
    ):
        """
        Create a copy of this history dataset collection association. Copy
        underlying collection.
        """
        hdca = HistoryDatasetCollectionAssociation(
            hid=self.hid,
            collection=None,
            visible=self.visible,
            deleted=self.deleted,
            name=self.name,
            copied_from_history_dataset_collection_association=self,
        )
        if self.implicit_collection_jobs_id:
            hdca.implicit_collection_jobs_id = self.implicit_collection_jobs_id
        elif self.job_id:
            hdca.job_id = self.job_id

        collection_copy = self.collection.copy(
            destination=hdca,
            element_destination=element_destination,
            dataset_instance_attributes=dataset_instance_attributes,
            flush=False,
            minimize_copies=minimize_copies,
        )
        hdca.collection = collection_copy
        object_session(self).add(hdca)
        hdca.copy_tags_from(self.history.user, self)
        if element_destination and set_hid:
            element_destination.stage_addition(hdca)
            element_destination.add_pending_items()
        if flush:
            object_session(self).flush()
        return hdca

    @property
    def waiting_for_elements(self):
        summary = self.job_state_summary
        if summary.all_jobs > 0 and summary.deleted + summary.error + summary.failed + summary.ok == summary.all_jobs:
            return False
        else:
            return self.collection.waiting_for_elements

    def contains_collection(self, collection_id):
        """Checks to see that the indicated collection is a member of the
        hdca by using a recursive CTE sql query to find the collection's parents
        and checking to see if any of the parents are associated with this hdca"""

        sa_session = object_session(self)
        DCE = DatasetCollectionElement
        HDCA = HistoryDatasetCollectionAssociation

        # non-recursive part of the cte (starting point)
        parents_cte = (
            Query(DCE.dataset_collection_id)
            .filter(or_(DCE.child_collection_id == collection_id, DCE.dataset_collection_id == collection_id))
            .cte(name="element_parents", recursive="True")
        )
        ep = aliased(parents_cte, name="ep")

        # add the recursive part of the cte expression
        dce = aliased(DCE, name="dce")
        rec = Query(dce.dataset_collection_id.label("dataset_collection_id")).filter(
            dce.child_collection_id == ep.c.dataset_collection_id
        )
        parents_cte = parents_cte.union(rec)

        # join parents to hdca, look for matching hdca_id
        hdca = aliased(HDCA, name="hdca")
        jointohdca = parents_cte.join(hdca, hdca.collection_id == parents_cte.c.dataset_collection_id)
        qry = Query(hdca.id).select_entity_from(jointohdca).filter(hdca.id == self.id)

        results = qry.with_session(sa_session).all()
        return len(results) > 0


class LibraryDatasetCollectionAssociation(Base, DatasetCollectionInstance, RepresentById):
    """Associates a DatasetCollection with a library folder."""

    __tablename__ = "library_dataset_collection_association"

    id = Column(Integer, primary_key=True)
    collection_id = Column(Integer, ForeignKey("dataset_collection.id"), index=True)
    folder_id = Column(Integer, ForeignKey("library_folder.id"), index=True)
    name = Column(TrimmedString(255))
    deleted = Column(Boolean, default=False)

    collection = relationship("DatasetCollection")
    folder = relationship("LibraryFolder")

    tags = relationship(
        "LibraryDatasetCollectionTagAssociation",
        order_by=lambda: LibraryDatasetCollectionTagAssociation.id,
        back_populates="dataset_collection",
    )
    annotations = relationship(
        "LibraryDatasetCollectionAnnotationAssociation",
        order_by=lambda: LibraryDatasetCollectionAnnotationAssociation.id,
        back_populates="dataset_collection",
    )
    ratings = relationship(
        "LibraryDatasetCollectionRatingAssociation",
        order_by=lambda: LibraryDatasetCollectionRatingAssociation.id,  # type: ignore[has-type]
        back_populates="dataset_collection",
    )

    editable_keys = ("name", "deleted")

    def __init__(self, deleted=False, **kwd):
        super().__init__(**kwd)
        # Since deleted property is shared between history and dataset collections,
        # it could be on either table - some places in the code however it is convient
        # it is on instance instead of collection.
        self.deleted = deleted

    def to_dict(self, view="collection"):
        dict_value = dict(folder_id=self.folder.id, **self._base_to_dict(view=view))
        return dict_value


class DatasetCollectionElement(Base, Dictifiable, Serializable):
    """Associates a DatasetInstance (hda or ldda) with a DatasetCollection."""

    __tablename__ = "dataset_collection_element"

    id = Column(Integer, primary_key=True)
    # Parent collection id describing what collection this element belongs to.
    dataset_collection_id = Column(Integer, ForeignKey("dataset_collection.id"), index=True, nullable=False)
    # Child defined by this association - HDA, LDDA, or another dataset association...
    hda_id = Column(Integer, ForeignKey("history_dataset_association.id"), index=True, nullable=True)
    ldda_id = Column(Integer, ForeignKey("library_dataset_dataset_association.id"), index=True, nullable=True)
    child_collection_id = Column(Integer, ForeignKey("dataset_collection.id"), index=True, nullable=True)
    # Element index and identifier to define this parent-child relationship.
    element_index = Column(Integer)
    element_identifier = Column(Unicode(255))

    hda = relationship(
        "HistoryDatasetAssociation",
        primaryjoin=(lambda: DatasetCollectionElement.hda_id == HistoryDatasetAssociation.id),
    )
    ldda = relationship(
        "LibraryDatasetDatasetAssociation",
        primaryjoin=(lambda: DatasetCollectionElement.ldda_id == LibraryDatasetDatasetAssociation.id),
    )
    child_collection = relationship(
        "DatasetCollection", primaryjoin=(lambda: DatasetCollectionElement.child_collection_id == DatasetCollection.id)
    )
    collection = relationship(
        "DatasetCollection",
        primaryjoin=(lambda: DatasetCollection.id == DatasetCollectionElement.dataset_collection_id),
        back_populates="elements",
    )

    # actionable dataset id needs to be available via API...
    dict_collection_visible_keys = ["id", "element_type", "element_index", "element_identifier"]
    dict_element_visible_keys = ["id", "element_type", "element_index", "element_identifier"]

    UNINITIALIZED_ELEMENT = object()

    def __init__(
        self,
        id=None,
        collection=None,
        element=None,
        element_index=None,
        element_identifier=None,
    ):
        if isinstance(element, HistoryDatasetAssociation):
            self.hda = element
        elif isinstance(element, LibraryDatasetDatasetAssociation):
            self.ldda = element
        elif isinstance(element, DatasetCollection):
            self.child_collection = element
        elif element != self.UNINITIALIZED_ELEMENT:
            raise AttributeError(f"Unknown element type provided: {type(element)}")

        self.id = id
        add_object_to_object_session(self, collection)
        self.collection = collection
        self.element_index = element_index
        self.element_identifier = element_identifier or str(element_index)

    @property
    def element_type(self):
        if self.hda:
            return "hda"
        elif self.ldda:
            return "ldda"
        elif self.child_collection:
            # TOOD: Rename element_type to element_type.
            return "dataset_collection"
        else:
            return None

    @property
    def is_collection(self):
        return self.element_type == "dataset_collection"

    @property
    def element_object(self):
        if self.hda:
            return self.hda
        elif self.ldda:
            return self.ldda
        elif self.child_collection:
            return self.child_collection
        else:
            return None

    @property
    def dataset_instance(self):
        element_object = self.element_object
        if isinstance(element_object, DatasetCollection):
            raise AttributeError("Nested collection has no associated dataset_instance.")
        return element_object

    @property
    def dataset(self):
        return self.dataset_instance.dataset

    def first_dataset_instance(self):
        element_object = self.element_object
        if isinstance(element_object, DatasetCollection):
            return element_object.dataset_instances[0]
        else:
            return element_object

    @property
    def dataset_instances(self):
        element_object = self.element_object
        if isinstance(element_object, DatasetCollection):
            return element_object.dataset_instances
        else:
            return [element_object]

    def copy_to_collection(
        self,
        collection,
        destination=None,
        element_destination=None,
        dataset_instance_attributes=None,
        flush=True,
        minimize_copies=False,
    ):
        dataset_instance_attributes = dataset_instance_attributes or {}
        element_object = self.element_object
        if element_destination:
            if self.is_collection:
                element_object = element_object.copy(
                    destination=destination,
                    element_destination=element_destination,
                    dataset_instance_attributes=dataset_instance_attributes,
                    flush=flush,
                    minimize_copies=minimize_copies,
                )
            else:
                new_element_object = None
                if minimize_copies:
                    new_element_object = element_destination.get_dataset_by_hid(element_object.hid)
                if (
                    new_element_object
                    and new_element_object.dataset
                    and new_element_object.dataset.id == element_object.dataset_id
                ):
                    element_object = new_element_object
                else:
                    new_element_object = element_object.copy(flush=flush, copy_tags=element_object.tags)
                    for attribute, value in dataset_instance_attributes.items():
                        setattr(new_element_object, attribute, value)

                    new_element_object.visible = False
                    if destination is not None and element_object.hidden_beneath_collection_instance:
                        new_element_object.hidden_beneath_collection_instance = destination
                    # Ideally we would not need to give the following
                    # element an HID and it would exist in the history only
                    # as an element of the containing collection.
                    element_destination.stage_addition(new_element_object)
                    element_object = new_element_object

        new_element = DatasetCollectionElement(
            element=element_object,
            collection=collection,
            element_index=self.element_index,
            element_identifier=self.element_identifier,
        )
        return new_element

    def _serialize(self, id_encoder, serialization_options):
        rval = dict_for(
            self,
            element_type=self.element_type,
            element_index=self.element_index,
            element_identifier=self.element_identifier,
        )
        serialization_options.attach_identifier(id_encoder, self, rval)
        element_obj = self.element_object
        if isinstance(element_obj, HistoryDatasetAssociation):
            rval["hda"] = element_obj.serialize(id_encoder, serialization_options, for_link=True)
        else:
            rval["child_collection"] = element_obj.serialize(id_encoder, serialization_options)
        return rval


class Event(Base, RepresentById):
    __tablename__ = "event"

    id = Column(Integer, primary_key=True)
    create_time = Column(DateTime, default=now)
    update_time = Column(DateTime, default=now, onupdate=now)
    history_id = Column(Integer, ForeignKey("history.id"), index=True, nullable=True)
    user_id = Column(Integer, ForeignKey("galaxy_user.id"), index=True, nullable=True)
    message = Column(TrimmedString(1024))
    session_id = Column(Integer, ForeignKey("galaxy_session.id"), index=True, nullable=True)
    tool_id = Column(String(255))

    history = relationship("History")
    user = relationship("User")
    galaxy_session = relationship("GalaxySession")


class GalaxySession(Base, RepresentById):
    __tablename__ = "galaxy_session"

    id = Column(Integer, primary_key=True)
    create_time = Column(DateTime, default=now)
    update_time = Column(DateTime, default=now, onupdate=now)
    user_id = Column(Integer, ForeignKey("galaxy_user.id"), index=True, nullable=True)
    remote_host = Column(String(255))
    remote_addr = Column(String(255))
    referer = Column(TEXT)
    current_history_id = Column(Integer, ForeignKey("history.id"), nullable=True)
    # unique 128 bit random number coerced to a string
    session_key = Column(TrimmedString(255), index=True, unique=True)
    is_valid = Column(Boolean, default=False)
    # saves a reference to the previous session so we have a way to chain them together
    prev_session_id = Column(Integer)
    disk_usage = Column(Numeric(15, 0), index=True)
    last_action = Column(DateTime)
    current_history = relationship("History")
    histories = relationship("GalaxySessionToHistoryAssociation", back_populates="galaxy_session")
    user = relationship("User", back_populates="galaxy_sessions")

    def __init__(self, is_valid=False, **kwd):
        super().__init__(**kwd)
        self.is_valid = is_valid
        self.last_action = self.last_action or datetime.now()

    def add_history(self, history, association=None):
        if association is None:
            self.histories.append(GalaxySessionToHistoryAssociation(self, history))
        else:
            self.histories.append(association)

    def get_disk_usage(self):
        if self.disk_usage is None:
            return 0
        return self.disk_usage

    def set_disk_usage(self, bytes):
        self.disk_usage = bytes

    total_disk_usage = property(get_disk_usage, set_disk_usage)


class GalaxySessionToHistoryAssociation(Base, RepresentById):
    __tablename__ = "galaxy_session_to_history"

    id = Column(Integer, primary_key=True)
    create_time = Column(DateTime, default=now)
    session_id = Column(Integer, ForeignKey("galaxy_session.id"), index=True)
    history_id = Column(Integer, ForeignKey("history.id"), index=True)
    galaxy_session = relationship("GalaxySession", back_populates="histories")
    history = relationship("History", back_populates="galaxy_sessions")

    def __init__(self, galaxy_session, history):
        self.galaxy_session = galaxy_session
        add_object_to_object_session(self, history)
        self.history = history


class UCI:
    def __init__(self):
        self.id = None
        self.user = None


class StoredWorkflow(Base, HasTags, Dictifiable, RepresentById):
    """
    StoredWorkflow represents the root node of a tree of objects that compose a workflow, including workflow revisions, steps, and subworkflows.
    It is responsible for the metadata associated with a workflow including owner, name, published, and create/update time.

    Each time a workflow is modified a revision is created, represented by a new :class:`galaxy.model.Workflow` instance.
    See :class:`galaxy.model.Workflow` for more information
    """

    __tablename__ = "stored_workflow"
    __table_args__ = (Index("ix_stored_workflow_slug", "slug", mysql_length=200),)

    id = Column(Integer, primary_key=True)
    create_time = Column(DateTime, default=now)
    update_time = Column(DateTime, default=now, onupdate=now, index=True)
    user_id = Column(Integer, ForeignKey("galaxy_user.id"), index=True, nullable=False)
    latest_workflow_id = Column(
        Integer, ForeignKey("workflow.id", use_alter=True, name="stored_workflow_latest_workflow_id_fk"), index=True
    )
    name = Column(TEXT)
    deleted = Column(Boolean, default=False)
    hidden = Column(Boolean, default=False)
    importable = Column(Boolean, default=False)
    slug = Column(TEXT)
    from_path = Column(TEXT)
    published = Column(Boolean, index=True, default=False)

    user = relationship(
        "User", primaryjoin=(lambda: User.id == StoredWorkflow.user_id), back_populates="stored_workflows"
    )
    workflows = relationship(
        "Workflow",
        back_populates="stored_workflow",
        cascade="all, delete-orphan",
        primaryjoin=(lambda: StoredWorkflow.id == Workflow.stored_workflow_id),  # type: ignore[has-type]
        order_by=lambda: -Workflow.id,  # type: ignore[has-type]
    )
    latest_workflow = relationship(
        "Workflow",
        post_update=True,
        primaryjoin=(lambda: StoredWorkflow.latest_workflow_id == Workflow.id),  # type: ignore[has-type]
        lazy=False,
    )
    tags = relationship(
        "StoredWorkflowTagAssociation",
        order_by=lambda: StoredWorkflowTagAssociation.id,
        back_populates="stored_workflow",
    )
    owner_tags = relationship(
        "StoredWorkflowTagAssociation",
        primaryjoin=(
            lambda: and_(
                StoredWorkflow.id == StoredWorkflowTagAssociation.stored_workflow_id,
                StoredWorkflow.user_id == StoredWorkflowTagAssociation.user_id,
            )
        ),
        viewonly=True,
        order_by=lambda: StoredWorkflowTagAssociation.id,
    )
    annotations = relationship(
        "StoredWorkflowAnnotationAssociation",
        order_by=lambda: StoredWorkflowAnnotationAssociation.id,
        back_populates="stored_workflow",
    )
    ratings = relationship(
        "StoredWorkflowRatingAssociation",
        order_by=lambda: StoredWorkflowRatingAssociation.id,  # type: ignore[has-type]
        back_populates="stored_workflow",
    )
    users_shared_with = relationship("StoredWorkflowUserShareAssociation", back_populates="stored_workflow")

    average_rating: column_property

    # Set up proxy so that
    #   StoredWorkflow.users_shared_with
    # returns a list of users that workflow is shared with.
    users_shared_with_dot_users = association_proxy("users_shared_with", "user")

    dict_collection_visible_keys = [
        "id",
        "name",
        "create_time",
        "update_time",
        "published",
        "importable",
        "deleted",
        "hidden",
    ]
    dict_element_visible_keys = [
        "id",
        "name",
        "create_time",
        "update_time",
        "published",
        "importable",
        "deleted",
        "hidden",
    ]

    def __init__(
        self,
        user=None,
        name=None,
        slug=None,
        create_time=None,
        update_time=None,
        published=False,
        latest_workflow_id=None,
        workflow=None,
        hidden=False,
    ):
        add_object_to_object_session(self, user)
        self.user = user
        self.name = name
        self.slug = slug
        self.create_time = create_time
        self.update_time = update_time
        self.published = published
        self.latest_workflow = workflow
        self.workflows = listify(workflow)
        self.hidden = hidden

    def get_internal_version(self, version):
        if version is None:
            return self.latest_workflow
        if len(self.workflows) <= version:
            raise Exception("Version does not exist")
        return list(reversed(self.workflows))[version]

    def show_in_tool_panel(self, user_id):
        sa_session = object_session(self)
        return bool(
            sa_session.query(StoredWorkflowMenuEntry)
            .filter(
                StoredWorkflowMenuEntry.stored_workflow_id == self.id,
                StoredWorkflowMenuEntry.user_id == user_id,
            )
            .count()
        )

    def copy_tags_from(self, target_user, source_workflow):
        # Override to only copy owner tags.
        for src_swta in source_workflow.owner_tags:
            new_swta = src_swta.copy()
            new_swta.user = target_user
            self.tags.append(new_swta)

    def to_dict(self, view="collection", value_mapper=None):
        rval = super().to_dict(view=view, value_mapper=value_mapper)
        rval["latest_workflow_uuid"] = (lambda uuid: str(uuid) if self.latest_workflow.uuid else None)(
            self.latest_workflow.uuid
        )
        return rval


class Workflow(Base, Dictifiable, RepresentById):
    """
    Workflow represents a revision of a :class:`galaxy.model.StoredWorkflow`.
    A new instance is created for each workflow revision and provides a common parent for the workflow steps.

    See :class:`galaxy.model.WorkflowStep` for more information
    """

    __tablename__ = "workflow"

    id = Column(Integer, primary_key=True)
    create_time = Column(DateTime, default=now)
    update_time = Column(DateTime, default=now, onupdate=now)
    # workflows will belong to either a stored workflow or a parent/nesting workflow.
    stored_workflow_id = Column(Integer, ForeignKey("stored_workflow.id"), index=True, nullable=True)
    parent_workflow_id = Column(Integer, ForeignKey("workflow.id"), index=True, nullable=True)
    name = Column(TEXT)
    has_cycles = Column(Boolean)
    has_errors = Column(Boolean)
    reports_config = Column(JSONType)
    creator_metadata = Column(JSONType)
    license = Column(TEXT)
    source_metadata = Column(JSONType)
    uuid = Column(UUIDType, nullable=True)

    steps = relationship(
        "WorkflowStep",
        back_populates="workflow",
        primaryjoin=(lambda: Workflow.id == WorkflowStep.workflow_id),  # type: ignore[has-type]
        order_by=lambda: asc(WorkflowStep.order_index),  # type: ignore[has-type]
        cascade="all, delete-orphan",
        lazy=False,
    )
    parent_workflow_steps = relationship(
        "WorkflowStep",
        primaryjoin=(lambda: Workflow.id == WorkflowStep.subworkflow_id),  # type: ignore[has-type]
        back_populates="subworkflow",
    )
    stored_workflow = relationship(
        "StoredWorkflow",
        primaryjoin=(lambda: StoredWorkflow.id == Workflow.stored_workflow_id),
        back_populates="workflows",
    )

    step_count: column_property

    dict_collection_visible_keys = ["name", "has_cycles", "has_errors"]
    dict_element_visible_keys = ["name", "has_cycles", "has_errors"]
    input_step_types = ["data_input", "data_collection_input", "parameter_input"]

    def __init__(self, uuid=None):
        self.user = None
        self.uuid = get_uuid(uuid)

    def has_outputs_defined(self):
        """
        Returns true or false indicating whether or not a workflow has outputs defined.
        """
        for step in self.steps:
            if step.workflow_outputs:
                return True
        return False

    def to_dict(self, view="collection", value_mapper=None):
        rval = super().to_dict(view=view, value_mapper=value_mapper)
        rval["uuid"] = (lambda uuid: str(uuid) if uuid else None)(self.uuid)
        return rval

    @property
    def steps_by_id(self):
        steps = {}
        for step in self.steps:
            step_id = step.id
            steps[step_id] = step
        return steps

    def step_by_index(self, order_index):
        for step in self.steps:
            if order_index == step.order_index:
                return step
        raise KeyError(f"Workflow has no step with order_index '{order_index}'")

    def step_by_label(self, label):
        for step in self.steps:
            if label == step.label:
                return step
        raise KeyError(f"Workflow has no step with label '{label}'")

    @property
    def input_steps(self):
        for step in self.steps:
            if step.type in Workflow.input_step_types:
                yield step

    @property
    def workflow_outputs(self):
        for step in self.steps:
            yield from step.workflow_outputs

    def workflow_output_for(self, output_label):
        target_output = None
        for workflow_output in self.workflow_outputs:
            if workflow_output.label == output_label:
                target_output = workflow_output
                break
        return target_output

    @property
    def workflow_output_labels(self):
        names = []
        for workflow_output in self.workflow_outputs:
            names.append(workflow_output.label)
        return names

    @property
    def top_level_workflow(self):
        """If this workflow is not attached to stored workflow directly,
        recursively grab its parents until it is the top level workflow
        which must have a stored workflow associated with it.
        """
        top_level_workflow = self
        if self.stored_workflow is None:
            # TODO: enforce this at creation...
            assert len({w.uuid for w in self.parent_workflow_steps}) == 1
            return self.parent_workflow_steps[0].workflow.top_level_workflow
        return top_level_workflow

    @property
    def top_level_stored_workflow(self):
        """If this workflow is not attached to stored workflow directly,
        recursively grab its parents until it is the top level workflow
        which must have a stored workflow associated with it and then
        grab that stored workflow.
        """
        return self.top_level_workflow.stored_workflow

    def copy(self, user=None):
        """Copy a workflow for a new StoredWorkflow object.

        Pass user if user-specific information needed.
        """
        copied_workflow = Workflow()
        copied_workflow.name = self.name
        copied_workflow.has_cycles = self.has_cycles
        copied_workflow.has_errors = self.has_errors
        copied_workflow.reports_config = self.reports_config
        copied_workflow.license = self.license
        copied_workflow.creator_metadata = self.creator_metadata

        # Map old step ids to new steps
        step_mapping = {}
        copied_steps = []
        for step in self.steps:
            copied_step = WorkflowStep()
            copied_steps.append(copied_step)
            step_mapping[step.id] = copied_step

        for old_step, new_step in zip(self.steps, copied_steps):
            old_step.copy_to(new_step, step_mapping, user=user)
        copied_workflow.steps = copied_steps
        return copied_workflow

    def log_str(self):
        extra = ""
        if self.stored_workflow:
            extra = f",name={self.stored_workflow.name}"
        return "Workflow[id=%d%s]" % (self.id, extra)


InputConnDictType = Dict[str, Union[Dict[str, Any], List[Dict[str, Any]]]]


class WorkflowStep(Base, RepresentById):
    """
    WorkflowStep represents a tool or subworkflow, its inputs, annotations, and any outputs that are flagged as workflow outputs.

    See :class:`galaxy.model.WorkflowStepInput` and :class:`galaxy.model.WorkflowStepConnection` for more information.
    """

    __tablename__ = "workflow_step"

    id = Column(Integer, primary_key=True)
    create_time = Column(DateTime, default=now)
    update_time = Column(DateTime, default=now, onupdate=now)
    workflow_id = Column(Integer, ForeignKey("workflow.id"), index=True, nullable=False)
    subworkflow_id = Column(Integer, ForeignKey("workflow.id"), index=True, nullable=True)
    dynamic_tool_id = Column(Integer, ForeignKey("dynamic_tool.id"), index=True, nullable=True)
    type = Column(String(64))
    tool_id = Column(TEXT)
    tool_version = Column(TEXT)
    tool_inputs = Column(JSONType)
    tool_errors = Column(JSONType)
    position = Column(MutableJSONType)
    config = Column(JSONType)
    order_index = Column(Integer)
    uuid = Column(UUIDType)
    label = Column(Unicode(255))
    temp_input_connections: Optional[InputConnDictType]

    subworkflow = relationship(
        "Workflow",
        primaryjoin=(lambda: Workflow.id == WorkflowStep.subworkflow_id),
        back_populates="parent_workflow_steps",
    )
    dynamic_tool = relationship("DynamicTool", primaryjoin=(lambda: DynamicTool.id == WorkflowStep.dynamic_tool_id))
    tags = relationship(
        "WorkflowStepTagAssociation", order_by=lambda: WorkflowStepTagAssociation.id, back_populates="workflow_step"
    )
    annotations = relationship(
        "WorkflowStepAnnotationAssociation",
        order_by=lambda: WorkflowStepAnnotationAssociation.id,
        back_populates="workflow_step",
    )
    post_job_actions = relationship("PostJobAction", back_populates="workflow_step")
    inputs = relationship("WorkflowStepInput", back_populates="workflow_step")
    workflow_outputs = relationship("WorkflowOutput", back_populates="workflow_step")
    output_connections = relationship(
        "WorkflowStepConnection", primaryjoin=(lambda: WorkflowStepConnection.output_step_id == WorkflowStep.id)
    )
    workflow = relationship(
        "Workflow", primaryjoin=(lambda: Workflow.id == WorkflowStep.workflow_id), back_populates="steps"
    )

    STEP_TYPE_TO_INPUT_TYPE = {
        "data_input": "dataset",
        "data_collection_input": "dataset_collection",
        "parameter_input": "parameter",
    }
    DEFAULT_POSITION = {"left": 0, "top": 0}

    def __init__(self):
        self.uuid = uuid4()
        self._input_connections_by_name = None

    @property
    def tool_uuid(self):
        return self.dynamic_tool and self.dynamic_tool.uuid

    @property
    def input_type(self):
        assert (
            self.type and self.type in self.STEP_TYPE_TO_INPUT_TYPE
        ), "step.input_type can only be called on input step types"
        return self.STEP_TYPE_TO_INPUT_TYPE[self.type]

    @property
    def input_default_value(self):
        tool_inputs = self.tool_inputs
        tool_state = tool_inputs
        default_value = tool_state.get("default")
        if default_value:
            default_value = json.loads(default_value)["value"]
        return default_value

    def get_input(self, input_name):
        for step_input in self.inputs:
            if step_input.name == input_name:
                return step_input

        return None

    def get_or_add_input(self, input_name):
        step_input = self.get_input(input_name)

        if step_input is None:
            step_input = WorkflowStepInput(self)
            step_input.name = input_name
        return step_input

    def add_connection(self, input_name, output_name, output_step, input_subworkflow_step_index=None):
        step_input = self.get_or_add_input(input_name)

        conn = WorkflowStepConnection()
        conn.input_step_input = step_input
        conn.output_name = output_name
        add_object_to_object_session(conn, output_step)
        conn.output_step = output_step
        if input_subworkflow_step_index is not None:
            input_subworkflow_step = self.subworkflow.step_by_index(input_subworkflow_step_index)
            conn.input_subworkflow_step = input_subworkflow_step
        return conn

    @property
    def input_connections(self):
        connections = [_ for step_input in self.inputs for _ in step_input.connections]
        return connections

    @property
    def unique_workflow_outputs(self):
        # Older Galaxy workflows may have multiple WorkflowOutputs
        # per "output_name", when serving these back to the editor
        # feed only a "best" output per "output_name.""
        outputs = {}
        for workflow_output in self.workflow_outputs:
            output_name = workflow_output.output_name

            if output_name in outputs:
                found_output = outputs[output_name]
                if found_output.label is None and workflow_output.label is not None:
                    outputs[output_name] = workflow_output
            else:
                outputs[output_name] = workflow_output
        return list(outputs.values())

    @property
    def content_id(self):
        content_id = None
        if self.type == "tool":
            content_id = self.tool_id
        elif self.type == "subworkflow":
            content_id = self.subworkflow.id
        else:
            content_id = None
        return content_id

    @property
    def input_connections_by_name(self):
        if self._input_connections_by_name is None:
            self.setup_input_connections_by_name()
        return self._input_connections_by_name

    def setup_input_connections_by_name(self):
        # Ensure input_connections has already been set.

        # Make connection information available on each step by input name.
        input_connections_by_name = {}
        for conn in self.input_connections:
            input_name = conn.input_name
            if input_name not in input_connections_by_name:
                input_connections_by_name[input_name] = []
            input_connections_by_name[input_name].append(conn)
        self._input_connections_by_name = input_connections_by_name

    def create_or_update_workflow_output(self, output_name, label, uuid):
        output = self.workflow_output_for(output_name)
        if output is None:
            output = WorkflowOutput(workflow_step=self, output_name=output_name)
        if uuid is not None:
            output.uuid = uuid
        if label is not None:
            output.label = label
        return output

    def workflow_output_for(self, output_name):
        target_output = None
        for workflow_output in self.workflow_outputs:
            if workflow_output.output_name == output_name:
                target_output = workflow_output
                break
        return target_output

    def copy_to(self, copied_step, step_mapping, user=None):
        copied_step.order_index = self.order_index
        copied_step.type = self.type
        copied_step.tool_id = self.tool_id
        copied_step.tool_inputs = self.tool_inputs
        copied_step.tool_errors = self.tool_errors
        copied_step.position = self.position
        copied_step.config = self.config
        copied_step.label = self.label
        copied_step.inputs = copy_list(self.inputs, copied_step)

        subworkflow_step_mapping = {}

        if user is not None and self.annotations:
            annotations = []
            for annotation in self.annotations:
                association = WorkflowStepAnnotationAssociation()
                association.user = user
                association.workflow_step = copied_step
                association.annotation = annotation.annotation
                annotations.append(association)
            copied_step.annotations = annotations

        subworkflow = self.subworkflow
        if subworkflow:
            copied_subworkflow = subworkflow.copy()
            copied_step.subworkflow = copied_subworkflow
            for subworkflow_step, copied_subworkflow_step in zip(subworkflow.steps, copied_subworkflow.steps):
                subworkflow_step_mapping[subworkflow_step.id] = copied_subworkflow_step

        for old_conn, new_conn in zip(self.input_connections, copied_step.input_connections):
            new_conn.input_step_input = copied_step.get_or_add_input(old_conn.input_name)
            new_conn.output_step = step_mapping[old_conn.output_step_id]
            if old_conn.input_subworkflow_step_id:
                new_conn.input_subworkflow_step = subworkflow_step_mapping[old_conn.input_subworkflow_step_id]
        for orig_pja in self.post_job_actions:
            PostJobAction(
                orig_pja.action_type,
                copied_step,
                output_name=orig_pja.output_name,
                action_arguments=orig_pja.action_arguments,
            )
        copied_step.workflow_outputs = copy_list(self.workflow_outputs, copied_step)

    def log_str(self):
        return "WorkflowStep[index=%d,type=%s]" % (self.order_index, self.type)

    def clear_module_extras(self):
        # the module code adds random dynamic state to the step, this
        # attempts to clear that.
        for module_attribute in ["module"]:
            try:
                delattr(self, module_attribute)
            except AttributeError:
                pass


class WorkflowStepInput(Base, RepresentById):
    __tablename__ = "workflow_step_input"
    __table_args__ = (
        Index(
            "ix_workflow_step_input_workflow_step_id_name_unique",
            "workflow_step_id",
            "name",
            unique=True,
            mysql_length={"name": 200},
        ),
    )

    id = Column(Integer, primary_key=True)
    workflow_step_id = Column(Integer, ForeignKey("workflow_step.id"), index=True)
    name = Column(TEXT)
    merge_type = Column(TEXT)
    scatter_type = Column(TEXT)
    value_from = Column(MutableJSONType)
    value_from_type = Column(TEXT)
    default_value = Column(MutableJSONType)
    default_value_set = Column(Boolean, default=False)
    runtime_value = Column(Boolean, default=False)

    workflow_step = relationship(
        "WorkflowStep",
        back_populates="inputs",
        cascade="all",
        primaryjoin=(lambda: WorkflowStepInput.workflow_step_id == WorkflowStep.id),
    )
    connections = relationship(
        "WorkflowStepConnection",
        back_populates="input_step_input",
        primaryjoin=(lambda: WorkflowStepConnection.input_step_input_id == WorkflowStepInput.id),
    )

    def __init__(self, workflow_step):
        add_object_to_object_session(self, workflow_step)
        self.workflow_step = workflow_step
        self.default_value_set = False

    def copy(self, copied_step):
        copied_step_input = WorkflowStepInput(copied_step)
        copied_step_input.name = self.name
        copied_step_input.default_value = self.default_value
        copied_step_input.default_value_set = self.default_value_set
        copied_step_input.merge_type = self.merge_type
        copied_step_input.scatter_type = self.scatter_type

        copied_step_input.connections = copy_list(self.connections)
        return copied_step_input


class WorkflowStepConnection(Base, RepresentById):
    __tablename__ = "workflow_step_connection"

    id = Column(Integer, primary_key=True)
    output_step_id = Column(Integer, ForeignKey("workflow_step.id"), index=True)
    input_step_input_id = Column(Integer, ForeignKey("workflow_step_input.id"), index=True)
    output_name = Column(TEXT)
    input_subworkflow_step_id = Column(Integer, ForeignKey("workflow_step.id"), index=True)

    input_step_input = relationship(
        "WorkflowStepInput",
        back_populates="connections",
        cascade="all",
        primaryjoin=(lambda: WorkflowStepConnection.input_step_input_id == WorkflowStepInput.id),
    )
    input_subworkflow_step = relationship(
        "WorkflowStep", primaryjoin=(lambda: WorkflowStepConnection.input_subworkflow_step_id == WorkflowStep.id)
    )
    output_step = relationship(
        "WorkflowStep",
        back_populates="output_connections",
        cascade="all",
        primaryjoin=(lambda: WorkflowStepConnection.output_step_id == WorkflowStep.id),
    )

    # Constant used in lieu of output_name and input_name to indicate an
    # implicit connection between two steps that is not dependent on a dataset
    # or a dataset collection. Allowing for instance data manager steps to setup
    # index data before a normal tool runs or for workflows that manage data
    # outside of Galaxy.
    NON_DATA_CONNECTION = "__NO_INPUT_OUTPUT_NAME__"

    @property
    def non_data_connection(self):
        return self.output_name == self.input_name == WorkflowStepConnection.NON_DATA_CONNECTION

    @property
    def input_name(self):
        return self.input_step_input.name

    @property
    def input_step(self) -> Optional[WorkflowStep]:
        return self.input_step_input and self.input_step_input.workflow_step

    @property
    def input_step_id(self):
        input_step = self.input_step
        return input_step and input_step.id

    def copy(self):
        # TODO: handle subworkflow ids...
        copied_connection = WorkflowStepConnection()
        copied_connection.output_name = self.output_name
        return copied_connection


class WorkflowOutput(Base, RepresentById):
    __tablename__ = "workflow_output"

    id = Column(Integer, primary_key=True)
    workflow_step_id = Column(Integer, ForeignKey("workflow_step.id"), index=True, nullable=False)
    output_name = Column(String(255), nullable=True)
    label = Column(Unicode(255))
    uuid = Column(UUIDType)
    workflow_step = relationship(
        "WorkflowStep",
        back_populates="workflow_outputs",
        primaryjoin=(lambda: WorkflowStep.id == WorkflowOutput.workflow_step_id),
    )

    def __init__(self, workflow_step, output_name=None, label=None, uuid=None):
        self.workflow_step = workflow_step
        self.output_name = output_name
        self.label = label
        self.uuid = get_uuid(uuid)

    def copy(self, copied_step):
        copied_output = WorkflowOutput(copied_step)
        copied_output.output_name = self.output_name
        copied_output.label = self.label
        return copied_output


class StoredWorkflowUserShareAssociation(Base, UserShareAssociation):
    __tablename__ = "stored_workflow_user_share_connection"

    id = Column(Integer, primary_key=True)
    stored_workflow_id = Column(Integer, ForeignKey("stored_workflow.id"), index=True)
    user_id = Column(Integer, ForeignKey("galaxy_user.id"), index=True)
    user = relationship("User")
    stored_workflow = relationship("StoredWorkflow", back_populates="users_shared_with")


class StoredWorkflowMenuEntry(Base, RepresentById):
    __tablename__ = "stored_workflow_menu_entry"

    id = Column(Integer, primary_key=True)
    stored_workflow_id = Column(Integer, ForeignKey("stored_workflow.id"), index=True)
    user_id = Column(Integer, ForeignKey("galaxy_user.id"), index=True)
    order_index = Column(Integer)

    stored_workflow = relationship("StoredWorkflow")
    user = relationship(
        "User",
        back_populates="stored_workflow_menu_entries",
        primaryjoin=(
            lambda: (StoredWorkflowMenuEntry.user_id == User.id)
            & (StoredWorkflowMenuEntry.stored_workflow_id == StoredWorkflow.id)
            & not_(StoredWorkflow.deleted)
        ),
    )


class WorkflowInvocation(Base, UsesCreateAndUpdateTime, Dictifiable, RepresentById):
    __tablename__ = "workflow_invocation"

    id = Column(Integer, primary_key=True)
    create_time = Column(DateTime, default=now)
    update_time = Column(DateTime, default=now, onupdate=now, index=True)
    workflow_id = Column(Integer, ForeignKey("workflow.id"), index=True, nullable=False)
    state = Column(TrimmedString(64), index=True)
    scheduler = Column(TrimmedString(255), index=True)
    handler = Column(TrimmedString(255), index=True)
    uuid = Column(UUIDType())
    history_id = Column(Integer, ForeignKey("history.id"), index=True)

    history = relationship("History", back_populates="workflow_invocations")
    input_parameters = relationship("WorkflowRequestInputParameter", back_populates="workflow_invocation")
    step_states = relationship("WorkflowRequestStepState", back_populates="workflow_invocation")
    input_step_parameters = relationship("WorkflowRequestInputStepParameter", back_populates="workflow_invocation")
    input_datasets = relationship("WorkflowRequestToInputDatasetAssociation", back_populates="workflow_invocation")
    input_dataset_collections = relationship(
        "WorkflowRequestToInputDatasetCollectionAssociation", back_populates="workflow_invocation"
    )
    subworkflow_invocations = relationship(
        "WorkflowInvocationToSubworkflowInvocationAssociation",
        primaryjoin=(
            lambda: WorkflowInvocationToSubworkflowInvocationAssociation.workflow_invocation_id == WorkflowInvocation.id
        ),
        back_populates="parent_workflow_invocation",
        uselist=True,
    )
    steps = relationship("WorkflowInvocationStep", back_populates="workflow_invocation")
    workflow = relationship("Workflow")
    output_dataset_collections = relationship(
        "WorkflowInvocationOutputDatasetCollectionAssociation", back_populates="workflow_invocation"
    )
    output_datasets = relationship("WorkflowInvocationOutputDatasetAssociation", back_populates="workflow_invocation")
    output_values = relationship("WorkflowInvocationOutputValue", back_populates="workflow_invocation")

    dict_collection_visible_keys = ["id", "update_time", "create_time", "workflow_id", "history_id", "uuid", "state"]
    dict_element_visible_keys = ["id", "update_time", "create_time", "workflow_id", "history_id", "uuid", "state"]

    class states(str, Enum):
        NEW = "new"  # Brand new workflow invocation... maybe this should be same as READY
        READY = "ready"  # Workflow ready for another iteration of scheduling.
        SCHEDULED = "scheduled"  # Workflow has been scheduled.
        CANCELLED = "cancelled"
        FAILED = "failed"

    non_terminal_states = [states.NEW, states.READY]

    def create_subworkflow_invocation_for_step(self, step):
        assert step.type == "subworkflow"
        subworkflow_invocation = WorkflowInvocation()
        self.attach_subworkflow_invocation_for_step(step, subworkflow_invocation)
        return subworkflow_invocation

    def attach_subworkflow_invocation_for_step(self, step, subworkflow_invocation):
        assert step.type == "subworkflow"
        assoc = WorkflowInvocationToSubworkflowInvocationAssociation()
        assoc.workflow_invocation = self
        assoc.workflow_step = step
        add_object_to_object_session(subworkflow_invocation, self.history)
        subworkflow_invocation.history = self.history
        subworkflow_invocation.workflow = step.subworkflow
        assoc.subworkflow_invocation = subworkflow_invocation
        self.subworkflow_invocations.append(assoc)
        return assoc

    def get_subworkflow_invocation_for_step(self, step):
        assoc = self.get_subworkflow_invocation_association_for_step(step)
        return assoc.subworkflow_invocation

    def get_subworkflow_invocation_association_for_step(self, step):
        assert step.type == "subworkflow"
        assoc = None
        for subworkflow_invocation in self.subworkflow_invocations:
            if subworkflow_invocation.workflow_step == step:
                assoc = subworkflow_invocation
                break
        return assoc

    @property
    def active(self):
        """Indicates the workflow invocation is somehow active - and in
        particular valid actions may be performed on its
        WorkflowInvocationSteps.
        """
        states = WorkflowInvocation.states
        return self.state in [states.NEW, states.READY]

    def cancel(self):
        if not self.active:
            return False
        else:
            self.state = WorkflowInvocation.states.CANCELLED
            return True

    def fail(self):
        self.state = WorkflowInvocation.states.FAILED

    def step_states_by_step_id(self):
        step_states = {}
        for step_state in self.step_states:
            step_id = step_state.workflow_step_id
            step_states[step_id] = step_state
        return step_states

    def step_invocations_by_step_id(self):
        step_invocations = {}
        for invocation_step in self.steps:
            step_id = invocation_step.workflow_step_id
            assert step_id not in step_invocations
            step_invocations[step_id] = invocation_step
        return step_invocations

    def step_invocation_for_step_id(self, step_id):
        target_invocation_step = None
        for invocation_step in self.steps:
            if step_id == invocation_step.workflow_step_id:
                target_invocation_step = invocation_step
        return target_invocation_step

    def step_invocation_for_label(self, label):
        target_invocation_step = None
        for invocation_step in self.steps:
            if label == invocation_step.workflow_step.label:
                target_invocation_step = invocation_step
        return target_invocation_step

    @staticmethod
    def poll_unhandled_workflow_ids(sa_session):
        and_conditions = [
            WorkflowInvocation.state == WorkflowInvocation.states.NEW,
            WorkflowInvocation.handler.is_(None),
        ]
        query = (
            sa_session.query(WorkflowInvocation.id)
            .filter(and_(*and_conditions))
            .order_by(WorkflowInvocation.table.c.id.asc())
        )
        return [wid for wid in query.all()]

    @staticmethod
    def poll_active_workflow_ids(sa_session, scheduler=None, handler=None):
        and_conditions = [
            or_(
                WorkflowInvocation.state == WorkflowInvocation.states.NEW,
                WorkflowInvocation.state == WorkflowInvocation.states.READY,
            ),
        ]
        if scheduler is not None:
            and_conditions.append(WorkflowInvocation.scheduler == scheduler)
        if handler is not None:
            and_conditions.append(WorkflowInvocation.handler == handler)

        query = (
            sa_session.query(WorkflowInvocation.id)
            .filter(and_(*and_conditions))
            .order_by(WorkflowInvocation.table.c.id.asc())
        )
        # Immediately just load all ids into memory so time slicing logic
        # is relatively intutitive.
        return [wid for wid in query.all()]

    def add_output(self, workflow_output, step, output_object):
        if not hasattr(output_object, "history_content_type"):
            # assuming this is a simple type, just JSON-ify it and stick in the database. In the future
            # I'd like parameter_inputs to have datasets and collections as valid parameter types so
            # dispatch on actual object and not step type.
            output_assoc = WorkflowInvocationOutputValue()
            output_assoc.workflow_invocation = self
            output_assoc.workflow_output = workflow_output
            output_assoc.workflow_step = step
            output_assoc.value = output_object
            self.output_values.append(output_assoc)
        elif output_object.history_content_type == "dataset":
            output_assoc = WorkflowInvocationOutputDatasetAssociation()
            output_assoc.workflow_invocation = self
            output_assoc.workflow_output = workflow_output
            output_assoc.workflow_step = step
            output_assoc.dataset = output_object
            self.output_datasets.append(output_assoc)
        elif output_object.history_content_type == "dataset_collection":
            output_assoc = WorkflowInvocationOutputDatasetCollectionAssociation()
            output_assoc.workflow_invocation = self
            output_assoc.workflow_output = workflow_output
            output_assoc.workflow_step = step
            output_assoc.dataset_collection = output_object
            self.output_dataset_collections.append(output_assoc)
        else:
            raise Exception("Unknown output type encountered")

    def get_output_object(self, label):
        for output_dataset_assoc in self.output_datasets:
            if output_dataset_assoc.workflow_output.label == label:
                return output_dataset_assoc.dataset
        for output_dataset_collection_assoc in self.output_dataset_collections:
            if output_dataset_collection_assoc.workflow_output.label == label:
                return output_dataset_collection_assoc.dataset_collection
        # That probably isn't good.
        workflow_output = self.workflow.workflow_output_for(label)
        if workflow_output:
            raise Exception(
                f"Failed to find workflow output named [{label}], one was defined but none registered during execution."
            )
        else:
            raise Exception(
                f"Failed to find workflow output named [{label}], workflow doesn't define output by that name - valid names are {self.workflow.workflow_output_labels}."
            )

    def get_input_object(self, label):
        for input_dataset_assoc in self.input_datasets:
            if input_dataset_assoc.workflow_step.label == label:
                return input_dataset_assoc.dataset
        for input_dataset_collection_assoc in self.input_dataset_collections:
            if input_dataset_collection_assoc.workflow_step.label == label:
                return input_dataset_collection_assoc.dataset_collection
        raise Exception(f"Failed to find input with label {label}")

    @property
    def output_associations(self):
        outputs = []
        for output_dataset_assoc in self.output_datasets:
            outputs.append(output_dataset_assoc)
        for output_dataset_collection_assoc in self.output_dataset_collections:
            outputs.append(output_dataset_collection_assoc)
        return outputs

    @property
    def input_associations(self):
        inputs = []
        for input_dataset_assoc in self.input_datasets:
            inputs.append(input_dataset_assoc)
        for input_dataset_collection_assoc in self.input_dataset_collections:
            inputs.append(input_dataset_collection_assoc)
        return inputs

    def to_dict(self, view="collection", value_mapper=None, step_details=False, legacy_job_state=False):
        rval = super().to_dict(view=view, value_mapper=value_mapper)
        if view == "element":
            steps = []
            for step in self.steps:
                if step_details:
                    v = step.to_dict(view="element")
                else:
                    v = step.to_dict(view="collection")
                if legacy_job_state:
                    step_jobs = step.jobs
                    if step_jobs:
                        for step_job in step_jobs:
                            v_clone = v.copy()
                            v_clone["state"] = step_job.state
                            v_clone["job_id"] = step_job.id
                            steps.append(v_clone)
                    else:
                        v["state"] = None
                        steps.append(v)
                else:
                    steps.append(v)
            rval["steps"] = steps

            inputs = {}
            for input_item_association in self.input_datasets + self.input_dataset_collections:
                if input_item_association.history_content_type == "dataset":
                    src = "hda"
                    item = input_item_association.dataset
                elif input_item_association.history_content_type == "dataset_collection":
                    src = "hdca"
                    item = input_item_association.dataset_collection
                else:
                    # TODO: LDDAs are not implemented in workflow_request_to_input_dataset table
                    raise Exception(f"Unknown history content type '{input_item_association.history_content_type}'")
                # Should this maybe also be by label ? Would break backwards compatibility though
                inputs[str(input_item_association.workflow_step.order_index)] = {
                    "id": item.id,
                    "src": src,
                    "label": input_item_association.workflow_step.label,
                    "workflow_step_id": input_item_association.workflow_step_id,
                }

            rval["inputs"] = inputs

            input_parameters = {}
            for input_step_parameter in self.input_step_parameters:
                label = input_step_parameter.workflow_step.label
                if not label:
                    continue
                input_parameters[label] = {
                    "parameter_value": input_step_parameter.parameter_value,
                    "label": label,
                    "workflow_step_id": input_step_parameter.workflow_step_id,
                }
            rval["input_step_parameters"] = input_parameters

            outputs = {}
            for output_assoc in self.output_datasets:
                # TODO: does this work correctly if outputs are mapped over?
                label = output_assoc.workflow_output.label
                if not label:
                    continue

                outputs[label] = {
                    "src": "hda",
                    "id": output_assoc.dataset_id,
                    "workflow_step_id": output_assoc.workflow_step_id,
                }

            output_collections = {}
            for output_assoc in self.output_dataset_collections:
                label = output_assoc.workflow_output.label
                if not label:
                    continue

                output_collections[label] = {
                    "src": "hdca",
                    "id": output_assoc.dataset_collection_id,
                    "workflow_step_id": output_assoc.workflow_step_id,
                }

            rval["outputs"] = outputs
            rval["output_collections"] = output_collections

            output_values = {}
            for output_param in self.output_values:
                label = output_param.workflow_output.label
                if not label:
                    continue
                output_values[label] = output_param.value
            rval["output_values"] = output_values

        return rval

    def add_input(self, content, step_id=None, step=None):
        assert step_id is not None or step is not None

        def attach_step(request_to_content):
            if step_id is not None:
                request_to_content.workflow_step_id = step_id
            else:
                request_to_content.workflow_step = step

        history_content_type = getattr(content, "history_content_type", None)
        if history_content_type == "dataset":
            request_to_content = WorkflowRequestToInputDatasetAssociation()
            request_to_content.dataset = content
            attach_step(request_to_content)
            self.input_datasets.append(request_to_content)
        elif history_content_type == "dataset_collection":
            request_to_content = WorkflowRequestToInputDatasetCollectionAssociation()
            request_to_content.dataset_collection = content
            attach_step(request_to_content)
            self.input_dataset_collections.append(request_to_content)
        else:
            request_to_content = WorkflowRequestInputStepParameter()
            request_to_content.parameter_value = content
            attach_step(request_to_content)
            self.input_step_parameters.append(request_to_content)

    @property
    def resource_parameters(self):
        resource_type = WorkflowRequestInputParameter.types.RESOURCE_PARAMETERS
        _resource_parameters = {}
        for input_parameter in self.input_parameters:
            if input_parameter.type == resource_type:
                _resource_parameters[input_parameter.name] = input_parameter.value

        return _resource_parameters

    def has_input_for_step(self, step_id):
        for content in self.input_datasets:
            if content.workflow_step_id == step_id:
                return True
        for content in self.input_dataset_collections:
            if content.workflow_step_id == step_id:
                return True
        return False

    def set_handler(self, handler):
        self.handler = handler

    def log_str(self):
        extra = ""
        safe_id = getattr(self, "id", None)
        if safe_id is not None:
            extra += f"id={safe_id}"
        else:
            extra += "unflushed"
        return f"{self.__class__.__name__}[{extra}]"


class WorkflowInvocationToSubworkflowInvocationAssociation(Base, Dictifiable, RepresentById):
    __tablename__ = "workflow_invocation_to_subworkflow_invocation_association"

    id = Column(Integer, primary_key=True)
    workflow_invocation_id = Column(Integer, ForeignKey("workflow_invocation.id", name="fk_wfi_swi_wfi"), index=True)
    subworkflow_invocation_id = Column(Integer, ForeignKey("workflow_invocation.id", name="fk_wfi_swi_swi"), index=True)
    workflow_step_id = Column(Integer, ForeignKey("workflow_step.id", name="fk_wfi_swi_ws"))

    subworkflow_invocation = relationship(
        "WorkflowInvocation",
        primaryjoin=(
            lambda: WorkflowInvocationToSubworkflowInvocationAssociation.subworkflow_invocation_id
            == WorkflowInvocation.id
        ),
        uselist=False,
    )
    workflow_step = relationship("WorkflowStep")
    parent_workflow_invocation = relationship(
        "WorkflowInvocation",
        primaryjoin=(
            lambda: WorkflowInvocationToSubworkflowInvocationAssociation.workflow_invocation_id == WorkflowInvocation.id
        ),
        back_populates="subworkflow_invocations",
        uselist=False,
    )
    dict_collection_visible_keys = ["id", "workflow_step_id", "workflow_invocation_id", "subworkflow_invocation_id"]
    dict_element_visible_keys = ["id", "workflow_step_id", "workflow_invocation_id", "subworkflow_invocation_id"]


class WorkflowInvocationStep(Base, Dictifiable, RepresentById):
    __tablename__ = "workflow_invocation_step"

    id = Column(Integer, primary_key=True)
    create_time = Column(DateTime, default=now)
    update_time = Column(DateTime, default=now, onupdate=now)
    workflow_invocation_id = Column(Integer, ForeignKey("workflow_invocation.id"), index=True, nullable=False)
    workflow_step_id = Column(Integer, ForeignKey("workflow_step.id"), index=True, nullable=False)
    state = Column(TrimmedString(64), index=True)
    job_id = Column(Integer, ForeignKey("job.id"), index=True, nullable=True)
    implicit_collection_jobs_id = Column(Integer, ForeignKey("implicit_collection_jobs.id"), index=True, nullable=True)
    action = Column(MutableJSONType, nullable=True)

    workflow_step = relationship("WorkflowStep")
    job = relationship("Job", back_populates="workflow_invocation_step", uselist=False)
    implicit_collection_jobs = relationship("ImplicitCollectionJobs", uselist=False)
    output_dataset_collections = relationship(
        "WorkflowInvocationStepOutputDatasetCollectionAssociation", back_populates="workflow_invocation_step"
    )
    output_datasets = relationship(
        "WorkflowInvocationStepOutputDatasetAssociation", back_populates="workflow_invocation_step"
    )
    workflow_invocation = relationship("WorkflowInvocation", back_populates="steps")
    output_value = relationship(
        "WorkflowInvocationOutputValue",
        foreign_keys="[WorkflowInvocationStep.workflow_invocation_id, WorkflowInvocationStep.workflow_step_id]",
        primaryjoin=(
            lambda: and_(
                WorkflowInvocationStep.workflow_invocation_id == WorkflowInvocationOutputValue.workflow_invocation_id,
                WorkflowInvocationStep.workflow_step_id == WorkflowInvocationOutputValue.workflow_step_id,
            )
        ),
        back_populates="workflow_invocation_step",
        viewonly=True,
    )

    subworkflow_invocation_id: column_property

    dict_collection_visible_keys = [
        "id",
        "update_time",
        "job_id",
        "workflow_step_id",
        "subworkflow_invocation_id",
        "state",
        "action",
    ]
    dict_element_visible_keys = [
        "id",
        "update_time",
        "job_id",
        "workflow_step_id",
        "subworkflow_invocation_id",
        "state",
        "action",
    ]

    class states(str, Enum):
        NEW = "new"  # Brand new workflow invocation step
        READY = "ready"  # Workflow invocation step ready for another iteration of scheduling.
        SCHEDULED = "scheduled"  # Workflow invocation step has been scheduled.
        # CANCELLED = 'cancelled',  TODO: implement and expose
        # FAILED = 'failed',  TODO: implement and expose

    @property
    def is_new(self):
        return self.state == self.states.NEW

    def add_output(self, output_name, output_object):
        if output_object.history_content_type == "dataset":
            output_assoc = WorkflowInvocationStepOutputDatasetAssociation()
            output_assoc.workflow_invocation_step = self
            output_assoc.dataset = output_object
            output_assoc.output_name = output_name
            self.output_datasets.append(output_assoc)
        elif output_object.history_content_type == "dataset_collection":
            output_assoc = WorkflowInvocationStepOutputDatasetCollectionAssociation()
            output_assoc.workflow_invocation_step = self
            output_assoc.dataset_collection = output_object
            output_assoc.output_name = output_name
            self.output_dataset_collections.append(output_assoc)
        else:
            raise Exception("Unknown output type encountered")

    @property
    def jobs(self):
        if self.job:
            return [self.job]
        elif self.implicit_collection_jobs:
            return self.implicit_collection_jobs.job_list
        else:
            return []

    def to_dict(self, view="collection", value_mapper=None):
        rval = super().to_dict(view=view, value_mapper=value_mapper)
        rval["order_index"] = self.workflow_step.order_index
        rval["workflow_step_label"] = self.workflow_step.label
        rval["workflow_step_uuid"] = str(self.workflow_step.uuid)
        # Following no longer makes sense...
        # rval['state'] = self.job.state if self.job is not None else None
        if view == "element":
            jobs = []
            for job in self.jobs:
                jobs.append(job.to_dict())

            outputs = {}
            for output_assoc in self.output_datasets:
                name = output_assoc.output_name
                outputs[name] = {
                    "src": "hda",
                    "id": output_assoc.dataset.id,
                    "uuid": str(output_assoc.dataset.dataset.uuid)
                    if output_assoc.dataset.dataset.uuid is not None
                    else None,
                }

            output_collections = {}
            for output_assoc in self.output_dataset_collections:
                name = output_assoc.output_name
                output_collections[name] = {
                    "src": "hdca",
                    "id": output_assoc.dataset_collection.id,
                }

            rval["outputs"] = outputs
            rval["output_collections"] = output_collections
            rval["jobs"] = jobs
        return rval


class WorkflowRequestInputParameter(Base, Dictifiable, RepresentById):
    """Workflow-related parameters not tied to steps or inputs."""

    __tablename__ = "workflow_request_input_parameters"

    id = Column(Integer, primary_key=True)
    workflow_invocation_id = Column(
        Integer, ForeignKey("workflow_invocation.id", onupdate="CASCADE", ondelete="CASCADE")
    )
    name = Column(Unicode(255))
    value = Column(TEXT)
    type = Column(Unicode(255))
    workflow_invocation = relationship("WorkflowInvocation", back_populates="input_parameters")

    dict_collection_visible_keys = ["id", "name", "value", "type"]

    class types(str, Enum):
        REPLACEMENT_PARAMETERS = "replacements"
        STEP_PARAMETERS = "step"
        META_PARAMETERS = "meta"
        RESOURCE_PARAMETERS = "resource"


class WorkflowRequestStepState(Base, Dictifiable, RepresentById):
    """Workflow step value parameters."""

    __tablename__ = "workflow_request_step_states"

    id = Column(Integer, primary_key=True)
    workflow_invocation_id = Column(
        Integer, ForeignKey("workflow_invocation.id", onupdate="CASCADE", ondelete="CASCADE")
    )
    workflow_step_id = Column(Integer, ForeignKey("workflow_step.id"))
    value = Column(MutableJSONType)
    workflow_step = relationship("WorkflowStep")
    workflow_invocation = relationship("WorkflowInvocation", back_populates="step_states")

    dict_collection_visible_keys = ["id", "name", "value", "workflow_step_id"]


class WorkflowRequestToInputDatasetAssociation(Base, Dictifiable, RepresentById):
    """Workflow step input dataset parameters."""

    __tablename__ = "workflow_request_to_input_dataset"

    id = Column(Integer, primary_key=True)
    name = Column(String(255))
    workflow_invocation_id = Column(Integer, ForeignKey("workflow_invocation.id"), index=True)
    workflow_step_id = Column(Integer, ForeignKey("workflow_step.id"))
    dataset_id = Column(Integer, ForeignKey("history_dataset_association.id"), index=True)

    workflow_step = relationship("WorkflowStep")
    dataset = relationship("HistoryDatasetAssociation")
    workflow_invocation = relationship("WorkflowInvocation", back_populates="input_datasets")

    history_content_type = "dataset"
    dict_collection_visible_keys = ["id", "workflow_invocation_id", "workflow_step_id", "dataset_id", "name"]


class WorkflowRequestToInputDatasetCollectionAssociation(Base, Dictifiable, RepresentById):
    """Workflow step input dataset collection parameters."""

    __tablename__ = "workflow_request_to_input_collection_dataset"

    id = Column(Integer, primary_key=True)
    name = Column(String(255))
    workflow_invocation_id = Column(Integer, ForeignKey("workflow_invocation.id"), index=True)
    workflow_step_id = Column(Integer, ForeignKey("workflow_step.id"))
    dataset_collection_id = Column(Integer, ForeignKey("history_dataset_collection_association.id"), index=True)
    workflow_step = relationship("WorkflowStep")
    dataset_collection = relationship("HistoryDatasetCollectionAssociation")
    workflow_invocation = relationship("WorkflowInvocation", back_populates="input_dataset_collections")

    history_content_type = "dataset_collection"
    dict_collection_visible_keys = ["id", "workflow_invocation_id", "workflow_step_id", "dataset_collection_id", "name"]


class WorkflowRequestInputStepParameter(Base, Dictifiable, RepresentById):
    """Workflow step parameter inputs."""

    __tablename__ = "workflow_request_input_step_parameter"

    id = Column(Integer, primary_key=True)
    workflow_invocation_id = Column(Integer, ForeignKey("workflow_invocation.id"), index=True)
    workflow_step_id = Column(Integer, ForeignKey("workflow_step.id"))
    parameter_value = Column(MutableJSONType)

    workflow_step = relationship("WorkflowStep")
    workflow_invocation = relationship("WorkflowInvocation", back_populates="input_step_parameters")

    dict_collection_visible_keys = ["id", "workflow_invocation_id", "workflow_step_id", "parameter_value"]


class WorkflowInvocationOutputDatasetAssociation(Base, Dictifiable, RepresentById):
    """Represents links to output datasets for the workflow."""

    __tablename__ = "workflow_invocation_output_dataset_association"

    id = Column(Integer, primary_key=True)
    workflow_invocation_id = Column(Integer, ForeignKey("workflow_invocation.id"), index=True)
    workflow_step_id = Column(Integer, ForeignKey("workflow_step.id"), index=True)
    dataset_id = Column(Integer, ForeignKey("history_dataset_association.id"), index=True)
    workflow_output_id = Column(Integer, ForeignKey("workflow_output.id"), index=True)

    workflow_invocation = relationship("WorkflowInvocation", back_populates="output_datasets")
    workflow_step = relationship("WorkflowStep")
    dataset = relationship("HistoryDatasetAssociation")
    workflow_output = relationship("WorkflowOutput")

    history_content_type = "dataset"
    dict_collection_visible_keys = ["id", "workflow_invocation_id", "workflow_step_id", "dataset_id", "name"]


class WorkflowInvocationOutputDatasetCollectionAssociation(Base, Dictifiable, RepresentById):
    """Represents links to output dataset collections for the workflow."""

    __tablename__ = "workflow_invocation_output_dataset_collection_association"

    id = Column(Integer, primary_key=True)
    workflow_invocation_id = Column(Integer, ForeignKey("workflow_invocation.id", name="fk_wiodca_wii"), index=True)
    workflow_step_id = Column(Integer, ForeignKey("workflow_step.id", name="fk_wiodca_wsi"), index=True)
    dataset_collection_id = Column(
        Integer, ForeignKey("history_dataset_collection_association.id", name="fk_wiodca_dci"), index=True
    )
    workflow_output_id = Column(Integer, ForeignKey("workflow_output.id", name="fk_wiodca_woi"), index=True)

    workflow_invocation = relationship("WorkflowInvocation", back_populates="output_dataset_collections")
    workflow_step = relationship("WorkflowStep")
    dataset_collection = relationship("HistoryDatasetCollectionAssociation")
    workflow_output = relationship("WorkflowOutput")

    history_content_type = "dataset_collection"
    dict_collection_visible_keys = ["id", "workflow_invocation_id", "workflow_step_id", "dataset_collection_id", "name"]


class WorkflowInvocationOutputValue(Base, Dictifiable, RepresentById):
    """Represents a link to a specified or computed workflow parameter."""

    __tablename__ = "workflow_invocation_output_value"

    id = Column(Integer, primary_key=True)
    workflow_invocation_id = Column(Integer, ForeignKey("workflow_invocation.id"), index=True)
    workflow_step_id = Column(Integer, ForeignKey("workflow_step.id"))
    workflow_output_id = Column(Integer, ForeignKey("workflow_output.id"), index=True)
    value = Column(MutableJSONType)

    workflow_invocation = relationship("WorkflowInvocation", back_populates="output_values")

    workflow_invocation_step = relationship(
        "WorkflowInvocationStep",
        foreign_keys="[WorkflowInvocationStep.workflow_invocation_id, WorkflowInvocationStep.workflow_step_id]",
        primaryjoin=(
            lambda: and_(
                WorkflowInvocationStep.workflow_invocation_id == WorkflowInvocationOutputValue.workflow_invocation_id,
                WorkflowInvocationStep.workflow_step_id == WorkflowInvocationOutputValue.workflow_step_id,
            )
        ),
        back_populates="output_value",
        viewonly=True,
    )

    workflow_step = relationship("WorkflowStep")
    workflow_output = relationship("WorkflowOutput")

    dict_collection_visible_keys = ["id", "workflow_invocation_id", "workflow_step_id", "value"]


class WorkflowInvocationStepOutputDatasetAssociation(Base, Dictifiable, RepresentById):
    """Represents links to output datasets for the workflow."""

    __tablename__ = "workflow_invocation_step_output_dataset_association"

    id = Column(Integer, primary_key=True)
    workflow_invocation_step_id = Column(Integer, ForeignKey("workflow_invocation_step.id"), index=True)
    dataset_id = Column(Integer, ForeignKey("history_dataset_association.id"), index=True)
    output_name = Column(String(255), nullable=True)
    workflow_invocation_step = relationship("WorkflowInvocationStep", back_populates="output_datasets")
    dataset = relationship("HistoryDatasetAssociation")

    dict_collection_visible_keys = ["id", "workflow_invocation_step_id", "dataset_id", "output_name"]


class WorkflowInvocationStepOutputDatasetCollectionAssociation(Base, Dictifiable, RepresentById):
    """Represents links to output dataset collections for the workflow."""

    __tablename__ = "workflow_invocation_step_output_dataset_collection_association"

    id = Column(Integer, primary_key=True)
    workflow_invocation_step_id = Column(
        Integer, ForeignKey("workflow_invocation_step.id", name="fk_wisodca_wisi"), index=True
    )
    workflow_step_id = Column(Integer, ForeignKey("workflow_step.id", name="fk_wisodca_wsi"), index=True)
    dataset_collection_id = Column(
        Integer, ForeignKey("history_dataset_collection_association.id", name="fk_wisodca_dci"), index=True
    )
    output_name = Column(String(255), nullable=True)

    workflow_invocation_step = relationship("WorkflowInvocationStep", back_populates="output_dataset_collections")
    dataset_collection = relationship("HistoryDatasetCollectionAssociation")

    dict_collection_visible_keys = ["id", "workflow_invocation_step_id", "dataset_collection_id", "output_name"]


class MetadataFile(Base, StorableObject, Serializable):
    __tablename__ = "metadata_file"

    id = Column(Integer, primary_key=True)
    name = Column(TEXT)
    hda_id = Column(Integer, ForeignKey("history_dataset_association.id"), index=True, nullable=True)
    lda_id = Column(Integer, ForeignKey("library_dataset_dataset_association.id"), index=True, nullable=True)
    create_time = Column(DateTime, default=now)
    update_time = Column(DateTime, index=True, default=now, onupdate=now)
    object_store_id = Column(TrimmedString(255), index=True)
    uuid = Column(UUIDType(), index=True)
    deleted = Column(Boolean, index=True, default=False)
    purged = Column(Boolean, index=True, default=False)

    history_dataset = relationship("HistoryDatasetAssociation")
    library_dataset = relationship("LibraryDatasetDatasetAssociation")

    def __init__(self, dataset=None, name=None, uuid=None):
        self.uuid = get_uuid(uuid)
        if isinstance(dataset, HistoryDatasetAssociation):
            self.history_dataset = dataset
        elif isinstance(dataset, LibraryDatasetDatasetAssociation):
            self.library_dataset = dataset
        self.name = name

    @property
    def dataset(self) -> Optional[Dataset]:
        da = self.history_dataset or self.library_dataset
        return da and da.dataset

    def update_from_file(self, file_name):
        if not self.dataset:
            raise Exception("Attempted to write MetadataFile, but no DatasetAssociation set")
        self.dataset.object_store.update_from_file(
            self,
            file_name=file_name,
            extra_dir="_metadata_files",
            extra_dir_at_root=True,
            alt_name=os.path.basename(self.file_name),
        )

    @property
    def file_name(self):
        # Ensure the directory structure and the metadata file object exist
        try:
            da = self.history_dataset or self.library_dataset
            if self.object_store_id is None and da is not None:
                self.object_store_id = da.dataset.object_store_id
            object_store = da.dataset.object_store
            store_by = object_store.get_store_by(da.dataset)
            if store_by == "id" and self.id is None:
                self.flush()
            identifier = getattr(self, store_by)
            alt_name = f"metadata_{identifier}.dat"
            if not object_store.exists(self, extra_dir="_metadata_files", extra_dir_at_root=True, alt_name=alt_name):
                object_store.create(self, extra_dir="_metadata_files", extra_dir_at_root=True, alt_name=alt_name)
            path = object_store.get_filename(
                self, extra_dir="_metadata_files", extra_dir_at_root=True, alt_name=alt_name
            )
            return path
        except AttributeError:
            assert (
                self.id is not None
            ), "ID must be set before MetadataFile used without an HDA/LDDA (commit the object)"
            # In case we're not working with the history_dataset
            path = os.path.join(Dataset.file_path, "_metadata_files", *directory_hash_id(self.id))
            # Create directory if it does not exist
            try:
                os.makedirs(path)
            except OSError as e:
                # File Exists is okay, otherwise reraise
                if e.errno != errno.EEXIST:
                    raise
            # Return filename inside hashed directory
            return os.path.abspath(os.path.join(path, "metadata_%d.dat" % self.id))

    def _serialize(self, id_encoder, serialization_options):
        as_dict = dict_for(self)
        serialization_options.attach_identifier(id_encoder, self, as_dict)
        as_dict["uuid"] = str(self.uuid or "") or None
        return as_dict


class FormDefinition(Base, Dictifiable, RepresentById):
    __tablename__ = "form_definition"

    id = Column(Integer, primary_key=True)
    create_time = Column(DateTime, default=now)
    update_time = Column(DateTime, default=now, onupdate=now)
    name = Column(TrimmedString(255), nullable=False)
    desc = Column(TEXT)
    form_definition_current_id = Column(
        Integer, ForeignKey("form_definition_current.id", use_alter=True), index=True, nullable=False
    )
    fields = Column(MutableJSONType)
    type = Column(TrimmedString(255), index=True)
    layout = Column(MutableJSONType)
    form_definition_current = relationship(
        "FormDefinitionCurrent",
        back_populates="forms",
        primaryjoin=(lambda: FormDefinitionCurrent.id == FormDefinition.form_definition_current_id),  # type: ignore[has-type]
    )

    # The following form_builder classes are supported by the FormDefinition class.
    supported_field_types = [
        AddressField,
        CheckboxField,
        PasswordField,
        SelectField,
        TextArea,
        TextField,
        WorkflowField,
        WorkflowMappingField,
        HistoryField,
    ]

    class types(str, Enum):
        USER_INFO = "User Information"

    dict_collection_visible_keys = ["id", "name"]
    dict_element_visible_keys = ["id", "name", "desc", "form_definition_current_id", "fields", "layout"]

    def to_dict(self, user=None, values=None, security=None):
        values = values or {}
        form_def = {"id": security.encode_id(self.id) if security else self.id, "name": self.name, "inputs": []}
        for field in self.fields:
            FieldClass = (
                {
                    "AddressField": AddressField,
                    "CheckboxField": CheckboxField,
                    "HistoryField": HistoryField,
                    "PasswordField": PasswordField,
                    "SelectField": SelectField,
                    "TextArea": TextArea,
                    "TextField": TextField,
                    "WorkflowField": WorkflowField,
                }
            ).get(field["type"], TextField)
            form_def["inputs"].append(
                FieldClass(
                    user=user, value=values.get(field["name"], field["default"]), security=security, **field
                ).to_dict()
            )
        return form_def

    def grid_fields(self, grid_index):
        # Returns a dictionary whose keys are integers corresponding to field positions
        # on the grid and whose values are the field.
        gridfields = {}
        for i, f in enumerate(self.fields):
            if str(f["layout"]) == str(grid_index):
                gridfields[i] = f
        return gridfields


class FormDefinitionCurrent(Base, RepresentById):
    __tablename__ = "form_definition_current"

    id = Column(Integer, primary_key=True)
    create_time = Column(DateTime, default=now)
    update_time = Column(DateTime, default=now, onupdate=now)
    latest_form_id = Column(Integer, ForeignKey("form_definition.id"), index=True)
    deleted = Column(Boolean, index=True, default=False)
    forms = relationship(
        "FormDefinition",
        back_populates="form_definition_current",
        cascade="all, delete-orphan",
        primaryjoin=(lambda: FormDefinitionCurrent.id == FormDefinition.form_definition_current_id),
    )
    latest_form = relationship(
        "FormDefinition",
        post_update=True,
        primaryjoin=(lambda: FormDefinitionCurrent.latest_form_id == FormDefinition.id),
    )

    def __init__(self, form_definition=None):
        self.latest_form = form_definition


class FormValues(Base, RepresentById):
    __tablename__ = "form_values"

    id = Column(Integer, primary_key=True)
    create_time = Column(DateTime, default=now)
    update_time = Column(DateTime, default=now, onupdate=now)
    form_definition_id = Column(Integer, ForeignKey("form_definition.id"), index=True)
    content = Column(MutableJSONType)
    form_definition = relationship(
        "FormDefinition", primaryjoin=(lambda: FormValues.form_definition_id == FormDefinition.id)
    )

    def __init__(self, form_def=None, content=None):
        self.form_definition = form_def
        self.content = content


class UserAddress(Base, RepresentById):
    __tablename__ = "user_address"

    id = Column(Integer, primary_key=True)
    create_time = Column(DateTime, default=now)
    update_time = Column(DateTime, default=now, onupdate=now)
    user_id = Column(Integer, ForeignKey("galaxy_user.id"), index=True)
    desc = Column(TrimmedString(255))
    name = Column(TrimmedString(255), nullable=False)
    institution = Column(TrimmedString(255))
    address = Column(TrimmedString(255), nullable=False)
    city = Column(TrimmedString(255), nullable=False)
    state = Column(TrimmedString(255), nullable=False)
    postal_code = Column(TrimmedString(255), nullable=False)
    country = Column(TrimmedString(255), nullable=False)
    phone = Column(TrimmedString(255))
    deleted = Column(Boolean, index=True, default=False)
    purged = Column(Boolean, index=True, default=False)
    # `desc` needs to be fully qualified because it is shadowed by `desc` Column defined above
    # TODO: db migration to rename column, then use `desc`
    user = relationship("User", back_populates="addresses", order_by=sqlalchemy.desc("update_time"))

    def to_dict(self, trans):
        return {
            "id": trans.security.encode_id(self.id),
            "name": sanitize_html(self.name),
            "desc": sanitize_html(self.desc),
            "institution": sanitize_html(self.institution),
            "address": sanitize_html(self.address),
            "city": sanitize_html(self.city),
            "state": sanitize_html(self.state),
            "postal_code": sanitize_html(self.postal_code),
            "country": sanitize_html(self.country),
            "phone": sanitize_html(self.phone),
        }


class PSAAssociation(Base, AssociationMixin, RepresentById):
    __tablename__ = "psa_association"

    id = Column(Integer, primary_key=True)
    server_url = Column(VARCHAR(255))
    handle = Column(VARCHAR(255))
    secret = Column(VARCHAR(255))
    issued = Column(Integer)
    lifetime = Column(Integer)
    assoc_type = Column(VARCHAR(64))

    # This static property is set at: galaxy.authnz.psa_authnz.PSAAuthnz
    sa_session = None

    def save(self):
        self.sa_session.add(self)
        self.sa_session.flush()

    @classmethod
    def store(cls, server_url, association):
        try:
            assoc = cls.sa_session.query(cls).filter_by(server_url=server_url, handle=association.handle)[0]
        except IndexError:
            assoc = cls(server_url=server_url, handle=association.handle)
        assoc.secret = base64.encodestring(association.secret).decode()
        assoc.issued = association.issued
        assoc.lifetime = association.lifetime
        assoc.assoc_type = association.assoc_type
        cls.sa_session.add(assoc)
        cls.sa_session.flush()

    @classmethod
    def get(cls, *args, **kwargs):
        return cls.sa_session.query(cls).filter_by(*args, **kwargs)

    @classmethod
    def remove(cls, ids_to_delete):
        cls.sa_session.query(cls).filter(cls.id.in_(ids_to_delete)).delete(synchronize_session="fetch")


class PSACode(Base, CodeMixin, RepresentById):
    __tablename__ = "psa_code"
    __table_args__ = (UniqueConstraint("code", "email"),)

    id = Column(Integer, primary_key=True)
    email = Column(VARCHAR(200))
    code = Column(VARCHAR(32))

    # This static property is set at: galaxy.authnz.psa_authnz.PSAAuthnz
    sa_session = None

    def __init__(self, email, code):
        self.email = email
        self.code = code

    def save(self):
        self.sa_session.add(self)
        self.sa_session.flush()

    @classmethod
    def get_code(cls, code):
        return cls.sa_session.query(cls).filter(cls.code == code).first()


class PSANonce(Base, NonceMixin, RepresentById):
    __tablename__ = "psa_nonce"

    id = Column(Integer, primary_key=True)
    server_url = Column(VARCHAR(255))
    timestamp = Column(Integer)
    salt = Column(VARCHAR(40))

    # This static property is set at: galaxy.authnz.psa_authnz.PSAAuthnz
    sa_session = None

    def __init__(self, server_url, timestamp, salt):
        self.server_url = server_url
        self.timestamp = timestamp
        self.salt = salt

    def save(self):
        self.sa_session.add(self)
        self.sa_session.flush()

    @classmethod
    def use(cls, server_url, timestamp, salt):
        try:
            return cls.sa_session.query(cls).filter_by(server_url=server_url, timestamp=timestamp, salt=salt)[0]
        except IndexError:
            instance = cls(server_url=server_url, timestamp=timestamp, salt=salt)
            cls.sa_session.add(instance)
            cls.sa_session.flush()
            return instance


class PSAPartial(Base, PartialMixin, RepresentById):
    __tablename__ = "psa_partial"

    id = Column(Integer, primary_key=True)
    token = Column(VARCHAR(32))
    data = Column(TEXT)
    next_step = Column(Integer)
    backend = Column(VARCHAR(32))

    # This static property is set at: galaxy.authnz.psa_authnz.PSAAuthnz
    sa_session = None

    def __init__(self, token, data, next_step, backend):
        self.token = token
        self.data = data
        self.next_step = next_step
        self.backend = backend

    def save(self):
        self.sa_session.add(self)
        self.sa_session.flush()

    @classmethod
    def load(cls, token):
        return cls.sa_session.query(cls).filter(cls.token == token).first()

    @classmethod
    def destroy(cls, token):
        partial = cls.load(token)
        if partial:
            cls.sa_session.delete(partial)


class UserAuthnzToken(Base, UserMixin, RepresentById):
    __tablename__ = "oidc_user_authnz_tokens"
    __table_args__ = (UniqueConstraint("provider", "uid"),)

    id = Column(Integer, primary_key=True)
    user_id = Column(Integer, ForeignKey("galaxy_user.id"), index=True)
    uid = Column(VARCHAR(255))
    provider = Column(VARCHAR(32))
    extra_data = Column(MutableJSONType, nullable=True)
    lifetime = Column(Integer)
    assoc_type = Column(VARCHAR(64))
    user = relationship("User", back_populates="social_auth")

    # This static property is set at: galaxy.authnz.psa_authnz.PSAAuthnz
    sa_session = None

    def __init__(self, provider, uid, extra_data=None, lifetime=None, assoc_type=None, user=None):
        self.provider = provider
        self.uid = uid
        self.user_id = user.id
        self.extra_data = extra_data
        self.lifetime = lifetime
        self.assoc_type = assoc_type

    def get_id_token(self, strategy):
        if self.access_token_expired():
            # Access and ID tokens have same expiration time;
            # hence, if one is expired, the other is expired too.
            self.refresh_token(strategy)
        return self.extra_data.get("id_token", None) if self.extra_data is not None else None

    def set_extra_data(self, extra_data=None):
        if super().set_extra_data(extra_data):
            self.sa_session.add(self)
            self.sa_session.flush()

    def save(self):
        self.sa_session.add(self)
        self.sa_session.flush()

    @classmethod
    def username_max_length(cls):
        # Note: This is the maximum field length set for the username column of the galaxy_user table.
        # A better alternative is to retrieve this number from the table, instead of this const value.
        return 255

    @classmethod
    def user_model(cls):
        return User

    @classmethod
    def changed(cls, user):
        cls.sa_session.add(user)
        cls.sa_session.flush()

    @classmethod
    def user_query(cls):
        return cls.sa_session.query(cls.user_model())

    @classmethod
    def user_exists(cls, *args, **kwargs):
        return cls.user_query().filter_by(*args, **kwargs).count() > 0

    @classmethod
    def get_username(cls, user):
        return getattr(user, "username", None)

    @classmethod
    def create_user(cls, *args, **kwargs):
        """
        This is used by PSA authnz, do not use directly.
        Prefer using the user manager.
        """
        model = cls.user_model()
        instance = model(*args, **kwargs)
        if cls.get_users_by_email(instance.email).first():
            raise Exception(f"User with this email '{instance.email}' already exists.")
        instance.set_random_password()
        cls.sa_session.add(instance)
        cls.sa_session.flush()
        return instance

    @classmethod
    def get_user(cls, pk):
        return cls.user_query().get(pk)

    @classmethod
    def get_users_by_email(cls, email):
        return cls.user_query().filter(func.lower(User.email) == email.lower())

    @classmethod
    def get_social_auth(cls, provider, uid):
        uid = str(uid)
        try:
            return cls.sa_session.query(cls).filter_by(provider=provider, uid=uid)[0]
        except IndexError:
            return None

    @classmethod
    def get_social_auth_for_user(cls, user, provider=None, id=None):
        qs = cls.sa_session.query(cls).filter_by(user_id=user.id)
        if provider:
            qs = qs.filter_by(provider=provider)
        if id:
            qs = qs.filter_by(id=id)
        return qs

    @classmethod
    def create_social_auth(cls, user, uid, provider):
        uid = str(uid)
        instance = cls(user=user, uid=uid, provider=provider)
        cls.sa_session.add(instance)
        cls.sa_session.flush()
        return instance


class CustosAuthnzToken(Base, RepresentById):
    __tablename__ = "custos_authnz_token"
    __table_args__ = (
        UniqueConstraint("user_id", "external_user_id", "provider"),
        UniqueConstraint("external_user_id", "provider"),
    )

    id = Column(Integer, primary_key=True)
    user_id = Column(Integer, ForeignKey("galaxy_user.id"))
    external_user_id = Column(String(64))
    provider = Column(String(255))
    access_token = Column(Text)
    id_token = Column(Text)
    refresh_token = Column(Text)
    expiration_time = Column(DateTime)
    refresh_expiration_time = Column(DateTime)
    user = relationship("User", back_populates="custos_auth")


class CloudAuthz(Base, _HasTable):
    __tablename__ = "cloudauthz"

    id = Column(Integer, primary_key=True)
    user_id = Column(Integer, ForeignKey("galaxy_user.id"), index=True)
    provider = Column(String(255))
    config = Column(MutableJSONType)
    authn_id = Column(Integer, ForeignKey("oidc_user_authnz_tokens.id"), index=True)
    tokens = Column(MutableJSONType)
    last_update = Column(DateTime)
    last_activity = Column(DateTime)
    description = Column(TEXT)
    create_time = Column(DateTime, default=now)
    user = relationship("User", back_populates="cloudauthz")
    authn = relationship("UserAuthnzToken")

    def __init__(self, user_id, provider, config, authn_id, description=None):
        self.user_id = user_id
        self.provider = provider
        self.config = config
        self.authn_id = authn_id
        self.last_update = datetime.now()
        self.last_activity = datetime.now()
        self.description = description

    def equals(self, user_id, provider, authn_id, config):
        return (
            self.user_id == user_id
            and self.provider == provider
            and self.authn_id
            and self.authn_id == authn_id
            and len({k: self.config[k] for k in self.config if k in config and self.config[k] == config[k]})
            == len(self.config)
        )


class Page(Base, Dictifiable, RepresentById):
    __tablename__ = "page"
    __table_args__ = (Index("ix_page_slug", "slug", mysql_length=200),)

    id = Column(Integer, primary_key=True)
    create_time = Column(DateTime, default=now)
    update_time = Column(DateTime, default=now, onupdate=now)
    user_id = Column(Integer, ForeignKey("galaxy_user.id"), index=True, nullable=False)
    latest_revision_id = Column(
        Integer, ForeignKey("page_revision.id", use_alter=True, name="page_latest_revision_id_fk"), index=True
    )
    title = Column(TEXT)
    deleted = Column(Boolean, index=True, default=False)
    importable = Column(Boolean, index=True, default=False)
    slug = Column(TEXT)
    published = Column(Boolean, index=True, default=False)
    user = relationship("User")
    revisions = relationship(
        "PageRevision",
        cascade="all, delete-orphan",
        primaryjoin=(lambda: Page.id == PageRevision.page_id),  # type: ignore[has-type]
        back_populates="page",
    )
    latest_revision = relationship(
        "PageRevision",
        post_update=True,
        primaryjoin=(lambda: Page.latest_revision_id == PageRevision.id),  # type: ignore[has-type]
        lazy=False,
    )
    tags = relationship("PageTagAssociation", order_by=lambda: PageTagAssociation.id, back_populates="page")
    annotations = relationship(
        "PageAnnotationAssociation", order_by=lambda: PageAnnotationAssociation.id, back_populates="page"
    )
    ratings = relationship(
        "PageRatingAssociation",
        order_by=lambda: PageRatingAssociation.id,  # type: ignore[has-type]
        back_populates="page",
    )
    users_shared_with = relationship("PageUserShareAssociation", back_populates="page")

    average_rating: column_property  # defined at the end of this module

    # Set up proxy so that
    #   Page.users_shared_with
    # returns a list of users that page is shared with.
    users_shared_with_dot_users = association_proxy("users_shared_with", "user")

    dict_element_visible_keys = [
        "id",
        "title",
        "latest_revision_id",
        "slug",
        "published",
        "importable",
        "deleted",
        "username",
    ]

    def to_dict(self, view="element"):
        rval = super().to_dict(view=view)
        rev = []
        for a in self.revisions:
            rev.append(a.id)
        rval["revision_ids"] = rev
        return rval

    # username needed for slug generation
    @property
    def username(self):
        return self.user.username


class PageRevision(Base, Dictifiable, RepresentById):
    __tablename__ = "page_revision"

    id = Column(Integer, primary_key=True)
    create_time = Column(DateTime, default=now)
    update_time = Column(DateTime, default=now, onupdate=now)
    page_id = Column(Integer, ForeignKey("page.id"), index=True, nullable=False)
    title = Column(TEXT)
    content = Column(TEXT)
    content_format = Column(TrimmedString(32))
    page = relationship("Page", primaryjoin=(lambda: Page.id == PageRevision.page_id))
    DEFAULT_CONTENT_FORMAT = "html"
    dict_element_visible_keys = ["id", "page_id", "title", "content", "content_format"]

    def __init__(self):
        self.content_format = PageRevision.DEFAULT_CONTENT_FORMAT

    def to_dict(self, view="element"):
        rval = super().to_dict(view=view)
        rval["create_time"] = str(self.create_time)
        rval["update_time"] = str(self.update_time)
        return rval


class PageUserShareAssociation(Base, UserShareAssociation):
    __tablename__ = "page_user_share_association"

    id = Column(Integer, primary_key=True)
    page_id = Column(Integer, ForeignKey("page.id"), index=True)
    user_id = Column(Integer, ForeignKey("galaxy_user.id"), index=True)
    user = relationship("User")
    page = relationship("Page", back_populates="users_shared_with")


class Visualization(Base, RepresentById):
    __tablename__ = "visualization"
    __table_args__ = (
        Index("ix_visualization_dbkey", "dbkey", mysql_length=200),
        Index("ix_visualization_slug", "slug", mysql_length=200),
    )

    id = Column(Integer, primary_key=True)
    create_time = Column(DateTime, default=now)
    update_time = Column(DateTime, default=now, onupdate=now)
    user_id = Column(Integer, ForeignKey("galaxy_user.id"), index=True, nullable=False)
    latest_revision_id = Column(
        Integer,
        ForeignKey("visualization_revision.id", use_alter=True, name="visualization_latest_revision_id_fk"),
        index=True,
    )
    title = Column(TEXT)
    type = Column(TEXT)
    dbkey = Column(TEXT)
    deleted = Column(Boolean, default=False, index=True)
    importable = Column(Boolean, default=False, index=True)
    slug = Column(TEXT)
    published = Column(Boolean, default=False, index=True)

    user = relationship("User")
    revisions = relationship(
        "VisualizationRevision",
        back_populates="visualization",
        cascade="all, delete-orphan",
        primaryjoin=(lambda: Visualization.id == VisualizationRevision.visualization_id),
    )
    latest_revision = relationship(
        "VisualizationRevision",
        post_update=True,
        primaryjoin=(lambda: Visualization.latest_revision_id == VisualizationRevision.id),
        lazy=False,
    )
    tags = relationship(
        "VisualizationTagAssociation", order_by=lambda: VisualizationTagAssociation.id, back_populates="visualization"
    )
    annotations = relationship(
        "VisualizationAnnotationAssociation",
        order_by=lambda: VisualizationAnnotationAssociation.id,
        back_populates="visualization",
    )
    ratings = relationship(
        "VisualizationRatingAssociation",
        order_by=lambda: VisualizationRatingAssociation.id,  # type: ignore[has-type]
        back_populates="visualization",
    )
    users_shared_with = relationship("VisualizationUserShareAssociation", back_populates="visualization")

    average_rating: column_property  # defined at the end of this module

    # Set up proxy so that
    #   Visualization.users_shared_with
    # returns a list of users that visualization is shared with.
    users_shared_with_dot_users = association_proxy("users_shared_with", "user")

    def __init__(self, **kwd):
        super().__init__(**kwd)
        if self.latest_revision:
            self.revisions.append(self.latest_revision)

    def copy(self, user=None, title=None):
        """
        Provide copy of visualization with only its latest revision.
        """
        # NOTE: a shallow copy is done: the config is copied as is but datasets
        # are not copied nor are the dataset ids changed. This means that the
        # user does not have a copy of the data in his/her history and the
        # user who owns the datasets may delete them, making them inaccessible
        # for the current user.
        # TODO: a deep copy option is needed.

        if not user:
            user = self.user
        if not title:
            title = self.title

        copy_viz = Visualization(user=user, type=self.type, title=title, dbkey=self.dbkey)
        copy_revision = self.latest_revision.copy(visualization=copy_viz)
        copy_viz.latest_revision = copy_revision
        return copy_viz


class VisualizationRevision(Base, RepresentById):
    __tablename__ = "visualization_revision"
    __table_args__ = (Index("ix_visualization_revision_dbkey", "dbkey", mysql_length=200),)

    id = Column(Integer, primary_key=True)
    create_time = Column(DateTime, default=now)
    update_time = Column(DateTime, default=now, onupdate=now)
    visualization_id = Column(Integer, ForeignKey("visualization.id"), index=True, nullable=False)
    title = Column(TEXT)
    dbkey = Column(TEXT)
    config = Column(MutableJSONType)
    visualization = relationship(
        "Visualization",
        back_populates="revisions",
        primaryjoin=(lambda: Visualization.id == VisualizationRevision.visualization_id),
    )

    def copy(self, visualization=None):
        """
        Returns a copy of this object.
        """
        if not visualization:
            visualization = self.visualization

        return VisualizationRevision(
            visualization=visualization, title=self.title, dbkey=self.dbkey, config=self.config
        )


class VisualizationUserShareAssociation(Base, UserShareAssociation):
    __tablename__ = "visualization_user_share_association"

    id = Column(Integer, primary_key=True)
    visualization_id = Column(Integer, ForeignKey("visualization.id"), index=True)
    user_id = Column(Integer, ForeignKey("galaxy_user.id"), index=True)
    user = relationship("User")
    visualization = relationship("Visualization", back_populates="users_shared_with")


class Tag(Base, RepresentById):
    __tablename__ = "tag"
    __table_args__ = (UniqueConstraint("name"),)

    id = Column(Integer, primary_key=True)
    type = Column(Integer)
    parent_id = Column(Integer, ForeignKey("tag.id"))
    name = Column(TrimmedString(255))
    children = relationship("Tag", back_populates="parent")
    parent = relationship("Tag", back_populates="children", remote_side=[id])

    def __str__(self):
        return "Tag(id=%s, type=%i, parent_id=%s, name=%s)" % (self.id, self.type or -1, self.parent_id, self.name)


class ItemTagAssociation(Dictifiable):
    dict_collection_visible_keys = ["id", "user_tname", "user_value"]
    dict_element_visible_keys = dict_collection_visible_keys
    associated_item_names: List[str] = []
    user_tname: Column
    user_value = Column(TrimmedString(255), index=True)

    def __init_subclass__(cls, **kwargs):
        super().__init_subclass__(**kwargs)
        cls.associated_item_names.append(cls.__name__.replace("TagAssociation", ""))

    def copy(self, cls=None):
        if cls:
            new_ta = cls()
        else:
            new_ta = type(self)()
        new_ta.tag_id = self.tag_id
        new_ta.user_tname = self.user_tname
        new_ta.value = self.value
        new_ta.user_value = self.user_value
        return new_ta


class HistoryTagAssociation(Base, ItemTagAssociation, RepresentById):
    __tablename__ = "history_tag_association"

    id = Column(Integer, primary_key=True)
    history_id = Column(Integer, ForeignKey("history.id"), index=True)
    tag_id = Column(Integer, ForeignKey("tag.id"), index=True)
    user_id = Column(Integer, ForeignKey("galaxy_user.id"), index=True)
    user_tname = Column(TrimmedString(255), index=True)
    value = Column(TrimmedString(255), index=True)
    history = relationship("History", back_populates="tags")
    tag = relationship("Tag")
    user = relationship("User")


class HistoryDatasetAssociationTagAssociation(Base, ItemTagAssociation, RepresentById):
    __tablename__ = "history_dataset_association_tag_association"

    id = Column(Integer, primary_key=True)
    history_dataset_association_id = Column(Integer, ForeignKey("history_dataset_association.id"), index=True)
    tag_id = Column(Integer, ForeignKey("tag.id"), index=True)
    user_id = Column(Integer, ForeignKey("galaxy_user.id"), index=True)
    user_tname = Column(TrimmedString(255), index=True)
    value = Column(TrimmedString(255), index=True)
    history_dataset_association = relationship("HistoryDatasetAssociation", back_populates="tags")
    tag = relationship("Tag")
    user = relationship("User")


class LibraryDatasetDatasetAssociationTagAssociation(Base, ItemTagAssociation, RepresentById):
    __tablename__ = "library_dataset_dataset_association_tag_association"

    id = Column(Integer, primary_key=True)
    library_dataset_dataset_association_id = Column(
        Integer, ForeignKey("library_dataset_dataset_association.id"), index=True
    )
    tag_id = Column(Integer, ForeignKey("tag.id"), index=True)
    user_id = Column(Integer, ForeignKey("galaxy_user.id"), index=True)
    user_tname = Column(TrimmedString(255), index=True)
    value = Column(TrimmedString(255), index=True)
    library_dataset_dataset_association = relationship("LibraryDatasetDatasetAssociation", back_populates="tags")
    tag = relationship("Tag")
    user = relationship("User")


class PageTagAssociation(Base, ItemTagAssociation, RepresentById):
    __tablename__ = "page_tag_association"

    id = Column(Integer, primary_key=True)
    page_id = Column(Integer, ForeignKey("page.id"), index=True)
    tag_id = Column(Integer, ForeignKey("tag.id"), index=True)
    user_id = Column(Integer, ForeignKey("galaxy_user.id"), index=True)
    user_tname = Column(TrimmedString(255), index=True)
    value = Column(TrimmedString(255), index=True)
    page = relationship("Page", back_populates="tags")
    tag = relationship("Tag")
    user = relationship("User")


class WorkflowStepTagAssociation(Base, ItemTagAssociation, RepresentById):
    __tablename__ = "workflow_step_tag_association"

    id = Column(Integer, primary_key=True)
    workflow_step_id = Column(Integer, ForeignKey("workflow_step.id"), index=True)
    tag_id = Column(Integer, ForeignKey("tag.id"), index=True)
    user_id = Column(Integer, ForeignKey("galaxy_user.id"), index=True)
    user_tname = Column(TrimmedString(255), index=True)
    value = Column(TrimmedString(255), index=True)
    workflow_step = relationship("WorkflowStep", back_populates="tags")
    tag = relationship("Tag")
    user = relationship("User")


class StoredWorkflowTagAssociation(Base, ItemTagAssociation, RepresentById):
    __tablename__ = "stored_workflow_tag_association"

    id = Column(Integer, primary_key=True)
    stored_workflow_id = Column(Integer, ForeignKey("stored_workflow.id"), index=True)
    tag_id = Column(Integer, ForeignKey("tag.id"), index=True)
    user_id = Column(Integer, ForeignKey("galaxy_user.id"), index=True)
    user_tname = Column(TrimmedString(255), index=True)
    value = Column(TrimmedString(255), index=True)
    stored_workflow = relationship("StoredWorkflow", back_populates="tags")
    tag = relationship("Tag")
    user = relationship("User")


class VisualizationTagAssociation(Base, ItemTagAssociation, RepresentById):
    __tablename__ = "visualization_tag_association"

    id = Column(Integer, primary_key=True)
    visualization_id = Column(Integer, ForeignKey("visualization.id"), index=True)
    tag_id = Column(Integer, ForeignKey("tag.id"), index=True)
    user_id = Column(Integer, ForeignKey("galaxy_user.id"), index=True)
    user_tname = Column(TrimmedString(255), index=True)
    value = Column(TrimmedString(255), index=True)
    visualization = relationship("Visualization", back_populates="tags")
    tag = relationship("Tag")
    user = relationship("User")


class HistoryDatasetCollectionTagAssociation(Base, ItemTagAssociation, RepresentById):
    __tablename__ = "history_dataset_collection_tag_association"

    id = Column(Integer, primary_key=True)
    history_dataset_collection_id = Column(Integer, ForeignKey("history_dataset_collection_association.id"), index=True)
    tag_id = Column(Integer, ForeignKey("tag.id"), index=True)
    user_id = Column(Integer, ForeignKey("galaxy_user.id"), index=True)
    user_tname = Column(TrimmedString(255), index=True)
    value = Column(TrimmedString(255), index=True)
    dataset_collection = relationship("HistoryDatasetCollectionAssociation", back_populates="tags")
    tag = relationship("Tag")
    user = relationship("User")


class LibraryDatasetCollectionTagAssociation(Base, ItemTagAssociation, RepresentById):
    __tablename__ = "library_dataset_collection_tag_association"

    id = Column(Integer, primary_key=True)
    library_dataset_collection_id = Column(Integer, ForeignKey("library_dataset_collection_association.id"), index=True)
    tag_id = Column(Integer, ForeignKey("tag.id"), index=True)
    user_id = Column(Integer, ForeignKey("galaxy_user.id"), index=True)
    user_tname = Column(TrimmedString(255), index=True)
    value = Column(TrimmedString(255), index=True)
    dataset_collection = relationship("LibraryDatasetCollectionAssociation", back_populates="tags")
    tag = relationship("Tag")
    user = relationship("User")


class ToolTagAssociation(Base, ItemTagAssociation, RepresentById):
    __tablename__ = "tool_tag_association"

    id = Column(Integer, primary_key=True)
    tool_id = Column(TrimmedString(255), index=True)
    tag_id = Column(Integer, ForeignKey("tag.id"), index=True)
    user_id = Column(Integer, ForeignKey("galaxy_user.id"), index=True)
    user_tname = Column(TrimmedString(255), index=True)
    value = Column(TrimmedString(255), index=True)
    tag = relationship("Tag")
    user = relationship("User")


# Item annotation classes.
class HistoryAnnotationAssociation(Base, RepresentById):
    __tablename__ = "history_annotation_association"
    __table_args__ = (Index("ix_history_anno_assoc_annotation", "annotation", mysql_length=200),)

    id = Column(Integer, primary_key=True)
    history_id = Column(Integer, ForeignKey("history.id"), index=True)
    user_id = Column(Integer, ForeignKey("galaxy_user.id"), index=True)
    annotation = Column(TEXT)
    history = relationship("History", back_populates="annotations")
    user = relationship("User")


class HistoryDatasetAssociationAnnotationAssociation(Base, RepresentById):
    __tablename__ = "history_dataset_association_annotation_association"
    __table_args__ = (Index("ix_history_dataset_anno_assoc_annotation", "annotation", mysql_length=200),)

    id = Column(Integer, primary_key=True)
    history_dataset_association_id = Column(Integer, ForeignKey("history_dataset_association.id"), index=True)
    user_id = Column(Integer, ForeignKey("galaxy_user.id"), index=True)
    annotation = Column(TEXT)
    hda = relationship("HistoryDatasetAssociation", back_populates="annotations")
    user = relationship("User")


class StoredWorkflowAnnotationAssociation(Base, RepresentById):
    __tablename__ = "stored_workflow_annotation_association"
    __table_args__ = (Index("ix_stored_workflow_ann_assoc_annotation", "annotation", mysql_length=200),)

    id = Column(Integer, primary_key=True)
    stored_workflow_id = Column(Integer, ForeignKey("stored_workflow.id"), index=True)
    user_id = Column(Integer, ForeignKey("galaxy_user.id"), index=True)
    annotation = Column(TEXT)
    stored_workflow = relationship("StoredWorkflow", back_populates="annotations")
    user = relationship("User")


class WorkflowStepAnnotationAssociation(Base, RepresentById):
    __tablename__ = "workflow_step_annotation_association"
    __table_args__ = (Index("ix_workflow_step_ann_assoc_annotation", "annotation", mysql_length=200),)

    id = Column(Integer, primary_key=True)
    workflow_step_id = Column(Integer, ForeignKey("workflow_step.id"), index=True)
    user_id = Column(Integer, ForeignKey("galaxy_user.id"), index=True)
    annotation = Column(TEXT)
    workflow_step = relationship("WorkflowStep", back_populates="annotations")
    user = relationship("User")


class PageAnnotationAssociation(Base, RepresentById):
    __tablename__ = "page_annotation_association"
    __table_args__ = (Index("ix_page_annotation_association_annotation", "annotation", mysql_length=200),)

    id = Column(Integer, primary_key=True)
    page_id = Column(Integer, ForeignKey("page.id"), index=True)
    user_id = Column(Integer, ForeignKey("galaxy_user.id"), index=True)
    annotation = Column(TEXT)
    page = relationship("Page", back_populates="annotations")
    user = relationship("User")


class VisualizationAnnotationAssociation(Base, RepresentById):
    __tablename__ = "visualization_annotation_association"
    __table_args__ = (Index("ix_visualization_annotation_association_annotation", "annotation", mysql_length=200),)

    id = Column(Integer, primary_key=True)
    visualization_id = Column(Integer, ForeignKey("visualization.id"), index=True)
    user_id = Column(Integer, ForeignKey("galaxy_user.id"), index=True)
    annotation = Column(TEXT)
    visualization = relationship("Visualization", back_populates="annotations")
    user = relationship("User")


class HistoryDatasetCollectionAssociationAnnotationAssociation(Base, RepresentById):
    __tablename__ = "history_dataset_collection_annotation_association"

    id = Column(Integer, primary_key=True)
    history_dataset_collection_id = Column(Integer, ForeignKey("history_dataset_collection_association.id"), index=True)
    user_id = Column(Integer, ForeignKey("galaxy_user.id"), index=True)
    annotation = Column(TEXT)
    history_dataset_collection = relationship("HistoryDatasetCollectionAssociation", back_populates="annotations")
    user = relationship("User")


class LibraryDatasetCollectionAnnotationAssociation(Base, RepresentById):
    __tablename__ = "library_dataset_collection_annotation_association"

    id = Column(Integer, primary_key=True)
    library_dataset_collection_id = Column(Integer, ForeignKey("library_dataset_collection_association.id"), index=True)
    user_id = Column(Integer, ForeignKey("galaxy_user.id"), index=True)
    annotation = Column(TEXT)
    dataset_collection = relationship("LibraryDatasetCollectionAssociation", back_populates="annotations")
    user = relationship("User")


class Vault(Base):
    __tablename__ = "vault"

    key = Column(Text, primary_key=True)
    parent_key = Column(Text, ForeignKey(key), index=True, nullable=True)
    children = relationship("Vault", back_populates="parent")
    parent = relationship("Vault", back_populates="children", remote_side=[key])
    value = Column(Text, nullable=True)
    create_time = Column(DateTime, default=now)
    update_time = Column(DateTime, default=now, onupdate=now)


# Item rating classes.
class ItemRatingAssociation(Base):
    __abstract__ = True

    def __init__(self, user, item, rating=0):
        self.user = user
        self.rating = rating
        self._set_item(item)

    def _set_item(self, item):
        """Set association's item."""
        raise NotImplementedError()


class HistoryRatingAssociation(ItemRatingAssociation, RepresentById):
    __tablename__ = "history_rating_association"

    id = Column(Integer, primary_key=True)
    history_id = Column(Integer, ForeignKey("history.id"), index=True)
    user_id = Column(Integer, ForeignKey("galaxy_user.id"), index=True)
    rating = Column(Integer, index=True)
    history = relationship("History", back_populates="ratings")
    user = relationship("User")

    def _set_item(self, history):
        add_object_to_object_session(self, history)
        self.history = history


class HistoryDatasetAssociationRatingAssociation(ItemRatingAssociation, RepresentById):
    __tablename__ = "history_dataset_association_rating_association"

    id = Column(Integer, primary_key=True)
    history_dataset_association_id = Column(Integer, ForeignKey("history_dataset_association.id"), index=True)
    user_id = Column(Integer, ForeignKey("galaxy_user.id"), index=True)
    rating = Column(Integer, index=True)
    history_dataset_association = relationship("HistoryDatasetAssociation", back_populates="ratings")
    user = relationship("User")

    def _set_item(self, history_dataset_association):
        add_object_to_object_session(self, history_dataset_association)
        self.history_dataset_association = history_dataset_association


class StoredWorkflowRatingAssociation(ItemRatingAssociation, RepresentById):
    __tablename__ = "stored_workflow_rating_association"

    id = Column(Integer, primary_key=True)
    stored_workflow_id = Column(Integer, ForeignKey("stored_workflow.id"), index=True)
    user_id = Column(Integer, ForeignKey("galaxy_user.id"), index=True)
    rating = Column(Integer, index=True)
    stored_workflow = relationship("StoredWorkflow", back_populates="ratings")
    user = relationship("User")

    def _set_item(self, stored_workflow):
        add_object_to_object_session(self, stored_workflow)
        self.stored_workflow = stored_workflow


class PageRatingAssociation(ItemRatingAssociation, RepresentById):
    __tablename__ = "page_rating_association"

    id = Column(Integer, primary_key=True)
    page_id = Column(Integer, ForeignKey("page.id"), index=True)
    user_id = Column(Integer, ForeignKey("galaxy_user.id"), index=True)
    rating = Column(Integer, index=True)
    page = relationship("Page", back_populates="ratings")
    user = relationship("User")

    def _set_item(self, page):
        add_object_to_object_session(self, page)
        self.page = page


class VisualizationRatingAssociation(ItemRatingAssociation, RepresentById):
    __tablename__ = "visualization_rating_association"

    id = Column(Integer, primary_key=True)
    visualization_id = Column(Integer, ForeignKey("visualization.id"), index=True)
    user_id = Column(Integer, ForeignKey("galaxy_user.id"), index=True)
    rating = Column(Integer, index=True)
    visualization = relationship("Visualization", back_populates="ratings")
    user = relationship("User")

    def _set_item(self, visualization):
        add_object_to_object_session(self, visualization)
        self.visualization = visualization


class HistoryDatasetCollectionRatingAssociation(ItemRatingAssociation, RepresentById):
    __tablename__ = "history_dataset_collection_rating_association"

    id = Column(Integer, primary_key=True)
    history_dataset_collection_id = Column(Integer, ForeignKey("history_dataset_collection_association.id"), index=True)
    user_id = Column(Integer, ForeignKey("galaxy_user.id"), index=True)
    rating = Column(Integer, index=True)
    dataset_collection = relationship("HistoryDatasetCollectionAssociation", back_populates="ratings")
    user = relationship("User")

    def _set_item(self, dataset_collection):
        add_object_to_object_session(self, dataset_collection)
        self.dataset_collection = dataset_collection


class LibraryDatasetCollectionRatingAssociation(ItemRatingAssociation, RepresentById):
    __tablename__ = "library_dataset_collection_rating_association"

    id = Column(Integer, primary_key=True)
    library_dataset_collection_id = Column(Integer, ForeignKey("library_dataset_collection_association.id"), index=True)
    user_id = Column(Integer, ForeignKey("galaxy_user.id"), index=True)
    rating = Column(Integer, index=True)
    dataset_collection = relationship("LibraryDatasetCollectionAssociation", back_populates="ratings")
    user = relationship("User")

    def _set_item(self, dataset_collection):
        add_object_to_object_session(self, dataset_collection)
        self.dataset_collection = dataset_collection


# Data manager classes.
class DataManagerHistoryAssociation(Base, RepresentById):
    __tablename__ = "data_manager_history_association"

    id = Column(Integer, primary_key=True)
    create_time = Column(DateTime, default=now)
    update_time = Column(DateTime, index=True, default=now, onupdate=now)
    history_id = Column(Integer, ForeignKey("history.id"), index=True)
    user_id = Column(Integer, ForeignKey("galaxy_user.id"), index=True)
    history = relationship("History")
    user = relationship("User", back_populates="data_manager_histories")


class DataManagerJobAssociation(Base, RepresentById):
    __tablename__ = "data_manager_job_association"
    __table_args__ = (Index("ix_data_manager_job_association_data_manager_id", "data_manager_id", mysql_length=200),)

    id = Column(Integer, primary_key=True)
    create_time = Column(DateTime, default=now)
    update_time = Column(DateTime, index=True, default=now, onupdate=now)
    job_id = Column(Integer, ForeignKey("job.id"), index=True)
    data_manager_id = Column(TEXT)
    job = relationship("Job", back_populates="data_manager_association", uselist=False)


class UserPreference(Base, RepresentById):
    __tablename__ = "user_preference"

    id = Column(Integer, primary_key=True)
    user_id = Column(Integer, ForeignKey("galaxy_user.id"), index=True)
    name = Column(Unicode(255), index=True)
    value = Column(Text)

    def __init__(self, name=None, value=None):
        # Do not remove this constructor: it is set as the creator for the User.preferences
        # AssociationProxy to which 2 args are passed.
        self.name = name
        self.value = value


class UserAction(Base, RepresentById):
    __tablename__ = "user_action"

    id = Column(Integer, primary_key=True)
    create_time = Column(DateTime, default=now)
    user_id = Column(Integer, ForeignKey("galaxy_user.id"), index=True)
    session_id = Column(Integer, ForeignKey("galaxy_session.id"), index=True)
    action = Column(Unicode(255))
    context = Column(Unicode(512))
    params = Column(Unicode(1024))
    user = relationship("User")


class APIKeys(Base, RepresentById):
    __tablename__ = "api_keys"

    id = Column(Integer, primary_key=True)
    create_time = Column(DateTime, default=now)
    user_id = Column(Integer, ForeignKey("galaxy_user.id"), index=True)
    key = Column(TrimmedString(32), index=True, unique=True)
    user = relationship("User", back_populates="api_keys")


def copy_list(lst, *args, **kwds):
    if lst is None:
        return lst
    else:
        return [el.copy(*args, **kwds) for el in lst]


def _prepare_metadata_for_serialization(id_encoder, serialization_options, metadata):
    """Prepare metatdata for exporting."""
    processed_metadata = {}
    for name, value in metadata.items():
        # Metadata files are not needed for export because they can be
        # regenerated.
        if isinstance(value, MetadataFile):
            if serialization_options.strip_metadata_files:
                continue
            else:
                value = value.serialize(id_encoder, serialization_options)
        processed_metadata[name] = value

    return processed_metadata


# The following CleanupEvent* models could be defined as tables only;
# however making them models keeps things simple and consistent.


class CleanupEvent(Base):
    __tablename__ = "cleanup_event"

    id = Column(Integer, primary_key=True)
    create_time = Column(DateTime, default=now)
    message = Column(TrimmedString(1024))


class CleanupEventDatasetAssociation(Base):
    __tablename__ = "cleanup_event_dataset_association"

    id = Column(Integer, primary_key=True)
    create_time = Column(DateTime, default=now)
    cleanup_event_id = Column(Integer, ForeignKey("cleanup_event.id"), index=True, nullable=True)
    dataset_id = Column(Integer, ForeignKey("dataset.id"), index=True)


class CleanupEventMetadataFileAssociation(Base):
    __tablename__ = "cleanup_event_metadata_file_association"

    id = Column(Integer, primary_key=True)
    create_time = Column(DateTime, default=now)
    cleanup_event_id = Column(Integer, ForeignKey("cleanup_event.id"), index=True, nullable=True)
    metadata_file_id = Column(Integer, ForeignKey("metadata_file.id"), index=True)


class CleanupEventHistoryAssociation(Base):
    __tablename__ = "cleanup_event_history_association"

    id = Column(Integer, primary_key=True)
    create_time = Column(DateTime, default=now)
    cleanup_event_id = Column(Integer, ForeignKey("cleanup_event.id"), index=True, nullable=True)
    history_id = Column(Integer, ForeignKey("history.id"), index=True)


class CleanupEventHistoryDatasetAssociationAssociation(Base):
    __tablename__ = "cleanup_event_hda_association"

    id = Column(Integer, primary_key=True)
    create_time = Column(DateTime, default=now)
    cleanup_event_id = Column(Integer, ForeignKey("cleanup_event.id"), index=True, nullable=True)
    hda_id = Column(Integer, ForeignKey("history_dataset_association.id"), index=True)


class CleanupEventLibraryAssociation(Base):
    __tablename__ = "cleanup_event_library_association"

    id = Column(Integer, primary_key=True)
    create_time = Column(DateTime, default=now)
    cleanup_event_id = Column(Integer, ForeignKey("cleanup_event.id"), index=True, nullable=True)
    library_id = Column(Integer, ForeignKey("library.id"), index=True)


class CleanupEventLibraryFolderAssociation(Base):
    __tablename__ = "cleanup_event_library_folder_association"

    id = Column(Integer, primary_key=True)
    create_time = Column(DateTime, default=now)
    cleanup_event_id = Column(Integer, ForeignKey("cleanup_event.id"), index=True, nullable=True)
    library_folder_id = Column(Integer, ForeignKey("library_folder.id"), index=True)


class CleanupEventLibraryDatasetAssociation(Base):
    __tablename__ = "cleanup_event_library_dataset_association"

    id = Column(Integer, primary_key=True)
    create_time = Column(DateTime, default=now)
    cleanup_event_id = Column(Integer, ForeignKey("cleanup_event.id"), index=True, nullable=True)
    library_dataset_id = Column(Integer, ForeignKey("library_dataset.id"), index=True)


class CleanupEventLibraryDatasetDatasetAssociationAssociation(Base):
    __tablename__ = "cleanup_event_ldda_association"

    id = Column(Integer, primary_key=True)
    create_time = Column(DateTime, default=now)
    cleanup_event_id = Column(Integer, ForeignKey("cleanup_event.id"), index=True, nullable=True)
    ldda_id = Column(Integer, ForeignKey("library_dataset_dataset_association.id"), index=True)


class CleanupEventImplicitlyConvertedDatasetAssociationAssociation(Base):
    __tablename__ = "cleanup_event_icda_association"

    id = Column(Integer, primary_key=True)
    create_time = Column(DateTime, default=now)
    cleanup_event_id = Column(Integer, ForeignKey("cleanup_event.id"), index=True, nullable=True)
    icda_id = Column(Integer, ForeignKey("implicitly_converted_dataset_association.id"), index=True)


# The following models (Dataset, HDA, LDDA) are mapped imperatively (for details see discussion in PR #12064)
# TLDR: there are issues ('metadata' property, Galaxy object wrapping) that need to be addressed separately
# before these models can be mapped declaratively. Keeping them in the mapping module breaks the auth package
# tests (which import model directly bypassing the mapping module); fixing that is possible by importing
# mapping into the test; however, having all models mapped in the same module is cleaner.

Dataset.table = Table(
    "dataset",
    mapper_registry.metadata,
    Column("id", Integer, primary_key=True),
    Column("job_id", Integer, ForeignKey("job.id"), index=True, nullable=True),
    Column("create_time", DateTime, default=now),
    Column("update_time", DateTime, index=True, default=now, onupdate=now),
    Column("state", TrimmedString(64), index=True),
    Column("deleted", Boolean, index=True, default=False),
    Column("purged", Boolean, index=True, default=False),
    Column("purgable", Boolean, default=True),
    Column("object_store_id", TrimmedString(255), index=True),
    Column("external_filename", TEXT),
    Column("_extra_files_path", TEXT),
    Column("created_from_basename", TEXT),
    Column("file_size", Numeric(15, 0)),
    Column("total_size", Numeric(15, 0)),
    Column("uuid", UUIDType()),
)

HistoryDatasetAssociation.table = Table(
    "history_dataset_association",
    mapper_registry.metadata,
    Column("id", Integer, primary_key=True),
    Column("history_id", Integer, ForeignKey("history.id"), index=True),
    Column("dataset_id", Integer, ForeignKey("dataset.id"), index=True),
    Column("create_time", DateTime, default=now),
    Column("update_time", DateTime, default=now, onupdate=now, index=True),
    Column("state", TrimmedString(64), index=True, key="_state"),
    Column(
        "copied_from_history_dataset_association_id",
        Integer,
        ForeignKey("history_dataset_association.id"),
        nullable=True,
    ),
    Column(
        "copied_from_library_dataset_dataset_association_id",
        Integer,
        ForeignKey("library_dataset_dataset_association.id"),
        nullable=True,
    ),
    Column("name", TrimmedString(255)),
    Column("info", TrimmedString(255)),
    Column("blurb", TrimmedString(255)),
    Column("peek", TEXT, key="_peek"),
    Column("tool_version", TEXT),
    Column("extension", TrimmedString(64)),
    Column("metadata", MetadataType, key="_metadata"),
    Column("parent_id", Integer, ForeignKey("history_dataset_association.id"), nullable=True),
    Column("designation", TrimmedString(255)),
    Column("deleted", Boolean, index=True, default=False),
    Column("visible", Boolean),
    Column("extended_metadata_id", Integer, ForeignKey("extended_metadata.id"), index=True),
    Column("version", Integer, default=1, nullable=True, index=True),
    Column("hid", Integer),
    Column("purged", Boolean, index=True, default=False),
    Column("validated_state", TrimmedString(64), default="unvalidated", nullable=False),
    Column("validated_state_message", TEXT),
    Column(
        "hidden_beneath_collection_instance_id", ForeignKey("history_dataset_collection_association.id"), nullable=True
    ),
)

LibraryDatasetDatasetAssociation.table = Table(
    "library_dataset_dataset_association",
    mapper_registry.metadata,
    Column("id", Integer, primary_key=True),
    Column("library_dataset_id", Integer, ForeignKey("library_dataset.id"), index=True),
    Column("dataset_id", Integer, ForeignKey("dataset.id"), index=True),
    Column("create_time", DateTime, default=now),
    Column("update_time", DateTime, default=now, onupdate=now, index=True),
    Column("state", TrimmedString(64), index=True, key="_state"),
    Column(
        "copied_from_history_dataset_association_id",
        Integer,
        ForeignKey(
            "history_dataset_association.id", use_alter=True, name="history_dataset_association_dataset_id_fkey"
        ),
        nullable=True,
    ),
    Column(
        "copied_from_library_dataset_dataset_association_id",
        Integer,
        ForeignKey(
            "library_dataset_dataset_association.id", use_alter=True, name="library_dataset_dataset_association_id_fkey"
        ),
        nullable=True,
    ),
    Column("name", TrimmedString(255), index=True),
    Column("info", TrimmedString(255)),
    Column("blurb", TrimmedString(255)),
    Column("peek", TEXT, key="_peek"),
    Column("tool_version", TEXT),
    Column("extension", TrimmedString(64)),
    Column("metadata", MetadataType, key="_metadata"),
    Column("parent_id", Integer, ForeignKey("library_dataset_dataset_association.id"), nullable=True),
    Column("designation", TrimmedString(255)),
    Column("deleted", Boolean, index=True, default=False),
    Column("validated_state", TrimmedString(64), default="unvalidated", nullable=False),
    Column("validated_state_message", TEXT),
    Column("visible", Boolean),
    Column("extended_metadata_id", Integer, ForeignKey("extended_metadata.id"), index=True),
    Column("user_id", Integer, ForeignKey("galaxy_user.id"), index=True),
    Column("message", TrimmedString(255)),
)

mapper_registry.map_imperatively(
    Dataset,
    Dataset.table,
    properties=dict(
        actions=relationship(DatasetPermissions, back_populates="dataset"),
        job=relationship(Job, primaryjoin=(Dataset.table.c.job_id == Job.id)),
        active_history_associations=relationship(
            HistoryDatasetAssociation,
            primaryjoin=(
                (Dataset.table.c.id == HistoryDatasetAssociation.table.c.dataset_id)
                & (HistoryDatasetAssociation.table.c.deleted == false())
                & (HistoryDatasetAssociation.table.c.purged == false())
            ),
            viewonly=True,
        ),
        purged_history_associations=relationship(
            HistoryDatasetAssociation,
            primaryjoin=(
                (Dataset.table.c.id == HistoryDatasetAssociation.table.c.dataset_id)
                & (HistoryDatasetAssociation.table.c.purged == true())
            ),
            viewonly=True,
        ),
        active_library_associations=relationship(
            LibraryDatasetDatasetAssociation,
            primaryjoin=(
                (Dataset.table.c.id == LibraryDatasetDatasetAssociation.table.c.dataset_id)
                & (LibraryDatasetDatasetAssociation.table.c.deleted == false())
            ),
            viewonly=True,
        ),
        hashes=relationship(DatasetHash, back_populates="dataset"),
        sources=relationship(DatasetSource, back_populates="dataset"),
        history_associations=relationship(HistoryDatasetAssociation, back_populates="dataset"),
        library_associations=relationship(
            LibraryDatasetDatasetAssociation,
            primaryjoin=(LibraryDatasetDatasetAssociation.table.c.dataset_id == Dataset.table.c.id),
            back_populates="dataset",
        ),
    ),
)

mapper_registry.map_imperatively(
    HistoryDatasetAssociation,
    HistoryDatasetAssociation.table,
    properties=dict(
        dataset=relationship(
            Dataset,
            primaryjoin=(Dataset.table.c.id == HistoryDatasetAssociation.table.c.dataset_id),
            lazy="joined",
            back_populates="history_associations",
        ),
        copied_from_history_dataset_association=relationship(
            HistoryDatasetAssociation,
            primaryjoin=(
                HistoryDatasetAssociation.table.c.copied_from_history_dataset_association_id
                == HistoryDatasetAssociation.table.c.id
            ),
            remote_side=[HistoryDatasetAssociation.table.c.id],
            uselist=False,
            back_populates="copied_to_history_dataset_associations",
        ),
        copied_from_library_dataset_dataset_association=relationship(
            LibraryDatasetDatasetAssociation,
            primaryjoin=(
                LibraryDatasetDatasetAssociation.table.c.id
                == HistoryDatasetAssociation.table.c.copied_from_library_dataset_dataset_association_id
            ),
            back_populates="copied_to_history_dataset_associations",
        ),
        copied_to_history_dataset_associations=relationship(
            HistoryDatasetAssociation,
            primaryjoin=(
                HistoryDatasetAssociation.table.c.copied_from_history_dataset_association_id
                == HistoryDatasetAssociation.table.c.id
            ),
            back_populates="copied_from_history_dataset_association",
        ),
        copied_to_library_dataset_dataset_associations=relationship(
            LibraryDatasetDatasetAssociation,
            primaryjoin=(
                HistoryDatasetAssociation.table.c.id
                == LibraryDatasetDatasetAssociation.table.c.copied_from_history_dataset_association_id
            ),
            back_populates="copied_from_history_dataset_association",
        ),
        tags=relationship(
            HistoryDatasetAssociationTagAssociation,
            order_by=HistoryDatasetAssociationTagAssociation.id,
            back_populates="history_dataset_association",
        ),
        annotations=relationship(
            HistoryDatasetAssociationAnnotationAssociation,
            order_by=HistoryDatasetAssociationAnnotationAssociation.id,
            back_populates="hda",
        ),
        ratings=relationship(
            HistoryDatasetAssociationRatingAssociation,
            order_by=HistoryDatasetAssociationRatingAssociation.id,
            back_populates="history_dataset_association",
        ),
        extended_metadata=relationship(
            ExtendedMetadata,
            primaryjoin=(HistoryDatasetAssociation.table.c.extended_metadata_id == ExtendedMetadata.id),
        ),
        hidden_beneath_collection_instance=relationship(
            HistoryDatasetCollectionAssociation,
            primaryjoin=(
                HistoryDatasetAssociation.table.c.hidden_beneath_collection_instance_id
                == HistoryDatasetCollectionAssociation.id
            ),
            uselist=False,
        ),
        _metadata=deferred(HistoryDatasetAssociation.table.c._metadata),
        dependent_jobs=relationship(JobToInputDatasetAssociation, back_populates="dataset"),
        creating_job_associations=relationship(JobToOutputDatasetAssociation, back_populates="dataset"),
        history=relationship(History, back_populates="datasets", cascade_backrefs=False),
        implicitly_converted_datasets=relationship(
            ImplicitlyConvertedDatasetAssociation,
            primaryjoin=(lambda: ImplicitlyConvertedDatasetAssociation.hda_parent_id == HistoryDatasetAssociation.id),
            back_populates="parent_hda",
        ),
        implicitly_converted_parent_datasets=relationship(
            ImplicitlyConvertedDatasetAssociation,
            primaryjoin=(lambda: ImplicitlyConvertedDatasetAssociation.hda_id == HistoryDatasetAssociation.id),
            back_populates="dataset",
        ),
    ),
)

mapper_registry.map_imperatively(
    LibraryDatasetDatasetAssociation,
    LibraryDatasetDatasetAssociation.table,
    properties=dict(
        dataset=relationship(
            Dataset,
            primaryjoin=(LibraryDatasetDatasetAssociation.table.c.dataset_id == Dataset.table.c.id),
            back_populates="library_associations",
        ),
        library_dataset=relationship(
            LibraryDataset, foreign_keys=LibraryDatasetDatasetAssociation.table.c.library_dataset_id
        ),
        user=relationship(User),
        copied_from_library_dataset_dataset_association=relationship(
            LibraryDatasetDatasetAssociation,
            primaryjoin=(
                LibraryDatasetDatasetAssociation.table.c.copied_from_library_dataset_dataset_association_id
                == LibraryDatasetDatasetAssociation.table.c.id
            ),
            remote_side=[LibraryDatasetDatasetAssociation.table.c.id],
            uselist=False,
            back_populates="copied_to_library_dataset_dataset_associations",
        ),
        copied_to_library_dataset_dataset_associations=relationship(
            LibraryDatasetDatasetAssociation,
            primaryjoin=(
                LibraryDatasetDatasetAssociation.table.c.copied_from_library_dataset_dataset_association_id
                == LibraryDatasetDatasetAssociation.table.c.id
            ),
            back_populates="copied_from_library_dataset_dataset_association",
        ),
        copied_to_history_dataset_associations=relationship(
            HistoryDatasetAssociation,
            primaryjoin=(
                LibraryDatasetDatasetAssociation.table.c.id
                == HistoryDatasetAssociation.table.c.copied_from_library_dataset_dataset_association_id
            ),
            back_populates="copied_from_library_dataset_dataset_association",
        ),
        implicitly_converted_datasets=relationship(
            ImplicitlyConvertedDatasetAssociation,
            primaryjoin=(
                ImplicitlyConvertedDatasetAssociation.ldda_parent_id == LibraryDatasetDatasetAssociation.table.c.id
            ),
            back_populates="parent_ldda",
        ),
        tags=relationship(
            LibraryDatasetDatasetAssociationTagAssociation,
            order_by=LibraryDatasetDatasetAssociationTagAssociation.id,
            back_populates="library_dataset_dataset_association",
        ),
        extended_metadata=relationship(
            ExtendedMetadata,
            primaryjoin=(LibraryDatasetDatasetAssociation.table.c.extended_metadata_id == ExtendedMetadata.id),
        ),
        _metadata=deferred(LibraryDatasetDatasetAssociation.table.c._metadata),
        actions=relationship(
            LibraryDatasetDatasetAssociationPermissions, back_populates="library_dataset_dataset_association"
        ),
        dependent_jobs=relationship(JobToInputLibraryDatasetAssociation, back_populates="dataset"),
        creating_job_associations=relationship(JobToOutputLibraryDatasetAssociation, back_populates="dataset"),
        implicitly_converted_parent_datasets=relationship(
            ImplicitlyConvertedDatasetAssociation,
            primaryjoin=(lambda: ImplicitlyConvertedDatasetAssociation.ldda_id == LibraryDatasetDatasetAssociation.id),
            back_populates="dataset_ldda",
        ),
        copied_from_history_dataset_association=relationship(
            HistoryDatasetAssociation,
            primaryjoin=(
                HistoryDatasetAssociation.table.c.id
                == LibraryDatasetDatasetAssociation.table.c.copied_from_history_dataset_association_id
            ),
            back_populates="copied_to_library_dataset_dataset_associations",
        ),
    ),
)

# ----------------------------------------------------------------------------------------
# The following statements must not precede the mapped models defined above.

Job.any_output_dataset_collection_instances_deleted = column_property(
    exists(HistoryDatasetCollectionAssociation.id).where(
        and_(
            Job.id == JobToOutputDatasetCollectionAssociation.job_id,
            HistoryDatasetCollectionAssociation.id == JobToOutputDatasetCollectionAssociation.dataset_collection_id,
            HistoryDatasetCollectionAssociation.deleted == true(),
        )
    )
)

Job.any_output_dataset_deleted = column_property(
    exists(HistoryDatasetAssociation).where(
        and_(
            Job.id == JobToOutputDatasetAssociation.job_id,
            HistoryDatasetAssociation.table.c.id == JobToOutputDatasetAssociation.dataset_id,
            HistoryDatasetAssociation.table.c.deleted == true(),
        )
    )
)

History.average_rating = column_property(
    select(func.avg(HistoryRatingAssociation.rating))
    .where(HistoryRatingAssociation.history_id == History.id)
    .scalar_subquery(),
    deferred=True,
)

History.users_shared_with_count = column_property(
    select(func.count(HistoryUserShareAssociation.id))
    .where(History.id == HistoryUserShareAssociation.history_id)
    .scalar_subquery(),
    deferred=True,
)

Page.average_rating = column_property(
    select(func.avg(PageRatingAssociation.rating)).where(PageRatingAssociation.page_id == Page.id).scalar_subquery(),
    deferred=True,
)

StoredWorkflow.average_rating = column_property(
    select(func.avg(StoredWorkflowRatingAssociation.rating))
    .where(StoredWorkflowRatingAssociation.stored_workflow_id == StoredWorkflow.id)
    .scalar_subquery(),
    deferred=True,
)

Visualization.average_rating = column_property(
    select(func.avg(VisualizationRatingAssociation.rating))
    .where(VisualizationRatingAssociation.visualization_id == Visualization.id)
    .scalar_subquery(),
    deferred=True,
)

Workflow.step_count = column_property(
    select(func.count(WorkflowStep.id)).where(Workflow.id == WorkflowStep.workflow_id).scalar_subquery(), deferred=True
)

WorkflowInvocationStep.subworkflow_invocation_id = column_property(
    select(WorkflowInvocationToSubworkflowInvocationAssociation.subworkflow_invocation_id)
    .where(
        and_(
            WorkflowInvocationToSubworkflowInvocationAssociation.workflow_invocation_id
            == WorkflowInvocationStep.workflow_invocation_id,
            WorkflowInvocationToSubworkflowInvocationAssociation.workflow_step_id
            == WorkflowInvocationStep.workflow_step_id,
        )
    )
    .scalar_subquery(),
)

# Set up proxy so that this syntax is possible:
# <user_obj>.preferences[pref_name] = pref_value
User.preferences = association_proxy("_preferences", "value", creator=UserPreference)


@event.listens_for(HistoryDatasetCollectionAssociation, "init")
def receive_init(target, args, kwargs):
    """
    Listens for the 'init' event. This is not called when 'target' is loaded from the database.
    https://docs.sqlalchemy.org/en/14/orm/events.html#sqlalchemy.orm.InstanceEvents.init

    Addresses SQLAlchemy 2.0 compatibility issue: see inline documentation for
    `add_object_to_object_session` in galaxy.model.orm.util.
    """
    for key in ("history", "copied_from_history_dataset_collection_association"):
        obj = kwargs.get(key)
        if obj:
            add_object_to_object_session(target, obj)
            return  # Once is enough.<|MERGE_RESOLUTION|>--- conflicted
+++ resolved
@@ -3412,22 +3412,18 @@
     def get_file_name(self):
         if self.purged:
             log.warning(f"Attempt to get file name of purged dataset {self.id}")
-            return ''
+            return ""
         if not self.external_filename:
             assert self.object_store is not None, f"Object Store has not been initialized for dataset {self.id}"
             if self.object_store.exists(self):
                 file_name = self.object_store.get_filename(self)
             else:
-<<<<<<< HEAD
-                return ""
-=======
-                file_name = ''
+                file_name = ""
             if not file_name and self.state not in (self.states.NEW, self.states.QUEUED):
                 # Queued datasets can be assigned an object store and have a filename, but they aren't guaranteed to.
                 # Anything after queued should have a file name.
                 log.warning(f"Failed to determine file name for dataset {self.id}")
             return file_name
->>>>>>> 4a646aea
         else:
             filename = self.external_filename
         # Make filename absolute
