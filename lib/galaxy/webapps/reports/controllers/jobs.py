import calendar
import logging
from collections import namedtuple
from datetime import datetime, date, timedelta

from galaxy import eggs
eggs.require( "SQLAlchemy >= 0.4" )
import sqlalchemy as sa
from sqlalchemy import and_, not_, or_

from galaxy import model, util
from galaxy.web.base.controller import BaseUIController, web
from galaxy.web.framework.helpers import grids
<<<<<<< HEAD
from galaxy.model.orm import and_, not_, or_
from math import ceil
import pkg_resources
pkg_resources.require( "SQLAlchemy >= 0.4" )
import sqlalchemy as sa
=======
>>>>>>> ef55279d
from galaxy.webapps.reports.controllers.query import ReportQueryBuilder

log = logging.getLogger( __name__ )


def sorter(default_sort_id, kwd):
    """
    Initialize sorting variables
    """
    SortSpec = namedtuple('SortSpec', ['sort_id', 'order', 'arrow', 'exc_order'])

    sort_id = kwd.get('sort_id')
    order = kwd.get('order')

    # Parse the default value
    if sort_id == "default":
        sort_id = default_sort_id

    # Create the sort
    if order == "asc":
        _order = sa.asc( sort_id )
    elif order == "desc":
        _order = sa.desc( sort_id )
    else:
        # In case of default
        order = "desc"
        _order = sa.desc( sort_id )

    # Create an arrow icon to put beside the ordered column
    up_arrow = "&#x2191;"
    down_arrow = "&#x2193;"
    arrow = " "

    if order == "asc":
        arrow += down_arrow
    else:
        arrow += up_arrow

    return SortSpec(sort_id, order, arrow, _order)


class SpecifiedDateListGrid( grids.Grid ):

    class JobIdColumn( grids.IntegerColumn ):

        def get_value( self, trans, grid, job ):
            return job.id

    class StateColumn( grids.TextColumn ):

        def get_value( self, trans, grid, job ):
            return '<div class="count-box state-color-%s">%s</div>' % ( job.state, job.state )

        def filter( self, trans, user, query, column_filter ):
            if column_filter == 'Unfinished':
                return query.filter( not_( or_( model.Job.table.c.state == model.Job.states.OK,
                                                model.Job.table.c.state == model.Job.states.ERROR,
                                                model.Job.table.c.state == model.Job.states.DELETED ) ) )
            return query

    class ToolColumn( grids.TextColumn ):

        def get_value( self, trans, grid, job ):
            return job.tool_id

        def filter( self, trans, user, query, column_filter ):
            if column_filter is not None:
                query = query.filter( model.Job.table.c.tool_id == column_filter )

            return query

    class CreateTimeColumn( grids.DateTimeColumn ):

        def get_value( self, trans, grid, job ):
            return job.create_time.strftime("%b %d, %Y, %H:%M:%S")

    class UserColumn( grids.GridColumn ):

        def get_value( self, trans, grid, job ):
            if job.user:
                return job.user.email
            return 'anonymous'

    class EmailColumn( grids.GridColumn ):

        def filter( self, trans, user, query, column_filter ):
            if column_filter == 'All':
                return query
            return query.filter( and_( model.Job.table.c.user_id == model.User.table.c.id,
                                       model.User.table.c.email == column_filter ) )

    class SpecifiedDateColumn( grids.GridColumn ):

        def filter( self, trans, user, query, column_filter ):
            if column_filter == 'All':
                return query
            # We are either filtering on a date like YYYY-MM-DD or on a month like YYYY-MM,
            # so we need to figure out which type of date we have
            if column_filter.count( '-' ) == 2:  # We are filtering on a date like YYYY-MM-DD
                year, month, day = map( int, column_filter.split( "-" ) )
                start_date = date( year, month, day )
                end_date = start_date + timedelta( days=1 )
            if column_filter.count( '-' ) == 1:  # We are filtering on a month like YYYY-MM
                year, month = map( int, column_filter.split( "-" ) )
                start_date = date( year, month, 1 )
                end_date = start_date + timedelta( days=calendar.monthrange( year, month )[1] )

            return query.filter( and_( self.model_class.table.c.create_time >= start_date,
                                       self.model_class.table.c.create_time < end_date ) )

    # Grid definition
    use_async = False
    model_class = model.Job
    title = "Jobs"
    template = '/webapps/reports/grid.mako'
    default_sort_key = "id"
    columns = [
        JobIdColumn( "Id",
                     key="id",
                     link=( lambda item: dict( operation="job_info", id=item.id, webapp="reports" ) ),
                     attach_popup=False,
                     filterable="advanced" ),
        StateColumn( "State",
                     key="state",
                     attach_popup=False ),
        ToolColumn( "Tool Id",
                    key="tool_id",
                    link=( lambda item: dict( operation="tool_per_month", id=item.id, webapp="reports" ) ),
                    attach_popup=False ),
        CreateTimeColumn( "Creation Time",
                          key="create_time",
                          attach_popup=False ),
        UserColumn( "User",
                    key="email",
                    model_class=model.User,
                    link=( lambda item: dict( operation="user_per_month", id=item.id, webapp="reports" ) ),
                    attach_popup=False ),
        # Columns that are valid for filtering but are not visible.
        SpecifiedDateColumn( "Specified Date",
                             key="specified_date",
                             visible=False ),
        EmailColumn( "Email",
                     key="email",
                     model_class=model.User,
                     visible=False ),
        grids.StateColumn( "State",
                           key="state",
                           visible=False,
                           filterable="advanced" )
    ]
    columns.append( grids.MulticolFilterColumn( "Search",
                                                cols_to_filter=[ columns[1], columns[2] ],
                                                key="free-text-search",
                                                visible=False,
                                                filterable="standard" ) )
    standard_filters = []
    default_filter = { 'specified_date': 'All' }
    num_rows_per_page = 50
    preserve_state = False
    use_paging = True

    def build_initial_query( self, trans, **kwd ):
        params = util.Params( kwd )
        monitor_email = params.get( 'monitor_email', 'monitor@bx.psu.edu' )
        monitor_user_id = get_monitor_id( trans, monitor_email )
        return trans.sa_session.query( self.model_class ) \
                               .join( model.User ) \
                               .filter( model.Job.table.c.user_id != monitor_user_id )\
                               .enable_eagerloads( False )


class Jobs( BaseUIController, ReportQueryBuilder ):

    """
    Class contains functions for querying data requested by user via the webapp. It exposes the functions and
    responds to requests with the filled .mako templates.
    """

    specified_date_list_grid = SpecifiedDateListGrid()

    @web.expose
    def specified_date_handler( self, trans, **kwd ):
        # We add params to the keyword dict in this method in order to rename the param
        # with an "f-" prefix, simulating filtering by clicking a search link.  We have
        # to take this approach because the "-" character is illegal in HTTP requests.
        kwd[ 'sort_id' ] = 'default'
        kwd[ 'order' ] = 'default'

        if 'f-specified_date' in kwd and 'specified_date' not in kwd:
            # The user clicked a State link in the Advanced Search box, so 'specified_date'
            # will have been eliminated.
            pass
        elif 'specified_date' not in kwd:
            kwd[ 'f-specified_date' ] = 'All'
        else:
            kwd[ 'f-specified_date' ] = kwd[ 'specified_date' ]
        if 'operation' in kwd:
            operation = kwd['operation'].lower()
            if operation == "job_info":
                return trans.response.send_redirect( web.url_for( controller='jobs',
                                                                  action='job_info',
                                                                  **kwd ) )
            elif operation == "tool_for_month":
                kwd[ 'f-tool_id' ] = kwd[ 'tool_id' ]
            elif operation == "tool_per_month":
                # The received id is the job id, so we need to get the job's tool_id.
                job_id = kwd.get( 'id', None )
                job = get_job( trans, job_id )
                kwd[ 'tool_id' ] = job.tool_id
                return trans.response.send_redirect( web.url_for( controller='jobs',
                                                                  action='tool_per_month',
                                                                  **kwd ) )
            elif operation == "user_for_month":
                kwd[ 'f-email' ] = util.restore_text( kwd[ 'email' ] )
            elif operation == "user_per_month":
                # The received id is the job id, so we need to get the id of the user
                # that submitted the job.
                job_id = kwd.get( 'id', None )
                job = get_job( trans, job_id )
                if job.user:
                    kwd[ 'email' ] = job.user.email
                else:
                    kwd[ 'email' ] = None  # For anonymous users
                return trans.response.send_redirect( web.url_for( controller='jobs',
                                                                  action='user_per_month',
                                                                  **kwd ) )
            elif operation == "specified_date_in_error":
                kwd[ 'f-state' ] = 'error'
            elif operation == "unfinished":
                kwd[ 'f-state' ] = 'Unfinished'
            elif operation == "specified_tool_in_error":
                kwd[ 'f-state' ] = 'error'
                kwd[ 'f-tool_id' ] = kwd[ 'tool_id' ]
        return self.specified_date_list_grid( trans, **kwd )

    @web.expose
    def specified_month_all( self, trans, **kwd ):
        """
        Queries the DB for all jobs in given month, defaults to current month.
        """
        message = ''
        PageSpec = namedtuple('PageSpec', ['entries', 'offset', 'page', 'pages_found'])

        params = util.Params( kwd )
        monitor_email = params.get( 'monitor_email', 'monitor@bx.psu.edu' )
        specs = sorter( 'date', kwd )
        sort_id = specs.sort_id
        order = specs.order
        arrow = specs.arrow
        _order = specs.exc_order

        if "entries" in kwd:
            entries = int(kwd.get( 'entries' ))
        else:
            entries = 50
        limit = entries * 4

        if "offset" in kwd:
            offset = int(kwd.get( 'offset' ))
        else:
            offset = 0

        if "page" in kwd:
            page = int(kwd.get( 'page' ))
        else:
            page = 1

        # In case we don't know which is the monitor user we will query for all jobs
        monitor_user_id = get_monitor_id( trans, monitor_email )

        # If specified_date is not received, we'll default to the current month
        specified_date = kwd.get( 'specified_date', datetime.utcnow().strftime( "%Y-%m-%d" ) )
        specified_month = specified_date[ :7 ]
        year, month = map( int, specified_month.split( "-" ) )
        start_date = date( year, month, 1 )
        end_date = start_date + timedelta( days=calendar.monthrange( year, month )[1] )
        month_label = start_date.strftime( "%B" )
        year_label = start_date.strftime( "%Y" )

        month_jobs = sa.select( ( sa.func.date( model.Job.table.c.create_time ).label( 'date' ),
                                  sa.func.count( model.Job.table.c.id ).label( 'total_jobs' ) ),
                                whereclause=sa.and_( model.Job.table.c.user_id != monitor_user_id,
                                                     model.Job.table.c.create_time >= start_date,
                                                     model.Job.table.c.create_time < end_date ),
                                from_obj=[ model.Job.table ],
                                group_by=[ 'date' ],
                                order_by=[ _order ],
                                offset=offset,
                                limit=limit)

        jobs = []
        for row in month_jobs.execute():
            jobs.append( ( row.date.strftime( "%A" ),
                           row.date.strftime( "%d" ),
                           row.total_jobs,
                           row.date
                           ) )

        pages_found = ceil(len(jobs) / float(entries))
        page_specs = PageSpec(entries, offset, page, pages_found)
        return trans.fill_template( '/webapps/reports/jobs_specified_month_all.mako',
                                    order=order,
                                    arrow=arrow,
                                    sort_id=sort_id,
                                    month_label=month_label,
                                    year_label=year_label,
                                    month=month,
                                    page_specs=page_specs,
                                    jobs=jobs,
                                    is_user_jobs_only=monitor_user_id,
                                    message=message )

    @web.expose
    def specified_month_in_error( self, trans, **kwd ):
        """
        Queries the DB for the user jobs in error.
        """
        message = ''
        params = util.Params( kwd )
        monitor_email = params.get( 'monitor_email', 'monitor@bx.psu.edu' )
        specs = sorter( 'date', kwd )
        sort_id = specs.sort_id
        order = specs.order
        arrow = specs.arrow
        _order = specs.exc_order

        # In case we don't know which is the monitor user we will query for all jobs instead
        monitor_user_id = get_monitor_id( trans, monitor_email )

        # If specified_date is not received, we'll default to the current month
        specified_date = kwd.get( 'specified_date', datetime.utcnow().strftime( "%Y-%m-%d" ) )
        specified_month = specified_date[ :7 ]
        year, month = map( int, specified_month.split( "-" ) )
        start_date = date( year, month, 1 )
        end_date = start_date + timedelta( days=calendar.monthrange( year, month )[1] )
        month_label = start_date.strftime( "%B" )
        year_label = start_date.strftime( "%Y" )

        month_jobs_in_error = sa.select( ( sa.func.date( model.Job.table.c.create_time ).label( 'date' ),
                                           sa.func.count( model.Job.table.c.id ).label( 'total_jobs' ) ),
                                         whereclause=sa.and_( model.Job.table.c.user_id != monitor_user_id,
                                                              model.Job.table.c.state == 'error',
                                                              model.Job.table.c.create_time >= start_date,
                                                              model.Job.table.c.create_time < end_date ),
                                         from_obj=[ model.Job.table ],
                                         group_by=[ 'date' ],
                                         order_by=[ _order ] )

        jobs = []
        for row in month_jobs_in_error.execute():
            jobs.append( ( row.date.strftime( "%A" ),
                           row.date,
                           row.total_jobs,
                           row.date.strftime( "%d" ) ) )
        return trans.fill_template( '/webapps/reports/jobs_specified_month_in_error.mako',
                                    order=order,
                                    arrow=arrow,
                                    sort_id=sort_id,
                                    month_label=month_label,
                                    year_label=year_label,
                                    month=month,
                                    jobs=jobs,
                                    message=message,
                                    is_user_jobs_only=monitor_user_id )

    @web.expose
    def per_month_all( self, trans, **kwd ):
        """
        Queries the DB for all jobs. Avoids monitor jobs.
        """

        message = ''
        params = util.Params( kwd )
        monitor_email = params.get( 'monitor_email', 'monitor@bx.psu.edu' )
        specs = sorter( 'date', kwd )
        sort_id = specs.sort_id
        order = specs.order
        arrow = specs.arrow
        _order = specs.exc_order

        # In case we don't know which is the monitor user we will query for all jobs
        monitor_user_id = get_monitor_id( trans, monitor_email )

        jobs_by_month = sa.select( ( self.select_month( model.Job.table.c.create_time ).label( 'date' ),
                                     sa.func.count( model.Job.table.c.id ).label( 'total_jobs' ) ),
                                   whereclause=model.Job.table.c.user_id != monitor_user_id,
                                   from_obj=[ model.Job.table ],
                                   group_by=self.group_by_month( model.Job.table.c.create_time ),
                                   order_by=[ _order ] )

        jobs = []
        for row in jobs_by_month.execute():
            jobs.append( (
                row.date.strftime( "%Y-%m" ),
                row.total_jobs,
                row.date.strftime( "%B" ),
                row.date.strftime( "%y" )
            ) )

        return trans.fill_template( '/webapps/reports/jobs_per_month_all.mako',
                                    order=order,
                                    arrow=arrow,
                                    sort_id=sort_id,
                                    jobs=jobs,
                                    is_user_jobs_only=monitor_user_id,
                                    message=message )

    @web.expose
    def per_month_in_error( self, trans, **kwd ):
        """
        Queries the DB for user jobs in error. Filters out monitor jobs.
        """

        message = ''
        params = util.Params( kwd )
        monitor_email = params.get( 'monitor_email', 'monitor@bx.psu.edu' )
        specs = sorter( 'date', kwd )
        sort_id = specs.sort_id
        order = specs.order
        arrow = specs.arrow
        _order = specs.exc_order

        # In case we don't know which is the monitor user we will query for all jobs
        monitor_user_id = get_monitor_id( trans, monitor_email )

        jobs_in_error_by_month = sa.select( ( self.select_month( model.Job.table.c.create_time ).label( 'date' ),
                                              sa.func.count( model.Job.table.c.id ).label( 'total_jobs' ) ),
                                            whereclause=sa.and_( model.Job.table.c.state == 'error',
                                                                 model.Job.table.c.user_id != monitor_user_id ),
                                            from_obj=[ model.Job.table ],
                                            group_by=self.group_by_month( model.Job.table.c.create_time ),
                                            order_by=[ _order ] )

        jobs = []
        for row in jobs_in_error_by_month.execute():
            jobs.append( ( row.date.strftime( "%Y-%m" ),
                           row.total_jobs,
                           row.date.strftime( "%B" ),
                           row.date.strftime( "%y" ) ) )
        return trans.fill_template( '/webapps/reports/jobs_per_month_in_error.mako',
                                    order=order,
                                    arrow=arrow,
                                    sort_id=sort_id,
                                    jobs=jobs,
                                    message=message,
                                    is_user_jobs_only=monitor_user_id )

    @web.expose
    def per_user( self, trans, **kwd ):
        params = util.Params( kwd )
        message = ''
        monitor_email = params.get( 'monitor_email', 'monitor@bx.psu.edu' )
        specs = sorter( 'user_email', kwd )
        sort_id = specs.sort_id
        order = specs.order
        arrow = specs.arrow
        _order = specs.exc_order

        jobs = []
        jobs_per_user = sa.select( ( model.User.table.c.email.label( 'user_email' ),
                                     sa.func.count( model.Job.table.c.id ).label( 'total_jobs' ) ),
                                   from_obj=[ sa.outerjoin( model.Job.table, model.User.table ) ],
                                   group_by=[ 'user_email' ],
                                   order_by=[ _order ] )
        for row in jobs_per_user.execute():
            if ( row.user_email is None ):
                jobs.append( ( 'Anonymous',
                               row.total_jobs ) )
            elif ( row.user_email == monitor_email ):
                continue
            else:
                jobs.append( ( row.user_email,
                               row.total_jobs ) )
        return trans.fill_template( '/webapps/reports/jobs_per_user.mako',
                                    order=order,
                                    arrow=arrow,
                                    sort_id=sort_id,
                                    jobs=jobs,
                                    message=message )

    @web.expose
    def user_per_month( self, trans, **kwd ):
        params = util.Params( kwd )
        message = ''

        email = util.restore_text( params.get( 'email', '' ) )
        specs = sorter( 'date', kwd )
        sort_id = specs.sort_id
        order = specs.order
        arrow = specs.arrow
        _order = specs.exc_order
        q = sa.select( ( self.select_month( model.Job.table.c.create_time ).label( 'date' ),
                         sa.func.count( model.Job.table.c.id ).label( 'total_jobs' ) ),
                       whereclause=sa.and_( model.Job.table.c.session_id == model.GalaxySession.table.c.id,
                                            model.GalaxySession.table.c.user_id == model.User.table.c.id,
                                            model.User.table.c.email == email ),
                       from_obj=[ sa.join( model.Job.table, model.User.table ) ],
                       group_by=self.group_by_month( model.Job.table.c.create_time ),
                       order_by=[ _order ] )
        jobs = []
        for row in q.execute():
            jobs.append( ( row.date.strftime( "%Y-%m" ),
                           row.total_jobs,
                           row.date.strftime( "%B" ),
                           row.date.strftime( "%Y" ) ) )
        return trans.fill_template( '/webapps/reports/jobs_user_per_month.mako',
                                    order=order,
                                    arrow=arrow,
                                    sort_id=sort_id,
                                    id=kwd.get('id'),
                                    email=util.sanitize_text( email ),
                                    jobs=jobs, message=message )

    @web.expose
    def per_tool( self, trans, **kwd ):
        message = ''

        params = util.Params( kwd )
        monitor_email = params.get( 'monitor_email', 'monitor@bx.psu.edu' )
        specs = sorter( 'tool_id', kwd )
        sort_id = specs.sort_id
        order = specs.order
        arrow = specs.arrow
        _order = specs.exc_order
        # In case we don't know which is the monitor user we will query for all jobs
        monitor_user_id = get_monitor_id( trans, monitor_email )

        jobs = []
        q = sa.select( ( model.Job.table.c.tool_id.label( 'tool_id' ),
                         sa.func.count( model.Job.table.c.id ).label( 'total_jobs' ) ),
                       whereclause=model.Job.table.c.user_id != monitor_user_id,
                       from_obj=[ model.Job.table ],
                       group_by=[ 'tool_id' ],
                       order_by=[ _order ] )
        for row in q.execute():
            jobs.append( ( row.tool_id,
                           row.total_jobs ) )
        return trans.fill_template( '/webapps/reports/jobs_per_tool.mako',
                                    order=order,
                                    arrow=arrow,
                                    sort_id=sort_id,
                                    jobs=jobs,
                                    message=message,
                                    is_user_jobs_only=monitor_user_id)

    @web.expose
    def errors_per_tool( self, trans, **kwd ):
        """
        Queries the DB for user jobs in error. Filters out monitor jobs.
        """

        message = ''
        params = util.Params( kwd )
        monitor_email = params.get( 'monitor_email', 'monitor@bx.psu.edu' )
        specs = sorter( 'tool_id', kwd )
        sort_id = specs.sort_id
        order = specs.order
        arrow = specs.arrow
        _order = specs.exc_order
        # In case we don't know which is the monitor user we will query for all jobs
        monitor_user_id = get_monitor_id( trans, monitor_email )

        jobs_in_error_per_tool = sa.select( ( model.Job.table.c.tool_id.label( 'tool_id' ),
                                              sa.func.count( model.Job.table.c.id ).label( 'total_jobs' ) ),
                                            whereclause=sa.and_( model.Job.table.c.state == 'error',
                                                                 model.Job.table.c.user_id != monitor_user_id ),
                                            from_obj=[ model.Job.table ],
                                            group_by=[ 'tool_id' ],
                                            order_by=[ _order ] )
        jobs = []
        for row in jobs_in_error_per_tool.execute():
            jobs.append( ( row.total_jobs, row.tool_id ) )
        return trans.fill_template( '/webapps/reports/jobs_errors_per_tool.mako',
                                    order=order,
                                    arrow=arrow,
                                    sort_id=sort_id,
                                    jobs=jobs,
                                    message=message,
                                    is_user_jobs_only=monitor_user_id )

    @web.expose
    def tool_per_month( self, trans, **kwd ):
        message = ''

        params = util.Params( kwd )
        monitor_email = params.get( 'monitor_email', 'monitor@bx.psu.edu' )
        specs = sorter( 'date', kwd )
        sort_id = specs.sort_id
        order = specs.order
        arrow = specs.arrow
        _order = specs.exc_order
        # In case we don't know which is the monitor user we will query for all jobs
        monitor_user_id = get_monitor_id( trans, monitor_email )

        tool_id = params.get( 'tool_id', 'Add a column1' )
        specified_date = params.get( 'specified_date', datetime.utcnow().strftime( "%Y-%m-%d" ) )
        q = sa.select( ( self.select_month( model.Job.table.c.create_time ).label( 'date' ),
                         sa.func.count( model.Job.table.c.id ).label( 'total_jobs' ) ),
                       whereclause=sa.and_( model.Job.table.c.tool_id == tool_id,
                                            model.Job.table.c.user_id != monitor_user_id ),
                       from_obj=[ model.Job.table ],
                       group_by=self.group_by_month( model.Job.table.c.create_time ),
                       order_by=[ _order ] )
        jobs = []
        for row in q.execute():
            jobs.append( ( row.date.strftime( "%Y-%m" ),
                           row.total_jobs,
                           row.date.strftime( "%B" ),
                           row.date.strftime( "%Y" ) ) )
        return trans.fill_template( '/webapps/reports/jobs_tool_per_month.mako',
                                    order=order,
                                    arrow=arrow,
                                    sort_id=sort_id,
                                    specified_date=specified_date,
                                    tool_id=tool_id,
                                    jobs=jobs,
                                    message=message,
                                    is_user_jobs_only=monitor_user_id )

    @web.expose
    def job_info( self, trans, **kwd ):
        message = ''
        job = trans.sa_session.query( model.Job ) \
                              .get( trans.security.decode_id( kwd.get( 'id', '' ) ) )
        return trans.fill_template( '/webapps/reports/job_info.mako',
                                    job=job,
                                    message=message )

# ---- Utility methods -------------------------------------------------------


def get_job( trans, id ):
    return trans.sa_session.query( trans.model.Job ).get( trans.security.decode_id( id ) )


def get_monitor_id( trans, monitor_email ):
    """
    A convenience method to obtain the monitor job id.
    """
    monitor_user_id = None
    monitor_row = trans.sa_session.query( trans.model.User.table.c.id ) \
        .filter( trans.model.User.table.c.email == monitor_email ) \
        .first()
    if monitor_row is not None:
        monitor_user_id = monitor_row[0]
    return monitor_user_id<|MERGE_RESOLUTION|>--- conflicted
+++ resolved
@@ -11,14 +11,11 @@
 from galaxy import model, util
 from galaxy.web.base.controller import BaseUIController, web
 from galaxy.web.framework.helpers import grids
-<<<<<<< HEAD
 from galaxy.model.orm import and_, not_, or_
 from math import ceil
 import pkg_resources
 pkg_resources.require( "SQLAlchemy >= 0.4" )
 import sqlalchemy as sa
-=======
->>>>>>> ef55279d
 from galaxy.webapps.reports.controllers.query import ReportQueryBuilder
 
 log = logging.getLogger( __name__ )
