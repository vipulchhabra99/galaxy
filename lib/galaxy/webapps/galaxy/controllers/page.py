from sqlalchemy import desc, and_
from galaxy import model, web
from galaxy import managers
from galaxy.web import error, url_for
from galaxy.model.item_attrs import UsesItemRatings
from galaxy.web.base.controller import BaseUIController, SharableMixin, UsesStoredWorkflowMixin, UsesVisualizationMixin
from galaxy.web.framework.helpers import time_ago, grids
from galaxy import util
from galaxy.util.sanitize_html import sanitize_html, _BaseHTMLProcessor
from galaxy.util.json import loads
from markupsafe import escape

def format_bool( b ):
    if b:
        return "yes"
    else:
        return ""

class PageListGrid( grids.Grid ):
    # Custom column.
    class URLColumn( grids.PublicURLColumn ):
        def get_value( self, trans, grid, item ):
            return url_for(controller='page', action='display_by_username_and_slug', username=item.user.username, slug=item.slug )

    # Grid definition
    use_panels = True
    title = "Pages"
    model_class = model.Page
    default_filter = { "published" : "All", "tags" : "All", "title" : "All", "sharing" : "All" }
    default_sort_key = "-update_time"
    columns = [
        grids.TextColumn( "Title", key="title", attach_popup=True, filterable="advanced" ),
        URLColumn( "Public URL" ),
        grids.OwnerAnnotationColumn( "Annotation", key="annotation", model_annotation_association_class=model.PageAnnotationAssociation, filterable="advanced" ),
        grids.IndividualTagsColumn( "Tags", key="tags", model_tag_association_class=model.PageTagAssociation, filterable="advanced", grid_name="PageListGrid" ),
        grids.SharingStatusColumn( "Sharing", key="sharing", filterable="advanced", sortable=False ),
        grids.GridColumn( "Created", key="create_time", format=time_ago ),
        grids.GridColumn( "Last Updated", key="update_time", format=time_ago ),
    ]
    columns.append(
        grids.MulticolFilterColumn(
        "Search",
        cols_to_filter=[ columns[0], columns[2] ],
        key="free-text-search", visible=False, filterable="standard" )
                )
    global_actions = [
        grids.GridAction( "Add new page", dict( action='create' ) )
    ]
    operations = [
        grids.DisplayByUsernameAndSlugGridOperation( "View", allow_multiple=False ),
        grids.GridOperation( "Edit content", allow_multiple=False, url_args=dict( action='edit_content') ),
        grids.GridOperation( "Edit attributes", allow_multiple=False, url_args=dict( action='edit') ),
        grids.GridOperation( "Share or Publish", allow_multiple=False, condition=( lambda item: not item.deleted ), async_compatible=False ),
        grids.GridOperation( "Delete", confirm="Are you sure you want to delete this page?" ),
    ]
    def apply_query_filter( self, trans, query, **kwargs ):
        return query.filter_by( user=trans.user, deleted=False )

class PageAllPublishedGrid( grids.Grid ):
    # Grid definition
    use_panels = True
    use_async = True
    title = "Published Pages"
    model_class = model.Page
    default_sort_key = "update_time"
    default_filter = dict( title="All", username="All" )
    columns = [
        grids.PublicURLColumn( "Title", key="title", filterable="advanced" ),
        grids.OwnerAnnotationColumn( "Annotation", key="annotation", model_annotation_association_class=model.PageAnnotationAssociation, filterable="advanced" ),
        grids.OwnerColumn( "Owner", key="username", model_class=model.User, filterable="advanced" ),
        grids.CommunityRatingColumn( "Community Rating", key="rating" ),
        grids.CommunityTagsColumn( "Community Tags", key="tags", model_tag_association_class=model.PageTagAssociation, filterable="advanced", grid_name="PageAllPublishedGrid" ),
        grids.ReverseSortColumn( "Last Updated", key="update_time", format=time_ago )
    ]
    columns.append(
        grids.MulticolFilterColumn(
        "Search title, annotation, owner, and tags",
        cols_to_filter=[ columns[0], columns[1], columns[2], columns[4] ],
        key="free-text-search", visible=False, filterable="standard" )
                )
    def build_initial_query( self, trans, **kwargs ):
        # Join so that searching history.user makes sense.
        return trans.sa_session.query( self.model_class ).join( model.User.table )
    def apply_query_filter( self, trans, query, **kwargs ):
        return query.filter( self.model_class.deleted==False ).filter( self.model_class.published==True )

class ItemSelectionGrid( grids.Grid ):
    """ Base class for pages' item selection grids. """
    # Custom columns.
    class NameColumn( grids.TextColumn ):
        def get_value(self, trans, grid, item):
            if hasattr( item, "get_display_name" ):
                return escape(item.get_display_name())
            else:
                return escape(item.name)

    # Grid definition.
    show_item_checkboxes = True
    template = "/page/select_items_grid.mako"
    default_filter = { "deleted" : "False" , "sharing" : "All" }
    default_sort_key = "-update_time"
    use_async = True
    use_paging = True
    num_rows_per_page = 10

    def apply_query_filter( self, trans, query, **kwargs ):
        return query.filter_by( user=trans.user )

class HistorySelectionGrid( ItemSelectionGrid ):
    """ Grid for selecting histories. """
    # Grid definition.
    title = "Saved Histories"
    model_class = model.History
    columns = [
        ItemSelectionGrid.NameColumn( "Name", key="name", filterable="advanced" ),
        grids.IndividualTagsColumn( "Tags", key="tags", model_tag_association_class=model.HistoryTagAssociation, filterable="advanced"),
        grids.GridColumn( "Last Updated", key="update_time", format=time_ago ),
        # Columns that are valid for filtering but are not visible.
        grids.DeletedColumn( "Deleted", key="deleted", visible=False, filterable="advanced" ),
        grids.SharingStatusColumn( "Sharing", key="sharing", filterable="advanced", sortable=False, visible=False ),
    ]
    columns.append(
        grids.MulticolFilterColumn(
        "Search",
        cols_to_filter=[ columns[0], columns[1] ],
        key="free-text-search", visible=False, filterable="standard" )
                )

    def apply_query_filter( self, trans, query, **kwargs ):
        return query.filter_by( user=trans.user, purged=False )

class HistoryDatasetAssociationSelectionGrid( ItemSelectionGrid ):
    """ Grid for selecting HDAs. """
    # Grid definition.
    title = "Saved Datasets"
    model_class = model.HistoryDatasetAssociation
    columns = [
        ItemSelectionGrid.NameColumn( "Name", key="name", filterable="advanced" ),
        grids.IndividualTagsColumn( "Tags", key="tags", model_tag_association_class=model.HistoryDatasetAssociationTagAssociation, filterable="advanced"),
        grids.GridColumn( "Last Updated", key="update_time", format=time_ago ),
        # Columns that are valid for filtering but are not visible.
        grids.DeletedColumn( "Deleted", key="deleted", visible=False, filterable="advanced" ),
        grids.SharingStatusColumn( "Sharing", key="sharing", filterable="advanced", sortable=False, visible=False ),
    ]
    columns.append(
        grids.MulticolFilterColumn(
        "Search",
        cols_to_filter=[ columns[0], columns[1] ],
        key="free-text-search", visible=False, filterable="standard" )
                )
    def apply_query_filter( self, trans, query, **kwargs ):
        # To filter HDAs by user, need to join HDA and History table and then filter histories by user. This is necessary because HDAs do not have
        # a user relation.
        return query.select_from( model.HistoryDatasetAssociation.table.join( model.History.table ) ).filter( model.History.user == trans.user )


class WorkflowSelectionGrid( ItemSelectionGrid ):
    """ Grid for selecting workflows. """
    # Grid definition.
    title = "Saved Workflows"
    model_class = model.StoredWorkflow
    columns = [
        ItemSelectionGrid.NameColumn( "Name", key="name", filterable="advanced" ),
        grids.IndividualTagsColumn( "Tags", key="tags", model_tag_association_class=model.StoredWorkflowTagAssociation, filterable="advanced"),
        grids.GridColumn( "Last Updated", key="update_time", format=time_ago ),
        # Columns that are valid for filtering but are not visible.
        grids.DeletedColumn( "Deleted", key="deleted", visible=False, filterable="advanced" ),
        grids.SharingStatusColumn( "Sharing", key="sharing", filterable="advanced", sortable=False, visible=False ),
    ]
    columns.append(
        grids.MulticolFilterColumn(
        "Search",
        cols_to_filter=[ columns[0], columns[1] ],
        key="free-text-search", visible=False, filterable="standard" )
                )

class PageSelectionGrid( ItemSelectionGrid ):
    """ Grid for selecting pages. """
    # Grid definition.
    title = "Saved Pages"
    model_class = model.Page
    columns = [
        grids.TextColumn( "Title", key="title", filterable="advanced" ),
        grids.IndividualTagsColumn( "Tags", key="tags", model_tag_association_class=model.PageTagAssociation, filterable="advanced"),
        grids.GridColumn( "Last Updated", key="update_time", format=time_ago ),
        # Columns that are valid for filtering but are not visible.
        grids.DeletedColumn( "Deleted", key="deleted", visible=False, filterable="advanced" ),
        grids.SharingStatusColumn( "Sharing", key="sharing", filterable="advanced", sortable=False, visible=False ),
    ]
    columns.append(
        grids.MulticolFilterColumn(
        "Search",
        cols_to_filter=[ columns[0], columns[1] ],
        key="free-text-search", visible=False, filterable="standard" )
                )

class VisualizationSelectionGrid( ItemSelectionGrid ):
    """ Grid for selecting visualizations. """
    # Grid definition.
    title = "Saved Visualizations"
    model_class = model.Visualization
    columns = [
        grids.TextColumn( "Title", key="title", filterable="advanced" ),
        grids.TextColumn( "Type", key="type" ),
        grids.IndividualTagsColumn( "Tags", key="tags", model_tag_association_class=model.VisualizationTagAssociation, filterable="advanced", grid_name="VisualizationListGrid" ),
        grids.SharingStatusColumn( "Sharing", key="sharing", filterable="advanced", sortable=False ),
        grids.GridColumn( "Last Updated", key="update_time", format=time_ago ),
    ]
    columns.append(
        grids.MulticolFilterColumn(
        "Search",
        cols_to_filter=[ columns[0], columns[2] ],
        key="free-text-search", visible=False, filterable="standard" )
                )

class _PageContentProcessor( _BaseHTMLProcessor ):
    """ Processes page content to produce HTML that is suitable for display. For now, processor renders embedded objects. """

    def __init__( self, trans, encoding, type, render_embed_html_fn ):
        _BaseHTMLProcessor.__init__( self, encoding, type)
        self.trans = trans
        self.ignore_content = False
        self.num_open_tags_for_ignore = 0
        self.render_embed_html_fn = render_embed_html_fn

    def unknown_starttag( self, tag, attrs ):
        """ Called for each start tag; attrs is a list of (attr, value) tuples. """

        # If ignoring content, just increment tag count and ignore.
        if self.ignore_content:
            self.num_open_tags_for_ignore += 1
            return

        # Not ignoring tag; look for embedded content.
        embedded_item = False
        for attribute in attrs:
            if ( attribute[0] == "class" ) and ( "embedded-item" in attribute[1].split(" ") ):
                embedded_item = True
                break
        # For embedded content, set ignore flag to ignore current content and add new content for embedded item.
        if embedded_item:
            # Set processing attributes to ignore content.
            self.ignore_content = True
            self.num_open_tags_for_ignore = 1

            # Insert content for embedded element.
            for attribute in attrs:
                name = attribute[0]
                if name == "id":
                    # ID has form '<class_name>-<encoded_item_id>'
                    item_class, item_id = attribute[1].split("-")
                    embed_html = self.render_embed_html_fn( self.trans, item_class, item_id )
                    self.pieces.append( embed_html )
            return

        # Default behavior: not ignoring and no embedded content.
        _BaseHTMLProcessor.unknown_starttag( self, tag, attrs )

    def handle_data( self, text ):
        """ Called for each block of plain text. """
        if self.ignore_content:
            return
        _BaseHTMLProcessor.handle_data( self, text )

    def unknown_endtag( self, tag ):
        """ Called for each end tag. """

        # If ignoring content, see if current tag is the end of content to ignore.
        if self.ignore_content:
            self.num_open_tags_for_ignore -= 1
            if self.num_open_tags_for_ignore == 0:
                # Done ignoring content.
                self.ignore_content = False
            return

        # Default behavior:
        _BaseHTMLProcessor.unknown_endtag( self, tag )

class PageController( BaseUIController, SharableMixin,
                      UsesStoredWorkflowMixin, UsesVisualizationMixin, UsesItemRatings ):

    _page_list = PageListGrid()
    _all_published_list = PageAllPublishedGrid()
    _history_selection_grid = HistorySelectionGrid()
    _workflow_selection_grid = WorkflowSelectionGrid()
    _datasets_selection_grid = HistoryDatasetAssociationSelectionGrid()
    _page_selection_grid = PageSelectionGrid()
    _visualization_selection_grid = VisualizationSelectionGrid()

    def __init__( self, app ):
        super( PageController, self ).__init__( app )
        self.history_manager = managers.histories.HistoryManager( app )
        self.hda_manager = managers.hdas.HDAManager( app )

    @web.expose
    @web.require_login()
    def list( self, trans, *args, **kwargs ):
        """ List user's pages. """
        # Handle operation
        if 'operation' in kwargs and 'id' in kwargs:
            session = trans.sa_session
            operation = kwargs['operation'].lower()
            ids = util.listify( kwargs['id'] )
            for id in ids:
                item = session.query( model.Page ).get( self.decode_id( id ) )
                if operation == "delete":
                    item.deleted = True
                if operation == "share or publish":
                    return self.sharing( trans, **kwargs )
            session.flush()

        #HACK: to prevent the insertion of an entire html document inside another
        kwargs[ 'embedded' ] = True
        # Build grid HTML.
        grid = self._page_list( trans, *args, **kwargs )

        # Build list of pages shared with user.
        shared_by_others = trans.sa_session \
            .query( model.PageUserShareAssociation ) \
            .filter_by( user=trans.get_user() ) \
            .join( model.Page.table ) \
            .filter( model.Page.deleted == False ) \
            .order_by( desc( model.Page.update_time ) ) \
            .all()

        # Render grid wrapped in panels
        return trans.fill_template( "page/index.mako", embedded_grid=grid, shared_by_others=shared_by_others )

    @web.expose
    def list_published( self, trans, *args, **kwargs ):
        kwargs[ 'embedded' ] = True
        grid = self._all_published_list( trans, *args, **kwargs )
        if 'async' in kwargs:
            return grid

        # Render grid wrapped in panels
        return trans.fill_template( "page/list_published.mako", embedded_grid=grid )


    @web.expose
    @web.require_login( "create pages" )
    def create( self, trans, page_title="", page_slug="", page_annotation="" ):
        """
        Create a new page
        """
        user = trans.get_user()
        page_title_err = page_slug_err = page_annotation_err = ""
        if trans.request.method == "POST":
            if not page_title:
                page_title_err = "Page name is required"
            elif not page_slug:
                page_slug_err = "Page id is required"
            elif not self._is_valid_slug( page_slug ):
                page_slug_err = "Page identifier must consist of only lowercase letters, numbers, and the '-' character"
            elif trans.sa_session.query( model.Page ).filter_by( user=user, slug=page_slug, deleted=False ).first():
                page_slug_err = "Page id must be unique"
            else:
                # Create the new stored page
                page = model.Page()
                page.title = page_title
                page.slug = page_slug
                page_annotation = sanitize_html( page_annotation, 'utf-8', 'text/html' )
                self.add_item_annotation( trans.sa_session, trans.get_user(), page, page_annotation )
                page.user = user
                # And the first (empty) page revision
                page_revision = model.PageRevision()
                page_revision.title = page_title
                page_revision.page = page
                page.latest_revision = page_revision
                page_revision.content = ""
                # Persist
                session = trans.sa_session
                session.add( page )
                session.flush()
                # Display the management page
                ## trans.set_message( "Page '%s' created" % page.title )
                return trans.response.send_redirect( web.url_for(controller='page', action='list' ) )
        return trans.show_form(
            web.FormBuilder( web.url_for(controller='page', action='create'), "Create new page", submit_text="Submit" )
                .add_text( "page_title", "Page title", value=page_title, error=page_title_err )
                .add_text( "page_slug", "Page identifier", value=page_slug, error=page_slug_err,
                           help="""A unique identifier that will be used for
                                public links to this page. A default is generated
                                from the page title, but can be edited. This field
                                must contain only lowercase letters, numbers, and
                                the '-' character.""" )
                .add_text( "page_annotation", "Page annotation", value=page_annotation, error=page_annotation_err,
                            help="A description of the page; annotation is shown alongside published pages."),
                template="page/create.mako" )

    @web.expose
    @web.require_login( "edit pages" )
    def edit( self, trans, id, page_title="", page_slug="", page_annotation="" ):
        """
        Edit a page's attributes.
        """
        encoded_id = id
        id = self.decode_id( id )
        session = trans.sa_session
        page = session.query( model.Page ).get( id )
        user = trans.user
        assert page.user == user
        page_title_err = page_slug_err = page_annotation_err = ""
        if trans.request.method == "POST":
            if not page_title:
                page_title_err = "Page name is required"
            elif not page_slug:
                page_slug_err = "Page id is required"
            elif not self._is_valid_slug( page_slug ):
                page_slug_err = "Page identifier must consist of only lowercase letters, numbers, and the '-' character"
            elif page_slug != page.slug and trans.sa_session.query( model.Page ).filter_by( user=user, slug=page_slug, deleted=False ).first():
                page_slug_err = "Page id must be unique"
            elif not page_annotation:
                page_annotation_err = "Page annotation is required"
            else:
                page.title = page_title
                page.slug = page_slug
                page_annotation = sanitize_html( page_annotation, 'utf-8', 'text/html' )
                self.add_item_annotation( trans.sa_session, trans.get_user(), page, page_annotation )
                session.flush()
                # Redirect to page list.
                return trans.response.send_redirect( web.url_for(controller='page', action='list' ) )
        else:
            page_title = page.title
            page_slug = page.slug
            page_annotation = self.get_item_annotation_str( trans.sa_session, trans.user, page )
            if not page_annotation:
                page_annotation = ""
        return trans.show_form(
            web.FormBuilder( web.url_for(controller='page', action='edit', id=encoded_id ), "Edit page attributes", submit_text="Submit" )
                .add_text( "page_title", "Page title", value=page_title, error=page_title_err )
                .add_text( "page_slug", "Page identifier", value=page_slug, error=page_slug_err,
                           help="""A unique identifier that will be used for
                                public links to this page. A default is generated
                                from the page title, but can be edited. This field
                                must contain only lowercase letters, numbers, and
                                the '-' character.""" )
                .add_text( "page_annotation", "Page annotation", value=page_annotation, error=page_annotation_err,
                            help="A description of the page; annotation is shown alongside published pages."),
            template="page/create.mako" )

    @web.expose
    @web.require_login( "edit pages" )
    def edit_content( self, trans, id ):
        """
        Render the main page editor interface.
        """
        id = self.decode_id( id )
        page = trans.sa_session.query( model.Page ).get( id )
        assert page.user == trans.user
        return trans.fill_template( "page/editor.mako", page=page )

    @web.expose
    @web.require_login( "use Galaxy pages" )
    def sharing( self, trans, id, **kwargs ):
        """ Handle page sharing. """

        # Get session and page.
        session = trans.sa_session
        page = trans.sa_session.query( model.Page ).get( self.decode_id( id ) )

        # Do operation on page.
        if 'make_accessible_via_link' in kwargs:
            self._make_item_accessible( trans.sa_session, page )
        elif 'make_accessible_and_publish' in kwargs:
            self._make_item_accessible( trans.sa_session, page )
            page.published = True
        elif 'publish' in kwargs:
            page.published = True
        elif 'disable_link_access' in kwargs:
            page.importable = False
        elif 'unpublish' in kwargs:
            page.published = False
        elif 'disable_link_access_and_unpublish' in kwargs:
            page.importable = page.published = False
        elif 'unshare_user' in kwargs:
            user = session.query( model.User ).get( self.decode_id( kwargs['unshare_user' ] ) )
            if not user:
                error( "User not found for provided id" )
            association = session.query( model.PageUserShareAssociation ) \
                                 .filter_by( user=user, page=page ).one()
            session.delete( association )

        session.flush()

        return trans.fill_template( "/sharing_base.mako",
                                    item=page, use_panels=True )

    @web.expose
    @web.require_login( "use Galaxy pages" )
    def share( self, trans, id, email="", use_panels=False ):
        """ Handle sharing with an individual user. """
        msg = mtype = None
        page = trans.sa_session.query( model.Page ).get( self.decode_id( id ) )
        if email:
            other = trans.sa_session.query( model.User ) \
                                    .filter( and_( model.User.table.c.email==email,
                                                   model.User.table.c.deleted==False ) ) \
                                    .first()
            if not other:
                mtype = "error"
                msg = ( "User '%s' does not exist" % escape( email ) )
            elif other == trans.get_user():
                mtype = "error"
                msg = ( "You cannot share a page with yourself" )
            elif trans.sa_session.query( model.PageUserShareAssociation ) \
                    .filter_by( user=other, page=page ).count() > 0:
                mtype = "error"
                msg = ( "Page already shared with '%s'" % escape( email ) )
            else:
                share = model.PageUserShareAssociation()
                share.page = page
                share.user = other
                session = trans.sa_session
                session.add( share )
                self.create_item_slug( session, page )
                session.flush()
                page_title = escape( page.title )
                other_email = escape( other.email )
                trans.set_message( "Page '%s' shared with user '%s'" % ( page_title, other_email ) )
                return trans.response.send_redirect( url_for( controller='page', action='sharing', id=id ) )
        return trans.fill_template( "/ind_share_base.mako",
                                    message = msg,
                                    messagetype = mtype,
                                    item=page,
                                    email=email,
                                    use_panels=use_panels )

    @web.expose
    @web.require_login()
    def save( self, trans, id, content, annotations ):
        id = self.decode_id( id )
        page = trans.sa_session.query( model.Page ).get( id )
        assert page.user == trans.user

        # Sanitize content
        content = sanitize_html( content, 'utf-8', 'text/html' )

        # Add a new revision to the page with the provided content.
        page_revision = model.PageRevision()
        page_revision.title = page.title
        page_revision.page = page
        page.latest_revision = page_revision
        page_revision.content = content

        # Save annotations.
        annotations = loads( annotations )
        for annotation_dict in annotations:
            item_id = self.decode_id( annotation_dict[ 'item_id' ] )
            item_class = self.get_class( annotation_dict[ 'item_class' ] )
            item = trans.sa_session.query( item_class ).filter_by( id=item_id ).first()
            if not item:
                raise RuntimeError( "cannot find annotated item" )
            text = sanitize_html( annotation_dict[ 'text' ], 'utf-8', 'text/html' )

            # Add/update annotation.
            if item_id and item_class and text:
                # Get annotation association.
                annotation_assoc_class = eval( "model.%sAnnotationAssociation" % item_class.__name__ )
                annotation_assoc = trans.sa_session.query( annotation_assoc_class ).filter_by( user=trans.get_user() )
                if item_class == model.History.__class__:
                    annotation_assoc = annotation_assoc.filter_by( history=item )
                elif item_class == model.HistoryDatasetAssociation.__class__:
                    annotation_assoc = annotation_assoc.filter_by( hda=item )
                elif item_class == model.StoredWorkflow.__class__:
                    annotation_assoc = annotation_assoc.filter_by( stored_workflow=item )
                elif item_class == model.WorkflowStep.__class__:
                    annotation_assoc = annotation_assoc.filter_by( workflow_step=item )
                annotation_assoc = annotation_assoc.first()
                if not annotation_assoc:
                    # Create association.
                    annotation_assoc = annotation_assoc_class()
                    item.annotations.append( annotation_assoc )
                    annotation_assoc.user = trans.get_user()
                # Set annotation user text.
                annotation_assoc.annotation = text
        trans.sa_session.flush()

    @web.expose
    @web.require_login()
    def display( self, trans, id ):
        id = self.decode_id( id )
        page = trans.sa_session.query( model.Page ).get( id )
        if not page:
            raise web.httpexceptions.HTTPNotFound()
        return self.display_by_username_and_slug( trans, page.user.username, page.slug )

    @web.expose
    def display_by_username_and_slug( self, trans, username, slug ):
        """ Display page based on a username and slug. """

        # Get page.
        session = trans.sa_session
        user = session.query( model.User ).filter_by( username=username ).first()
        page = trans.sa_session.query( model.Page ).filter_by( user=user, slug=slug, deleted=False ).first()
        if page is None:
            raise web.httpexceptions.HTTPNotFound()
        # Security check raises error if user cannot access page.
        self.security_check( trans, page, False, True)

        # Process page content.
        processor = _PageContentProcessor( trans, 'utf-8', 'text/html', self._get_embed_html )
        processor.feed( page.latest_revision.content )

        # Get rating data.
        user_item_rating = 0
        if trans.get_user():
            user_item_rating = self.get_user_item_rating( trans.sa_session, trans.get_user(), page )
            if user_item_rating:
                user_item_rating = user_item_rating.rating
            else:
                user_item_rating = 0
        ave_item_rating, num_ratings = self.get_ave_item_rating_data( trans.sa_session, page )

        # Output is string, so convert to unicode for display.
        page_content = unicode( processor.output(), 'utf-8' )
        return trans.fill_template_mako( "page/display.mako", item=page, item_data=page_content,
                                         user_item_rating = user_item_rating, ave_item_rating=ave_item_rating, num_ratings=num_ratings,
                                         content_only=True )

    @web.expose
    @web.require_login( "use Galaxy pages" )
    def set_accessible_async( self, trans, id=None, accessible=False ):
        """ Set page's importable attribute and slug. """
        page = self.get_page( trans, id )

        # Only set if importable value would change; this prevents a change in the update_time unless attribute really changed.
        importable = accessible in ['True', 'true', 't', 'T'];
        if page.importable != importable:
            if importable:
                self._make_item_accessible( trans.sa_session, page )
            else:
                page.importable = importable
            trans.sa_session.flush()
        return

    @web.expose
    @web.require_login( "rate items" )
    @web.json
    def rate_async( self, trans, id, rating ):
        """ Rate a page asynchronously and return updated community data. """

        page = self.get_page( trans, id, check_ownership=False, check_accessible=True )
        if not page:
            return trans.show_error_message( "The specified page does not exist." )

        # Rate page.
        page_rating = self.rate_item( trans.sa_session, trans.get_user(), page, rating )

        return self.get_ave_item_rating_data( trans.sa_session, page )

    @web.expose
    def get_embed_html_async( self, trans, id ):
        """ Returns HTML for embedding a workflow in a page. """

        # TODO: user should be able to embed any item he has access to. see display_by_username_and_slug for security code.
        page = self.get_page( trans, id )
        if page:
            return "Embedded Page '%s'" % page.title

    @web.expose
    @web.json
    @web.require_login( "use Galaxy pages" )
    def get_name_and_link_async( self, trans, id=None ):
        """ Returns page's name and link. """
        page = self.get_page( trans, id )

        if self.create_item_slug( trans.sa_session, page ):
            trans.sa_session.flush()
        return_dict = { "name" : page.title, "link" : url_for(controller='page', action="display_by_username_and_slug", username=page.user.username, slug=page.slug ) }
        return return_dict

    @web.expose
    @web.require_login("select a history from saved histories")
    def list_histories_for_selection( self, trans, **kwargs ):
        """ Returns HTML that enables a user to select one or more histories. """
        # Render the list view
        return self._history_selection_grid( trans, **kwargs )

    @web.expose
    @web.require_login("select a workflow from saved workflows")
    def list_workflows_for_selection( self, trans, **kwargs ):
        """ Returns HTML that enables a user to select one or more workflows. """
        # Render the list view
        return self._workflow_selection_grid( trans, **kwargs )

    @web.expose
    @web.require_login("select a visualization from saved visualizations")
    def list_visualizations_for_selection( self, trans, **kwargs ):
        """ Returns HTML that enables a user to select one or more visualizations. """
        # Render the list view
        return self._visualization_selection_grid( trans, **kwargs )

    @web.expose
    @web.require_login("select a page from saved pages")
    def list_pages_for_selection( self, trans, **kwargs ):
        """ Returns HTML that enables a user to select one or more pages. """
        # Render the list view
        return self._page_selection_grid( trans, **kwargs )

    @web.expose
    @web.require_login("select a dataset from saved datasets")
    def list_datasets_for_selection( self, trans, **kwargs ):
        """ Returns HTML that enables a user to select one or more datasets. """
        # Render the list view
        return self._datasets_selection_grid( trans, **kwargs )

    @web.expose
    def get_editor_iframe( self, trans ):
        """ Returns the document for the page editor's iframe. """
        return trans.fill_template( "page/wymiframe.mako" )

    def get_page( self, trans, id, check_ownership=True, check_accessible=False ):
        """Get a page from the database by id."""
        # Load history from database
        id = self.decode_id( id )
        page = trans.sa_session.query( model.Page ).get( id )
        if not page:
            error( "Page not found" )
        else:
            return self.security_check( trans, page, check_ownership, check_accessible )

    def get_item( self, trans, id ):
        return self.get_page( trans, id )

    def _get_embedded_history_html( self, trans, id ):
        """
        Returns html suitable for embedding in another page.
        """
        #TODO: should be moved to history controller and/or called via ajax from the template
<<<<<<< HEAD
        decoded_id = self.decode_id( id )
        history = self.history_manager.get_accessible( trans, decoded_id, trans.user )
=======
        # histories embedded in pages are set to importable when embedded, check for access here
        history = self.get_history( trans, id, check_ownership=False, check_accessible=True )
>>>>>>> 4e03dc16
        if not history:
            return None

        # create ownership flag for template, dictify models
        # note: adding original annotation since this is published - get_dict returns user-based annos
        user_is_owner = trans.user == history.user
        history.annotation = self.get_item_annotation_str( trans.sa_session, history.user, history )

        # include all datasets: hidden, deleted, and purged
        history_data = self.history_manager._get_history_data( trans, history )
        history_dictionary = history_data[ 'history' ]
        hda_dictionaries   = history_data[ 'contents' ]
        history_dictionary[ 'annotation' ] = history.annotation

        filled = trans.fill_template( "history/embed.mako", item=history,
            user_is_owner=user_is_owner, history_dict=history_dictionary, hda_dicts=hda_dictionaries )
        return filled

    def _get_embedded_visualization_html( self, trans, id ):
        """
        Returns html suitable for embedding visualizations in another page.
        """
        visualization = self.get_visualization( trans, id, False, True )
        visualization.annotation = self.get_item_annotation_str( trans.sa_session, visualization.user, visualization )
        if not visualization:
            return None

        # Fork to template based on visualization.type (registry or builtin).
        if( ( trans.app.visualizations_registry and visualization.type in trans.app.visualizations_registry.plugins )
        and ( visualization.type not in trans.app.visualizations_registry.BUILT_IN_VISUALIZATIONS ) ):
            # if a registry visualization, load a version into an iframe :(
            #TODO: simplest path from A to B but not optimal - will be difficult to do reg visualizations any other way
            #TODO: this will load the visualization twice (once above, once when the iframe src calls 'saved')
            encoded_visualization_id = trans.security.encode_id( visualization.id )
            return trans.fill_template( 'visualization/embed_in_frame.mako',
                item=visualization, encoded_visualization_id=encoded_visualization_id,
                content_only=True )

        return trans.fill_template( "visualization/embed.mako", item=visualization, item_data=None )

    def _get_embed_html( self, trans, item_class, item_id ):
        """ Returns HTML for embedding an item in a page. """
        item_class = self.get_class( item_class )
        if item_class == model.History:
            return self._get_embedded_history_html( trans, item_id )

        elif item_class == model.HistoryDatasetAssociation:
            decoded_id = self.decode_id( item_id )
            dataset = self.hda_manager.get_accessible( trans, decoded_id, trans.user )
            dataset = self.hda_manager.error_if_uploading( trans, dataset )

            dataset.annotation = self.get_item_annotation_str( trans.sa_session, dataset.history.user, dataset )
            if dataset:
                data = self.hda_manager.text_data( dataset )
                return trans.fill_template( "dataset/embed.mako", item=dataset, item_data=data )

        elif item_class == model.StoredWorkflow:
            workflow = self.get_stored_workflow( trans, item_id, False, True )
            workflow.annotation = self.get_item_annotation_str( trans.sa_session, workflow.user, workflow )
            if workflow:
                self.get_stored_workflow_steps( trans, workflow )
                return trans.fill_template( "workflow/embed.mako", item=workflow, item_data=workflow.latest_workflow.steps )

        elif item_class == model.Visualization:
            return self._get_embedded_visualization_html( trans, item_id )

        elif item_class == model.Page:
            pass


<|MERGE_RESOLUTION|>--- conflicted
+++ resolved
@@ -728,15 +728,9 @@
         Returns html suitable for embedding in another page.
         """
         #TODO: should be moved to history controller and/or called via ajax from the template
-<<<<<<< HEAD
         decoded_id = self.decode_id( id )
+        # histories embedded in pages are set to importable when embedded, check for access here
         history = self.history_manager.get_accessible( trans, decoded_id, trans.user )
-=======
-        # histories embedded in pages are set to importable when embedded, check for access here
-        history = self.get_history( trans, id, check_ownership=False, check_accessible=True )
->>>>>>> 4e03dc16
-        if not history:
-            return None
 
         # create ownership flag for template, dictify models
         # note: adding original annotation since this is published - get_dict returns user-based annos
