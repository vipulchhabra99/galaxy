"""
OAuth 2.0 and OpenID Connect Authentication and Authorization Controller.
"""

from __future__ import absolute_import

import logging

from galaxy import exceptions
from galaxy import web
from galaxy.web import url_for
from galaxy.webapps.base.controller import JSAppLauncher

log = logging.getLogger(__name__)

PROVIDER_COOKIE_NAME = 'oidc-provider'


class OIDC(JSAppLauncher):

    @web.json
    @web.expose
    @web.require_login("list third-party identities")
    def index(self, trans, **kwargs):
        """
        GET /authnz/
            returns a list of third-party identities associated with the user.

        :type  trans: galaxy.web.framework.webapp.GalaxyWebTransaction
        :param trans: Galaxy web transaction.

        :param kwargs: empty dict

        :rtype: list of dicts
        :return: a list of third-party identities associated with the user account.
        """
        rtv = []
        for authnz in trans.user.social_auth:
            rtv.append({'id': trans.app.security.encode_id(authnz.id), 'provider': authnz.provider})
        return rtv

    @web.json
    @web.expose
    def login(self, trans, provider):
        if not trans.app.config.enable_oidc:
            msg = "Login to Galaxy using third-party identities is not enabled on this Galaxy instance."
            log.debug(msg)
            return trans.show_error_message(msg)
        success, message, redirect_uri = trans.app.authnz_manager.authenticate(provider, trans)
        if success:
            return {"redirect_uri": redirect_uri}
        else:
            raise exceptions.AuthenticationFailed(message)

    @web.expose
    def callback(self, trans, provider, **kwargs):
        user = trans.user.username if trans.user is not None else 'anonymous'
        if not bool(kwargs):
            log.error("OIDC callback received no data for provider `{}` and user `{}`".format(provider, user))
            return trans.show_error_message(
                'Did not receive any information from the `{}` identity provider to complete user `{}` authentication '
                'flow. Please try again, and if the problem persists, contact the Galaxy instance admin. Also note '
                'that this endpoint is to receive authentication callbacks only, and should not be called/reached by '
                'a user.'.format(provider, user))
        if 'error' in kwargs:
            log.error("Error handling authentication callback from `{}` identity provider for user `{}` login request."
                      " Error message: {}".format(provider, user, kwargs.get('error', 'None')))
            return trans.show_error_message('Failed to handle authentication callback from {}. '
                                            'Please try again, and if the problem persists, contact '
                                            'the Galaxy instance admin'.format(provider))
        success, message, (redirect_url, user) = trans.app.authnz_manager.callback(provider,
                                                                                   kwargs['state'],
                                                                                   kwargs['code'],
                                                                                   trans,
                                                                                   login_redirect_url=url_for('/'))
        if success is False:
            return trans.show_error_message(message)
        user = user if user is not None else trans.user
        if user is None:
            return trans.show_error_message("An unknown error occurred when handling the callback from `{}` "
                                            "identity provider. Please try again, and if the problem persists, "
                                            "contact the Galaxy instance admin.".format(provider))
        trans.handle_user_login(user)
<<<<<<< HEAD
        # Record which idp provider was logged into, so we can logout of it later
        trans.set_cookie(value=provider, name=PROVIDER_COOKIE_NAME)
        return self.client(trans)
=======
        return trans.response.send_redirect(url_for('/'))
>>>>>>> 13f4e1e3

    @web.expose
    @web.require_login("authenticate against the selected identity provider")
    def disconnect(self, trans, provider, **kwargs):
        if trans.user is None:
            # Only logged in users are allowed here.
            return
        success, message, redirect_url = trans.app.authnz_manager.disconnect(provider,
                                                                             trans,
                                                                             disconnect_redirect_url=url_for('/'))
        if success is False:
            return trans.show_error_message(message)
        if redirect_url is None:
            redirect_url = url_for('/')
        return trans.response.send_redirect(redirect_url)

    @web.json
    def logout(self, trans, provider, **kwargs):
        post_logout_redirect_url = trans.request.base + url_for('/') + 'login?logout=true'
        success, message, redirect_uri = trans.app.authnz_manager.logout(provider,
                                                                         trans,
                                                                         post_logout_redirect_url=post_logout_redirect_url)
        if success:
            return {'redirect_uri': redirect_uri}
        else:
            return {'message': message}

    @web.expose
    def get_logout_url(self, trans, **kwargs):
        idp_provider = trans.get_cookie(name=PROVIDER_COOKIE_NAME)
        if idp_provider:
            return trans.response.send_redirect(url_for(controller='authnz', action='logout', provider=idp_provider))<|MERGE_RESOLUTION|>--- conflicted
+++ resolved
@@ -81,13 +81,9 @@
                                             "identity provider. Please try again, and if the problem persists, "
                                             "contact the Galaxy instance admin.".format(provider))
         trans.handle_user_login(user)
-<<<<<<< HEAD
         # Record which idp provider was logged into, so we can logout of it later
         trans.set_cookie(value=provider, name=PROVIDER_COOKIE_NAME)
-        return self.client(trans)
-=======
         return trans.response.send_redirect(url_for('/'))
->>>>>>> 13f4e1e3
 
     @web.expose
     @web.require_login("authenticate against the selected identity provider")
