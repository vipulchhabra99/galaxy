"""
API operations for Workflows
"""
from __future__ import absolute_import

import logging

from six.moves.urllib.parse import unquote_plus
from sqlalchemy import desc, false, or_, true

from galaxy import (
    exceptions,
    model,
    util
)
from galaxy.managers import (
    histories,
    workflows
)
from galaxy.model.item_attrs import UsesAnnotations
from galaxy.tools.parameters import populate_state
from galaxy.util.sanitize_html import sanitize_html
from galaxy.web import _future_expose_api as expose_api
from galaxy.web.base.controller import (
    BaseAPIController,
    SharableMixin,
    url_for,
    UsesStoredWorkflowMixin
)
from galaxy.workflow.extract import extract_workflow
from galaxy.workflow.modules import module_factory
from galaxy.workflow.run import invoke, queue_invoke
from galaxy.workflow.run_request import build_workflow_run_configs

from tool_shed.galaxy_install.install_manager import InstallRepositoryManager

log = logging.getLogger(__name__)


class WorkflowsAPIController(BaseAPIController, UsesStoredWorkflowMixin, UsesAnnotations, SharableMixin):

    def __init__(self, app):
        super(WorkflowsAPIController, self).__init__(app)
        self.history_manager = histories.HistoryManager(app)
        self.workflow_manager = workflows.WorkflowsManager(app)
        self.workflow_contents_manager = workflows.WorkflowContentsManager(app)

    def __get_full_shed_url(self, url):
        for name, shed_url in self.app.tool_shed_registry.tool_sheds.items():
            if url in shed_url:
                return shed_url
        return None

    def __get_full_shed_url( self, url ):
        for name, shed_url in self.app.tool_shed_registry.tool_sheds.items():
            if url in shed_url:
                return shed_url
        return None

    @expose_api
    def index(self, trans, **kwd):
        """
        GET /api/workflows
        """
<<<<<<< HEAD
        return self.get_workflows_list( trans, False, kwd )

    @expose_api
    def get_workflow_menu( self, trans, **kwd ):
        """
        Get workflows present in the tools panel
        GET /api/workflows/menu
        """
        user = trans.get_user()
        ids_in_menu = [ x.stored_workflow_id for x in user.stored_workflow_menu_entries ]
        return {
            'ids_in_menu': ids_in_menu,
            'workflows': self.get_workflows_list( trans, True, kwd )
        }

    @expose_api
    def set_workflow_menu( self, trans, **kwd ):
=======
        return self.get_workflows_list(trans, kwd)

    @expose_api
    def get_workflow_menu(self, trans, **kwd):
        """
        Get workflows present in the tools panel
        GET /api/workflows/menu
        """
        user = trans.get_user()
        ids_in_menu = [x.stored_workflow_id for x in user.stored_workflow_menu_entries]
        return {
            'ids_in_menu': ids_in_menu,
            'workflows': self.get_workflows_list(trans, kwd)
        }

    @expose_api
    def set_workflow_menu(self, trans, **kwd):
>>>>>>> 696a1eda
        """
        Save workflow menu to be shown in the tool panel
        PUT /api/workflows/menu
        """
<<<<<<< HEAD
        payload = kwd.get( 'payload' )
        user = trans.get_user()
        workflow_ids = payload.get( 'workflow_ids' )
        if workflow_ids is None:
            workflow_ids = []
        elif type( workflow_ids ) != list:
            workflow_ids = [ workflow_ids ]
=======
        payload = kwd.get('payload')
        user = trans.get_user()
        workflow_ids = payload.get('workflow_ids')
        if workflow_ids is None:
            workflow_ids = []
        elif type(workflow_ids) != list:
            workflow_ids = [workflow_ids]
        workflow_ids_decoded = []
        # Decode the encoded workflow ids
        for ids in workflow_ids:
            workflow_ids_decoded.append(trans.security.decode_id(ids))
>>>>>>> 696a1eda
        sess = trans.sa_session
        # This explicit remove seems like a hack, need to figure out
        # how to make the association do it automatically.
        for m in user.stored_workflow_menu_entries:
<<<<<<< HEAD
            sess.delete( m )
        user.stored_workflow_menu_entries = []
        q = sess.query( model.StoredWorkflow )
        # To ensure id list is unique
        seen_workflow_ids = set()
        for id in workflow_ids:
            if id in seen_workflow_ids:
                continue
            else:
                seen_workflow_ids.add( id )
            m = model.StoredWorkflowMenuEntry()
            m.stored_workflow = q.get( id )
            user.stored_workflow_menu_entries.append( m )
        sess.flush()
        message = "Menu updated."
        trans.set_message( message )
        return { 'message': message, 'status': 'done' }

    def get_workflows_list( self, trans, for_menu, kwd ):
=======
            sess.delete(m)
        user.stored_workflow_menu_entries = []
        q = sess.query(model.StoredWorkflow)
        # To ensure id list is unique
        seen_workflow_ids = set()
        for wf_id in workflow_ids_decoded:
            if wf_id in seen_workflow_ids:
                continue
            else:
                seen_workflow_ids.add(wf_id)
            m = model.StoredWorkflowMenuEntry()
            m.stored_workflow = q.get(wf_id)
            user.stored_workflow_menu_entries.append(m)
        sess.flush()
        message = "Menu updated."
        trans.set_message(message)
        return {'message': message, 'status': 'done'}

    def get_workflows_list(self, trans, kwd):
>>>>>>> 696a1eda
        """
        Displays a collection of workflows.

        :param  show_published:      if True, show also published workflows
        :type   show_published:      boolean
        :param  missing_tools:       if True, include a list of missing tools per workflow
        :type   missing_tools:       boolean
        """
<<<<<<< HEAD
        show_published = util.string_as_bool( kwd.get( 'show_published', 'False' ) )
        missing_tools = util.string_as_bool( kwd.get( 'missing_tools', 'False' ) )
=======
        show_published = util.string_as_bool(kwd.get('show_published', 'False'))
        missing_tools = util.string_as_bool(kwd.get('missing_tools', 'False'))
>>>>>>> 696a1eda
        rval = []
        filter1 = (trans.app.model.StoredWorkflow.user == trans.user)
        user = trans.get_user()
        if show_published:
<<<<<<< HEAD
            filter1 = or_( filter1, ( trans.app.model.StoredWorkflow.published == true() ) )
        for wf in trans.sa_session.query( trans.app.model.StoredWorkflow ).filter(
                filter1, trans.app.model.StoredWorkflow.table.c.deleted == false() ).order_by(
                desc( trans.app.model.StoredWorkflow.table.c.update_time ) ).all():
            if for_menu:
                item = wf.to_dict()
            else:
                item = wf.to_dict( value_mapper={ 'id': trans.security.encode_id } )
                encoded_id = trans.security.encode_id(wf.id)
                item['url'] = url_for('workflow', id=encoded_id)
            item['owner'] = wf.user.username
            item['number_of_steps'] = len( wf.latest_workflow.steps )
            rval.append(item)
        for wf_sa in trans.sa_session.query( trans.app.model.StoredWorkflowUserShareAssociation ).filter_by(
                user=trans.user ).join( 'stored_workflow' ).filter(
                trans.app.model.StoredWorkflow.deleted == false() ).order_by(
                desc( trans.app.model.StoredWorkflow.update_time ) ).all():
            if for_menu:
                item = wf_sa.stored_workflow.to_dict()
            else:
                item = wf_sa.stored_workflow.to_dict( value_mapper={ 'id': trans.security.encode_id } )
                encoded_id = trans.security.encode_id(wf_sa.stored_workflow.id)
                item['url'] = url_for( 'workflow', id=encoded_id )
                item['slug'] = wf_sa.stored_workflow.slug
            item['owner'] = wf_sa.stored_workflow.user.username
            item['number_of_steps'] = len( wf_sa.stored_workflow.latest_workflow.steps )
=======
            filter1 = or_(filter1, (trans.app.model.StoredWorkflow.published == true()))
        for wf in trans.sa_session.query(trans.app.model.StoredWorkflow).filter(
                filter1, trans.app.model.StoredWorkflow.table.c.deleted == false()).order_by(
                desc(trans.app.model.StoredWorkflow.table.c.update_time)).all():

            item = wf.to_dict(value_mapper={'id': trans.security.encode_id})
            encoded_id = trans.security.encode_id(wf.id)
            item['url'] = url_for('workflow', id=encoded_id)
            item['owner'] = wf.user.username
            item['number_of_steps'] = len(wf.latest_workflow.steps)
            item['show_in_tool_panel'] = False
            for x in user.stored_workflow_menu_entries:
                if x.stored_workflow_id == wf.id:
                    item['show_in_tool_panel'] = True
                    break
            rval.append(item)
        for wf_sa in trans.sa_session.query(trans.app.model.StoredWorkflowUserShareAssociation).filter_by(
                user=trans.user).join('stored_workflow').filter(
                trans.app.model.StoredWorkflow.deleted == false()).order_by(
                desc(trans.app.model.StoredWorkflow.update_time)).all():
            item = wf_sa.stored_workflow.to_dict(value_mapper={'id': trans.security.encode_id})
            encoded_id = trans.security.encode_id(wf_sa.stored_workflow.id)
            item['url'] = url_for('workflow', id=encoded_id)
            item['slug'] = wf_sa.stored_workflow.slug
            item['owner'] = wf_sa.stored_workflow.user.username
            item['number_of_steps'] = len(wf_sa.stored_workflow.latest_workflow.steps)
            item['show_in_tool_panel'] = False
            for x in user.stored_workflow_menu_entries:
                if x.stored_workflow_id == wf_sa.id:
                    item['show_in_tool_panel'] = True
                    break
>>>>>>> 696a1eda
            rval.append(item)
        if missing_tools:
            workflows_missing_tools = []
            workflows = []
            workflows_by_toolshed = dict()
            for key, value in enumerate(rval):
                tool_ids = []
<<<<<<< HEAD
                workflow_details = self.workflow_contents_manager.workflow_to_dict( trans, self.__get_stored_workflow( trans, value[ 'id' ] ), style='instance' )
                if 'steps' in workflow_details:
                    for step in workflow_details[ 'steps' ]:
                        tool_id = workflow_details[ 'steps' ][ step ][ 'tool_id' ]
                        if tool_id not in tool_ids and self.app.toolbox.is_missing_shed_tool( tool_id ):
                            tool_ids.append( tool_id )
                if len( tool_ids ) > 0:
                    value[ 'missing_tools' ] = tool_ids
                    workflows_missing_tools.append( value )
            for workflow in workflows_missing_tools:
                for tool_id in workflow[ 'missing_tools' ]:
                    toolshed, _, owner, name, tool, version = tool_id.split( '/' )
                    shed_url = self.__get_full_shed_url( toolshed )
                    repo_identifier = '/'.join( [ toolshed, owner, name ] )
                    if repo_identifier not in workflows_by_toolshed:
                        workflows_by_toolshed[ repo_identifier ] = dict( shed=shed_url.rstrip('/'), repository=name, owner=owner, tools=[ tool_id ], workflows=[ workflow[ 'name' ] ] )
                    else:
                        if tool_id not in workflows_by_toolshed[ repo_identifier ][ 'tools' ]:
                            workflows_by_toolshed[ repo_identifier ][ 'tools' ].append( tool_id )
                        if workflow[ 'name' ] not in workflows_by_toolshed[ repo_identifier ][ 'workflows' ]:
                            workflows_by_toolshed[ repo_identifier ][ 'workflows' ].append( workflow[ 'name' ] )
            for repo_tag in workflows_by_toolshed:
                workflows.append( workflows_by_toolshed[ repo_tag ] )
=======
                workflow_details = self.workflow_contents_manager.workflow_to_dict(trans, self.__get_stored_workflow(trans, value['id']), style='instance')
                if 'steps' in workflow_details:
                    for step in workflow_details['steps']:
                        tool_id = workflow_details['steps'][step]['tool_id']
                        if tool_id not in tool_ids and self.app.toolbox.is_missing_shed_tool(tool_id):
                            tool_ids.append(tool_id)
                if len(tool_ids) > 0:
                    value['missing_tools'] = tool_ids
                    workflows_missing_tools.append(value)
            for workflow in workflows_missing_tools:
                for tool_id in workflow['missing_tools']:
                    toolshed, _, owner, name, tool, version = tool_id.split('/')
                    shed_url = self.__get_full_shed_url(toolshed)
                    repo_identifier = '/'.join([toolshed, owner, name])
                    if repo_identifier not in workflows_by_toolshed:
                        workflows_by_toolshed[repo_identifier] = dict(shed=shed_url.rstrip('/'), repository=name, owner=owner, tools=[tool_id], workflows=[workflow['name']])
                    else:
                        if tool_id not in workflows_by_toolshed[repo_identifier]['tools']:
                            workflows_by_toolshed[repo_identifier]['tools'].append(tool_id)
                        if workflow['name'] not in workflows_by_toolshed[repo_identifier]['workflows']:
                            workflows_by_toolshed[repo_identifier]['workflows'].append(workflow['name'])
            for repo_tag in workflows_by_toolshed:
                workflows.append(workflows_by_toolshed[repo_tag])
>>>>>>> 696a1eda
            return workflows
        return rval

    @expose_api
    def show(self, trans, id, **kwd):
        """
        GET /api/workflows/{encoded_workflow_id}

        Displays information needed to run a workflow from the command line.
        """
        stored_workflow = self.__get_stored_workflow(trans, id)
        if stored_workflow.importable is False and stored_workflow.user != trans.user and not trans.user_is_admin():
            if trans.sa_session.query(trans.app.model.StoredWorkflowUserShareAssociation).filter_by(user=trans.user, stored_workflow=stored_workflow).count() == 0:
                message = "Workflow is neither importable, nor owned by or shared with current user"
                raise exceptions.ItemAccessibilityException(message)
        if kwd.get("legacy", False):
            style = "legacy"
        else:
            style = "instance"
        return self.workflow_contents_manager.workflow_to_dict(trans, stored_workflow, style=style)

    @expose_api
    def create(self, trans, payload, **kwd):
        """
        POST /api/workflows

        Run or create workflows from the api.

        If installed_repository_file or from_history_id is specified a new
        workflow will be created for this user. Otherwise, workflow_id must be
        specified and this API method will cause a workflow to execute.

        :param  installed_repository_file    The path of a workflow to import. Either workflow_id, installed_repository_file or from_history_id must be specified
        :type   installed_repository_file    str

        :param  workflow_id:                 An existing workflow id. Either workflow_id, installed_repository_file or from_history_id must be specified
        :type   workflow_id:                 str

        :param  parameters:                  If workflow_id is set - see _update_step_parameters()
        :type   parameters:                  dict

        :param  ds_map:                      If workflow_id is set - a dictionary mapping each input step id to a dictionary with 2 keys: 'src' (which can be 'ldda', 'ld' or 'hda') and 'id' (which should be the id of a LibraryDatasetDatasetAssociation, LibraryDataset or HistoryDatasetAssociation respectively)
        :type   ds_map:                      dict

        :param  no_add_to_history:           If workflow_id is set - if present in the payload with any value, the input datasets will not be added to the selected history
        :type   no_add_to_history:           str

        :param  history:                     If workflow_id is set - optional history where to run the workflow, either the name of a new history or "hist_id=HIST_ID" where HIST_ID is the id of an existing history. If not specified, the workflow will be run a new unnamed history
        :type   history:                     str

        :param  replacement_params:          If workflow_id is set - an optional dictionary used when renaming datasets
        :type   replacement_params:          dict

        :param  from_history_id:             Id of history to extract a workflow from. Either workflow_id, installed_repository_file or from_history_id must be specified
        :type   from_history_id:             str

        :param  job_ids:                     If from_history_id is set - optional list of jobs to include when extracting a workflow from history
        :type   job_ids:                     str

        :param  dataset_ids:                 If from_history_id is set - optional list of HDA `hid`s corresponding to workflow inputs when extracting a workflow from history
        :type   dataset_ids:                 str

        :param  dataset_collection_ids:      If from_history_id is set - optional list of HDCA `hid`s corresponding to workflow inputs when extracting a workflow from history
        :type   dataset_collection_ids:      str

        :param  workflow_name:               If from_history_id is set - name of the workflow to create when extracting a workflow from history
        :type   workflow_name:               str

        :param  allow_tool_state_corrections:  If set to True, any Tool parameter changes will not prevent running workflow, defaults to False
        :type   allow_tool_state_corrections:  bool
        """
        ways_to_create = set([
            'workflow_id',
            'installed_repository_file',
            'from_history_id',
            'shared_workflow_id',
            'workflow',
        ])
        if len(ways_to_create.intersection(payload)) == 0:
            message = "One parameter among - %s - must be specified" % ", ".join(ways_to_create)
            raise exceptions.RequestParameterMissingException(message)

        if len(ways_to_create.intersection(payload)) > 1:
            message = "Only one parameter among - %s - must be specified" % ", ".join(ways_to_create)
            raise exceptions.RequestParameterInvalidException(message)

        if 'installed_repository_file' in payload:
            workflow_controller = trans.webapp.controllers['workflow']
            result = workflow_controller.import_workflow(trans=trans,
                                                         cntrller='api',
                                                         **payload)
            return result

        if 'from_history_id' in payload:
            from_history_id = payload.get('from_history_id')
            from_history_id = self.decode_id(from_history_id)
            history = self.history_manager.get_accessible(from_history_id, trans.user, current_history=trans.history)

            job_ids = [self.decode_id(_) for _ in payload.get('job_ids', [])]
            dataset_ids = payload.get('dataset_ids', [])
            dataset_collection_ids = payload.get('dataset_collection_ids', [])
            workflow_name = payload['workflow_name']
            stored_workflow = extract_workflow(
                trans=trans,
                user=trans.get_user(),
                history=history,
                job_ids=job_ids,
                dataset_ids=dataset_ids,
                dataset_collection_ids=dataset_collection_ids,
                workflow_name=workflow_name,
            )
            item = stored_workflow.to_dict(value_mapper={'id': trans.security.encode_id})
            item['url'] = url_for('workflow', id=item['id'])
            return item

        if 'shared_workflow_id' in payload:
            workflow_id = payload['shared_workflow_id']
            return self.__api_import_shared_workflow(trans, workflow_id, payload)

        if 'workflow' in payload:
            return self.__api_import_new_workflow(trans, payload, **kwd)

        workflow_id = payload.get('workflow_id', None)
        if not workflow_id:
            message = "Invalid workflow_id specified."
            raise exceptions.RequestParameterInvalidException(message)

        # Get workflow + accessibility check.
        stored_workflow = self.__get_stored_accessible_workflow(trans, workflow_id)
        workflow = stored_workflow.latest_workflow

        run_configs = build_workflow_run_configs(trans, workflow, payload)
        assert len(run_configs) == 1
        run_config = run_configs[0]
        history = run_config.target_history

        # invoke may throw MessageExceptions on tool erors, failure
        # to match up inputs, etc...
        outputs, invocation = invoke(
            trans=trans,
            workflow=workflow,
            workflow_run_config=run_config,
            populate_state=True,
        )
        trans.sa_session.flush()

        # Build legacy output - should probably include more information from
        # outputs.
        rval = {}
        rval['history'] = trans.security.encode_id(history.id)
        rval['outputs'] = []
        for step in workflow.steps:
            if step.type == 'tool' or step.type is None:
                for v in outputs[step.id].values():
                    rval['outputs'].append(trans.security.encode_id(v.id))

        # Newer version of this API just returns the invocation as a dict, to
        # facilitate migration - produce the newer style response and blend in
        # the older information.
        invocation_response = self.__encode_invocation(trans, invocation, step_details=kwd.get('step_details', False))
        invocation_response.update(rval)
        return invocation_response

    @expose_api
    def workflow_dict(self, trans, workflow_id, **kwd):
        """
        GET /api/workflows/{encoded_workflow_id}/download
        Returns a selected workflow as a json dictionary.
        """
        stored_workflow = self.__get_stored_accessible_workflow(trans, workflow_id)

        style = kwd.get("style", "export")
        download_format = kwd.get('format')
        ret_dict = self.workflow_contents_manager.workflow_to_dict(trans, stored_workflow, style=style)
        if download_format == 'json-download':
            sname = stored_workflow.name
            sname = ''.join(c in util.FILENAME_VALID_CHARS and c or '_' for c in sname)[0:150]
            trans.response.headers["Content-Disposition"] = 'attachment; filename="Galaxy-Workflow-%s.ga"' % (sname)
            trans.response.set_content_type('application/galaxy-archive')
        return ret_dict

    @expose_api
    def delete(self, trans, id, **kwd):
        """
        DELETE /api/workflows/{encoded_workflow_id}
        Deletes a specified workflow
        Author: rpark

        copied from galaxy.web.controllers.workflows.py (delete)
        """
        workflow_id = id

        try:
            stored_workflow = trans.sa_session.query(self.app.model.StoredWorkflow).get(self.decode_id(workflow_id))
        except Exception as e:
            trans.response.status = 400
            return ("Workflow with ID='%s' can not be found\n Exception: %s") % (workflow_id, str(e))

        # check to see if user has permissions to selected workflow
        if stored_workflow.user != trans.user and not trans.user_is_admin():
            trans.response.status = 403
            return("Workflow is not owned by current user")

        # Mark a workflow as deleted
        stored_workflow.deleted = True
        trans.sa_session.flush()

        # TODO: Unsure of response message to let api know that a workflow was successfully deleted
        return ("Workflow '%s' successfully deleted" % stored_workflow.name)

    @expose_api
    def import_new_workflow_deprecated(self, trans, payload, **kwd):
        """
        POST /api/workflows/upload
        Importing dynamic workflows from the api. Return newly generated workflow id.
        Author: rpark

        # currently assumes payload['workflow'] is a json representation of a workflow to be inserted into the database

        Deprecated in favor to POST /api/workflows with encoded 'workflow' in
        payload the same way.
        """
        return self.__api_import_new_workflow(trans, payload, **kwd)

    @expose_api
    def update(self, trans, id, payload, **kwds):
        """
        * PUT /api/workflows/{id}
            updates the workflow stored with ``id``

        :type   id:      str
        :param  id:      the encoded id of the workflow to update
        :type   payload: dict
        :param  payload: a dictionary containing any or all the
            * workflow   the json description of the workflow as would be
                         produced by GET workflows/<id>/download or
                         given to `POST workflows`

                         The workflow contents will be updated to target
                         this.

            * name       optional string name for the workflow, if not present in payload,
                         name defaults to existing name
            * annotation optional string annotation for the workflow, if not present in payload,
                         annotation defaults to existing annotation
            * menu_entry optional boolean marking if the workflow should appear in the user's menu,
                         if not present, workflow menu entries are not modified

        :rtype:     dict
        :returns:   serialized version of the workflow
        """
        stored_workflow = self.__get_stored_workflow(trans, id)
        workflow_dict = payload.get('workflow')
        if workflow_dict:
            new_workflow_name = payload.get('name') or workflow_dict.get('name')
            if new_workflow_name:
                stored_workflow.name = sanitize_html(new_workflow_name)

            if 'annotation' in payload:
                newAnnotation = sanitize_html(payload['annotation'])
                self.add_item_annotation(trans.sa_session, trans.get_user(), stored_workflow, newAnnotation)

            if 'menu_entry' in payload or 'show_in_tool_panel' in workflow_dict:
                if payload.get('menu_entry') or workflow_dict.get('show_in_tool_panel'):
                    menuEntry = model.StoredWorkflowMenuEntry()
                    menuEntry.stored_workflow = stored_workflow
                    trans.get_user().stored_workflow_menu_entries.append(menuEntry)
                else:
                    # remove if in list
                    entries = {x.stored_workflow_id: x for x in trans.get_user().stored_workflow_menu_entries}
                    if (trans.security.decode_id(id) in entries):
                        trans.get_user().stored_workflow_menu_entries.remove(entries[trans.security.decode_id(id)])
            # set tags
            trans.app.tag_handler.set_tags_from_list(user=trans.user, item=stored_workflow, new_tags_list=workflow_dict.get('tags', []))

            if 'steps' in workflow_dict:
                try:
                    workflow, errors = self.workflow_contents_manager.update_workflow_from_dict(
                        trans,
                        stored_workflow,
                        workflow_dict,
                    )
                except workflows.MissingToolsException:
                    raise exceptions.MessageException("This workflow contains missing tools. It cannot be saved until they have been removed from the workflow or installed.")
            else:
                # We only adjusted tags and menu entry
                return payload
        else:
            message = "Updating workflow requires dictionary containing 'workflow' attribute with new JSON description."
            raise exceptions.RequestParameterInvalidException(message)
        return self.workflow_contents_manager.workflow_to_dict(trans, stored_workflow, style="instance")

    @expose_api
    def build_module(self, trans, payload={}):
        """
        POST /api/workflows/build_module
        Builds module models for the workflow editor.
        """
        inputs = payload.get('inputs', {})
        module = module_factory.from_dict(trans, payload)
        module_state = {}
        populate_state(trans, module.get_inputs(), inputs, module_state, check=False)
        module.recover_state(module_state)
        return {
            'label'             : inputs.get('__label', ''),
            'annotation'        : inputs.get('__annotation', ''),
            'name'              : module.get_name(),
            'tool_state'        : module.get_state(),
            'data_inputs'       : module.get_data_inputs(),
            'data_outputs'      : module.get_data_outputs(),
            'config_form'       : module.get_config_form(),
            'post_job_actions'  : module.get_post_job_actions(inputs)
        }

    #
    # -- Helper methods --
    #
    def _get_tool(self, id, tool_version=None, user=None):
        id = unquote_plus(id)
        tool = self.app.toolbox.get_tool(id, tool_version)
        if not tool or not tool.allow_user_access(user):
            raise exceptions.ObjectNotFound("Could not find tool with id '%s'" % id)
        return tool

    def __api_import_new_workflow(self, trans, payload, **kwd):
        data = payload['workflow']

        import_tools = util.string_as_bool(payload.get("import_tools", False))
        if import_tools and not trans.user_is_admin():
            raise exceptions.AdminRequiredException()

        publish = util.string_as_bool(payload.get("publish", False))
        # If 'publish' set, default to importable.
        importable = util.string_as_bool(payload.get("importable", publish))
        # Galaxy will try to upgrade tool versions that don't match exactly during import,
        # this prevents that.
        exact_tools = util.string_as_bool(payload.get("exact_tools", False))

        if publish and not importable:
            raise exceptions.RequestParameterInvalidException("Published workflow must be importable.")

        from_dict_kwds = dict(
            source="API",
            publish=publish,
            exact_tools=exact_tools,
        )
        workflow, missing_tool_tups = self._workflow_from_dict(trans, data, **from_dict_kwds)

        if importable:
            self._make_item_accessible(trans.sa_session, workflow)
            trans.sa_session.flush()

        # galaxy workflow newly created id
        workflow_id = workflow.id
        # api encoded, id
        encoded_id = trans.security.encode_id(workflow_id)

        # return list
        rval = []

        item = workflow.to_dict(value_mapper={'id': trans.security.encode_id})
        item['url'] = url_for('workflow', id=encoded_id)
        item['owner'] = workflow.user.username
        item['number_of_steps'] = len(workflow.latest_workflow.steps)
        rval.append(item)

        #
        if import_tools:
            tools = {}
            for key in data['steps']:
                item = data['steps'][key]
                if item is not None:
                    if 'tool_shed_repository' in item:
                        tool_shed_repository = item['tool_shed_repository']
                        if 'owner' in tool_shed_repository and 'changeset_revision' in tool_shed_repository and 'name' in tool_shed_repository and 'tool_shed' in tool_shed_repository:
                            toolstr = tool_shed_repository['owner'] \
                                + tool_shed_repository['changeset_revision'] \
                                + tool_shed_repository['name'] \
                                + tool_shed_repository['tool_shed']
                            tools[toolstr] = tool_shed_repository
            irm = InstallRepositoryManager(self.app)
            for k in tools:
                item = tools[k]
                tool_shed_url = 'https://' + item['tool_shed'] + '/'
                name = item['name']
                owner = item['owner']
                changeset_revision = item['changeset_revision']
                irm.install(tool_shed_url,
                            name,
                            owner,
                            changeset_revision,
                            payload)
        return item

    @expose_api
    def import_shared_workflow_deprecated(self, trans, payload, **kwd):
        """
        POST /api/workflows/import
        Import a workflow shared by other users.

        :param  workflow_id:      the workflow id (required)
        :type   workflow_id:      str

        :raises: exceptions.MessageException, exceptions.ObjectNotFound
        """
        # Pull parameters out of payload.
        workflow_id = payload.get('workflow_id', None)
        if workflow_id is None:
            raise exceptions.ObjectAttributeMissingException("Missing required parameter 'workflow_id'.")
        self.__api_import_shared_workflow(trans, workflow_id, payload)

    def __api_import_shared_workflow(self, trans, workflow_id, payload, **kwd):
        try:
            stored_workflow = self.get_stored_workflow(trans, workflow_id, check_ownership=False)
        except:
            raise exceptions.ObjectNotFound("Malformed workflow id ( %s ) specified." % workflow_id)
        if stored_workflow.importable is False:
            raise exceptions.ItemAccessibilityException('The owner of this workflow has disabled imports via this link.')
        elif stored_workflow.deleted:
            raise exceptions.ItemDeletionException("You can't import this workflow because it has been deleted.")
        imported_workflow = self._import_shared_workflow(trans, stored_workflow)
        item = imported_workflow.to_dict(value_mapper={'id': trans.security.encode_id})
        encoded_id = trans.security.encode_id(imported_workflow.id)
        item['url'] = url_for('workflow', id=encoded_id)
        return item

    @expose_api
    def invoke(self, trans, workflow_id, payload, **kwd):
        """
        POST /api/workflows/{encoded_workflow_id}/invocations

        Schedule the workflow specified by `workflow_id` to run.
        """
        # /usage is awkward in this context but is consistent with the rest of
        # this module. Would prefer to redo it all to use /invocation(s).
        # Get workflow + accessibility check.
        stored_workflow = self.__get_stored_accessible_workflow(trans, workflow_id)
        workflow = stored_workflow.latest_workflow
        run_configs = build_workflow_run_configs(trans, workflow, payload)
        is_batch = payload.get('batch')
        if not is_batch and len(run_configs) != 1:
            raise exceptions.RequestParameterInvalidException("Must specify 'batch' to use batch parameters.")

        invocations = []
        for run_config in run_configs:
            workflow_scheduler_id = payload.get('scheduler', None)
            # TODO: workflow scheduler hints
            work_request_params = dict(scheduler=workflow_scheduler_id)
            workflow_invocation = queue_invoke(
                trans=trans,
                workflow=workflow,
                workflow_run_config=run_config,
                request_params=work_request_params
            )
            invocation = self.encode_all_ids(trans, workflow_invocation.to_dict(), recursive=True)
            invocations.append(invocation)

        if is_batch:
            return invocations
        else:
            return invocations[0]

    @expose_api
    def index_invocations(self, trans, workflow_id, **kwd):
        """
        GET /api/workflows/{workflow_id}/invocations

        Get the list of the workflow invocations

        :param  workflow_id:      the workflow id (required)
        :type   workflow_id:      str

        :raises: exceptions.MessageException, exceptions.ObjectNotFound
        """
        stored_workflow = self.__get_stored_workflow(trans, workflow_id)
        results = self.workflow_manager.build_invocations_query(trans, stored_workflow.id)
        out = []
        for r in results:
            out.append(self.__encode_invocation(trans, r, view="collection"))
        return out

    @expose_api
    def show_invocation(self, trans, workflow_id, invocation_id, **kwd):
        """
        GET /api/workflows/{workflow_id}/invocations/{invocation_id}
        Get detailed description of workflow invocation

        :param  workflow_id:        the workflow id (required)
        :type   workflow_id:        str

        :param  invocation_id:      the invocation id (required)
        :type   invocation_id:      str

        :raises: exceptions.MessageException, exceptions.ObjectNotFound
        """
        decoded_workflow_invocation_id = self.decode_id(invocation_id)
        workflow_invocation = self.workflow_manager.get_invocation(trans, decoded_workflow_invocation_id)
        if workflow_invocation:
            return self.__encode_invocation(trans, workflow_invocation, step_details=kwd.get('step_details', False))
        return None

    @expose_api
    def cancel_invocation(self, trans, workflow_id, invocation_id, **kwd):
        """
        DELETE /api/workflows/{workflow_id}/invocations/{invocation_id}
        Cancel the specified workflow invocation.

        :param  workflow_id:      the workflow id (required)
        :type   workflow_id:      str

        :param  invocation_id:      the usage id (required)
        :type   invocation_id:      str

        :raises: exceptions.MessageException, exceptions.ObjectNotFound
        """
        decoded_workflow_invocation_id = self.decode_id(invocation_id)
        workflow_invocation = self.workflow_manager.cancel_invocation(trans, decoded_workflow_invocation_id)
        return self.__encode_invocation(trans, workflow_invocation)

    @expose_api
    def invocation_step(self, trans, workflow_id, invocation_id, step_id, **kwd):
        """
        GET /api/workflows/{workflow_id}/invocations/{invocation_id}/steps/{step_id}

        :param  workflow_id:        the workflow id (required)
        :type   workflow_id:        str

        :param  invocation_id:      the invocation id (required)
        :type   invocation_id:      str

        :param  step_id:      encoded id of the WorkflowInvocationStep (required)
        :type   step_id:      str

        :param  payload:       payload containing update action information
                               for running workflow.

        :raises: exceptions.MessageException, exceptions.ObjectNotFound
        """
        decoded_invocation_step_id = self.decode_id(step_id)
        invocation_step = self.workflow_manager.get_invocation_step(
            trans,
            decoded_invocation_step_id
        )
        return self.__encode_invocation_step(trans, invocation_step)

    @expose_api
    def update_invocation_step(self, trans, workflow_id, invocation_id, step_id, payload, **kwd):
        """
        PUT /api/workflows/{workflow_id}/invocations/{invocation_id}/steps/{step_id}
        Update state of running workflow step invocation - still very nebulous
        but this would be for stuff like confirming paused steps can proceed
        etc....


        :param  workflow_id:      the workflow id (required)
        :type   workflow_id:      str

        :param  invocation_id:      the usage id (required)
        :type   invocation_id:      str

        :param  step_id:      encoded id of the WorkflowInvocationStep (required)
        :type   step_id:      str

        :raises: exceptions.MessageException, exceptions.ObjectNotFound
        """
        decoded_invocation_step_id = self.decode_id(step_id)
        action = payload.get("action", None)

        invocation_step = self.workflow_manager.update_invocation_step(
            trans,
            decoded_invocation_step_id,
            action=action,
        )
        return self.__encode_invocation_step(trans, invocation_step)

    def __encode_invocation_step(self, trans, invocation_step):
        return self.encode_all_ids(
            trans,
            invocation_step.to_dict('element'),
            True
        )

    def __get_stored_accessible_workflow(self, trans, workflow_id):
        return self.workflow_manager.get_stored_accessible_workflow(trans, workflow_id)

    def __get_stored_workflow(self, trans, workflow_id):
        return self.workflow_manager.get_stored_workflow(trans, workflow_id)

    def __encode_invocation(self, trans, invocation, view="element", step_details=False):
        return self.encode_all_ids(
            trans,
            invocation.to_dict(view, step_details=step_details),
            True
        )<|MERGE_RESOLUTION|>--- conflicted
+++ resolved
@@ -51,36 +51,11 @@
                 return shed_url
         return None
 
-    def __get_full_shed_url( self, url ):
-        for name, shed_url in self.app.tool_shed_registry.tool_sheds.items():
-            if url in shed_url:
-                return shed_url
-        return None
-
     @expose_api
     def index(self, trans, **kwd):
         """
         GET /api/workflows
         """
-<<<<<<< HEAD
-        return self.get_workflows_list( trans, False, kwd )
-
-    @expose_api
-    def get_workflow_menu( self, trans, **kwd ):
-        """
-        Get workflows present in the tools panel
-        GET /api/workflows/menu
-        """
-        user = trans.get_user()
-        ids_in_menu = [ x.stored_workflow_id for x in user.stored_workflow_menu_entries ]
-        return {
-            'ids_in_menu': ids_in_menu,
-            'workflows': self.get_workflows_list( trans, True, kwd )
-        }
-
-    @expose_api
-    def set_workflow_menu( self, trans, **kwd ):
-=======
         return self.get_workflows_list(trans, kwd)
 
     @expose_api
@@ -98,20 +73,10 @@
 
     @expose_api
     def set_workflow_menu(self, trans, **kwd):
->>>>>>> 696a1eda
         """
         Save workflow menu to be shown in the tool panel
         PUT /api/workflows/menu
         """
-<<<<<<< HEAD
-        payload = kwd.get( 'payload' )
-        user = trans.get_user()
-        workflow_ids = payload.get( 'workflow_ids' )
-        if workflow_ids is None:
-            workflow_ids = []
-        elif type( workflow_ids ) != list:
-            workflow_ids = [ workflow_ids ]
-=======
         payload = kwd.get('payload')
         user = trans.get_user()
         workflow_ids = payload.get('workflow_ids')
@@ -123,32 +88,10 @@
         # Decode the encoded workflow ids
         for ids in workflow_ids:
             workflow_ids_decoded.append(trans.security.decode_id(ids))
->>>>>>> 696a1eda
         sess = trans.sa_session
         # This explicit remove seems like a hack, need to figure out
         # how to make the association do it automatically.
         for m in user.stored_workflow_menu_entries:
-<<<<<<< HEAD
-            sess.delete( m )
-        user.stored_workflow_menu_entries = []
-        q = sess.query( model.StoredWorkflow )
-        # To ensure id list is unique
-        seen_workflow_ids = set()
-        for id in workflow_ids:
-            if id in seen_workflow_ids:
-                continue
-            else:
-                seen_workflow_ids.add( id )
-            m = model.StoredWorkflowMenuEntry()
-            m.stored_workflow = q.get( id )
-            user.stored_workflow_menu_entries.append( m )
-        sess.flush()
-        message = "Menu updated."
-        trans.set_message( message )
-        return { 'message': message, 'status': 'done' }
-
-    def get_workflows_list( self, trans, for_menu, kwd ):
-=======
             sess.delete(m)
         user.stored_workflow_menu_entries = []
         q = sess.query(model.StoredWorkflow)
@@ -168,7 +111,6 @@
         return {'message': message, 'status': 'done'}
 
     def get_workflows_list(self, trans, kwd):
->>>>>>> 696a1eda
         """
         Displays a collection of workflows.
 
@@ -177,45 +119,12 @@
         :param  missing_tools:       if True, include a list of missing tools per workflow
         :type   missing_tools:       boolean
         """
-<<<<<<< HEAD
-        show_published = util.string_as_bool( kwd.get( 'show_published', 'False' ) )
-        missing_tools = util.string_as_bool( kwd.get( 'missing_tools', 'False' ) )
-=======
         show_published = util.string_as_bool(kwd.get('show_published', 'False'))
         missing_tools = util.string_as_bool(kwd.get('missing_tools', 'False'))
->>>>>>> 696a1eda
         rval = []
         filter1 = (trans.app.model.StoredWorkflow.user == trans.user)
         user = trans.get_user()
         if show_published:
-<<<<<<< HEAD
-            filter1 = or_( filter1, ( trans.app.model.StoredWorkflow.published == true() ) )
-        for wf in trans.sa_session.query( trans.app.model.StoredWorkflow ).filter(
-                filter1, trans.app.model.StoredWorkflow.table.c.deleted == false() ).order_by(
-                desc( trans.app.model.StoredWorkflow.table.c.update_time ) ).all():
-            if for_menu:
-                item = wf.to_dict()
-            else:
-                item = wf.to_dict( value_mapper={ 'id': trans.security.encode_id } )
-                encoded_id = trans.security.encode_id(wf.id)
-                item['url'] = url_for('workflow', id=encoded_id)
-            item['owner'] = wf.user.username
-            item['number_of_steps'] = len( wf.latest_workflow.steps )
-            rval.append(item)
-        for wf_sa in trans.sa_session.query( trans.app.model.StoredWorkflowUserShareAssociation ).filter_by(
-                user=trans.user ).join( 'stored_workflow' ).filter(
-                trans.app.model.StoredWorkflow.deleted == false() ).order_by(
-                desc( trans.app.model.StoredWorkflow.update_time ) ).all():
-            if for_menu:
-                item = wf_sa.stored_workflow.to_dict()
-            else:
-                item = wf_sa.stored_workflow.to_dict( value_mapper={ 'id': trans.security.encode_id } )
-                encoded_id = trans.security.encode_id(wf_sa.stored_workflow.id)
-                item['url'] = url_for( 'workflow', id=encoded_id )
-                item['slug'] = wf_sa.stored_workflow.slug
-            item['owner'] = wf_sa.stored_workflow.user.username
-            item['number_of_steps'] = len( wf_sa.stored_workflow.latest_workflow.steps )
-=======
             filter1 = or_(filter1, (trans.app.model.StoredWorkflow.published == true()))
         for wf in trans.sa_session.query(trans.app.model.StoredWorkflow).filter(
                 filter1, trans.app.model.StoredWorkflow.table.c.deleted == false()).order_by(
@@ -247,7 +156,6 @@
                 if x.stored_workflow_id == wf_sa.id:
                     item['show_in_tool_panel'] = True
                     break
->>>>>>> 696a1eda
             rval.append(item)
         if missing_tools:
             workflows_missing_tools = []
@@ -255,31 +163,6 @@
             workflows_by_toolshed = dict()
             for key, value in enumerate(rval):
                 tool_ids = []
-<<<<<<< HEAD
-                workflow_details = self.workflow_contents_manager.workflow_to_dict( trans, self.__get_stored_workflow( trans, value[ 'id' ] ), style='instance' )
-                if 'steps' in workflow_details:
-                    for step in workflow_details[ 'steps' ]:
-                        tool_id = workflow_details[ 'steps' ][ step ][ 'tool_id' ]
-                        if tool_id not in tool_ids and self.app.toolbox.is_missing_shed_tool( tool_id ):
-                            tool_ids.append( tool_id )
-                if len( tool_ids ) > 0:
-                    value[ 'missing_tools' ] = tool_ids
-                    workflows_missing_tools.append( value )
-            for workflow in workflows_missing_tools:
-                for tool_id in workflow[ 'missing_tools' ]:
-                    toolshed, _, owner, name, tool, version = tool_id.split( '/' )
-                    shed_url = self.__get_full_shed_url( toolshed )
-                    repo_identifier = '/'.join( [ toolshed, owner, name ] )
-                    if repo_identifier not in workflows_by_toolshed:
-                        workflows_by_toolshed[ repo_identifier ] = dict( shed=shed_url.rstrip('/'), repository=name, owner=owner, tools=[ tool_id ], workflows=[ workflow[ 'name' ] ] )
-                    else:
-                        if tool_id not in workflows_by_toolshed[ repo_identifier ][ 'tools' ]:
-                            workflows_by_toolshed[ repo_identifier ][ 'tools' ].append( tool_id )
-                        if workflow[ 'name' ] not in workflows_by_toolshed[ repo_identifier ][ 'workflows' ]:
-                            workflows_by_toolshed[ repo_identifier ][ 'workflows' ].append( workflow[ 'name' ] )
-            for repo_tag in workflows_by_toolshed:
-                workflows.append( workflows_by_toolshed[ repo_tag ] )
-=======
                 workflow_details = self.workflow_contents_manager.workflow_to_dict(trans, self.__get_stored_workflow(trans, value['id']), style='instance')
                 if 'steps' in workflow_details:
                     for step in workflow_details['steps']:
@@ -303,7 +186,6 @@
                             workflows_by_toolshed[repo_identifier]['workflows'].append(workflow['name'])
             for repo_tag in workflows_by_toolshed:
                 workflows.append(workflows_by_toolshed[repo_tag])
->>>>>>> 696a1eda
             return workflows
         return rval
 
