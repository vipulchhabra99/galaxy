"""
Migration script to add the tool_versions column to the repository_metadata table.
"""
from __future__ import print_function

import datetime
import logging
import sys

from sqlalchemy import Column, MetaData, Table

# Need our custom types, but don't import anything else from model
from galaxy.model.custom_types import JSONType

now = datetime.datetime.utcnow
log = logging.getLogger(__name__)
log.setLevel(logging.DEBUG)
handler = logging.StreamHandler(sys.stdout)
format = "%(name)s %(levelname)s %(asctime)s %(message)s"
formatter = logging.Formatter(format)
handler.setFormatter(formatter)
log.addHandler(handler)

metadata = MetaData()


def upgrade(migrate_engine):
    print(__doc__)
    metadata.bind = migrate_engine
    metadata.reflect()
    RepositoryMetadata_table = Table("repository_metadata", metadata, autoload=True)
    c = Column("tool_versions", JSONType, nullable=True)
    try:
        # Create
        c.create(RepositoryMetadata_table)
        assert c is RepositoryMetadata_table.c.tool_versions
<<<<<<< HEAD
    except Exception as e:
        print "Adding tool_versions column to the repository_metadata table failed: %s" % str(e)
=======
    except Exception:
        log.exception("Adding tool_versions column to the repository_metadata table failed.")
>>>>>>> 2f2acb98


def downgrade(migrate_engine):
    metadata.bind = migrate_engine
    metadata.reflect()
    # Drop new_repo_alert column from galaxy_user table.
    RepositoryMetadata_table = Table("repository_metadata", metadata, autoload=True)
    try:
        RepositoryMetadata_table.c.tool_versions.drop()
<<<<<<< HEAD
    except Exception as e:
        print "Dropping column tool_versions from the repository_metadata table failed: %s" % str(e)
=======
    except Exception:
        log.exception("Dropping column tool_versions from the repository_metadata table failed.")
>>>>>>> 2f2acb98
<|MERGE_RESOLUTION|>--- conflicted
+++ resolved
@@ -34,13 +34,8 @@
         # Create
         c.create(RepositoryMetadata_table)
         assert c is RepositoryMetadata_table.c.tool_versions
-<<<<<<< HEAD
-    except Exception as e:
-        print "Adding tool_versions column to the repository_metadata table failed: %s" % str(e)
-=======
     except Exception:
         log.exception("Adding tool_versions column to the repository_metadata table failed.")
->>>>>>> 2f2acb98
 
 
 def downgrade(migrate_engine):
@@ -50,10 +45,5 @@
     RepositoryMetadata_table = Table("repository_metadata", metadata, autoload=True)
     try:
         RepositoryMetadata_table.c.tool_versions.drop()
-<<<<<<< HEAD
-    except Exception as e:
-        print "Dropping column tool_versions from the repository_metadata table failed: %s" % str(e)
-=======
     except Exception:
-        log.exception("Dropping column tool_versions from the repository_metadata table failed.")
->>>>>>> 2f2acb98
+        log.exception("Dropping column tool_versions from the repository_metadata table failed.")