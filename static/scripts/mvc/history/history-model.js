--- conflicted
+++ resolved
@@ -234,11 +234,7 @@
     options = options || {};
     var hdaDetailIds = options.hdaDetailIds || [];
     var hdcaDetailIds = options.hdcaDetailIds || [];
-<<<<<<< HEAD
-    //console.debug( 'getHistoryData:', historyId, options );
-=======
     //this.debug( 'getHistoryData:', historyId, options );
->>>>>>> ed493034
 
     var df = jQuery.Deferred(),
         historyJSON = null;
@@ -264,20 +260,12 @@
         }
         var data = {};
         if( hdaDetailIds.length ) {
-<<<<<<< HEAD
-            data[ "dataset_details" ] = hdaDetailIds.join( ',' );
-=======
             data.dataset_details = hdaDetailIds.join( ',' );
->>>>>>> ed493034
         }
         if( hdcaDetailIds.length ) {
             // for symmetry, not actually used by backend of consumed
             // by frontend.
-<<<<<<< HEAD
-            data[ "dataset_collection_details" ] = hdcaDetailIds.join( ',' );
-=======
             data.dataset_collection_details = hdcaDetailIds.join( ',' );
->>>>>>> ed493034
         }
         return jQuery.ajax( galaxy_config.root + 'api/histories/' + historyData.id + '/contents', { data: data });
     }
