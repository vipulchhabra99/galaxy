--- conflicted
+++ resolved
@@ -1,58 +1,3 @@
-<<<<<<< HEAD
-<tool id="gff_filter_by_attribute" name="Filter GFF data by attribute" version="0.1">
-  <description>using simple expressions</description>
-  <command interpreter="python">
-    gff_filter_by_attribute.py $input $out_file1 "$cond" '${input.metadata.attribute_types}'
-  </command>
-  <inputs>
-    <param format="gff" name="input" type="data" label="Filter" help="Dataset missing? See TIP below."/>
-    <param name="cond" size="40" type="text" value="gene_id=='uc002loc.1'" label="With following condition" help="Double equal signs, ==, must be used as shown above. To filter for an arbitrary string, use the Select tool.">
-      <validator type="empty_field" message="Enter a valid filtering condition, see syntax and examples below."/>
-    </param>
-  </inputs>
-  <outputs>
-    <data format="input" name="out_file1" metadata_source="input"/>
-  </outputs>
-  <tests>
-    <test>
-        <param name="input" value="gff_filter_attr_in1.gff"/>
-        <param name="cond" value="conf_lo>0"/>
-        <output name="out_file1" file="gff_filter_by_attribute_out1.gff"/>
-    </test>
-    <test>
-        <param name="input" value="gff_filter_attr_in1.gff"/>
-        <param name="cond" value="conf_lo==0 or conf_hi>125"/>
-        <output name="out_file1" file="gff_filter_by_attribute_out2.gff"/>
-    </test>
-  </tests>
-
-  <help>
-
-.. class:: warningmark
-
-Double equal signs, ==, must be used as *"equal to"* (e.g., **c1 == 'chr22'**)
-
-.. class:: infomark
-
-**TIP:** Attempting to apply a filtering condition may throw exceptions if the data type (e.g., string, integer) in every line of the attribute being filtered is not appropriate for the condition (e.g., attempting certain numerical calculations on strings).  If an exception is thrown when applying the condition to a line, that line is skipped as invalid for the filter condition.  The number of invalid skipped lines is documented in the resulting history item as a "Condition/data issue".
-
-.. class:: infomark
-
-**TIP:** If your data is not TAB delimited, use *Text Manipulation-&gt;Convert*
-
------
-
-**Syntax**
-
-The filter tool allows you to restrict the dataset using simple conditional statements.
-
-- Make sure that multi-character operators contain no white space ( e.g., **&lt;=** is valid while **&lt; =** is not valid )
-- When using 'equal-to' operator **double equal sign '==' must be used** ( e.g., **attribute_name=='chr1'** )
-- Non-numerical values must be included in single or double quotes ( e.g., **attribute_name=='XX22'** )
-
-</help>
-</tool>
-=======
 <tool id="gff_filter_by_attribute" name="Filter GFF data by attribute" version="0.1.1">
   <description>using simple expressions</description>
   <command interpreter="python">
@@ -105,5 +50,4 @@
 - Non-numerical values must be included in single or double quotes ( e.g., **attribute_name=='XX22'** )
 
 </help>
-</tool>
->>>>>>> 7c443eda
+</tool>