#!/usr/bin/env python
"""
Classes encapsulating decypher tool.
James E Johnson - University of Minnesota
"""
from __future__ import print_function

import os
import subprocess
import sys

<<<<<<< HEAD
assert sys.version_info[:2] >= (2, 4)
=======
assert sys.version_info[:2] >= (2, 6)
>>>>>>> 2f2acb98


def stop_err(msg):
    sys.stderr.write("%s\n" % msg)
    sys.exit()


def __main__():
    # Parse Command Line
    working_dir = sys.argv[1]
    inputs = ' '.join(sys.argv[2:])
    for _ in ('Roadmaps', 'Sequences'):
        os.symlink(os.path.join(working_dir, _), _)
    cmdline = 'velvetg . %s' % (inputs)
    print("Command to be executed: %s" % cmdline)
    try:
        proc = subprocess.Popen(args=cmdline, shell=True, stderr=subprocess.PIPE)
        returncode = proc.wait()
        # get stderr, allowing for case where it's very large
        stderr = ''
        buffsize = 1048576
        try:
            while True:
                stderr += proc.stderr.read(buffsize)
                if not stderr or len(stderr) % buffsize != 0:
                    break
        except OverflowError:
            pass
        if returncode != 0:
            raise Exception(stderr)
    except Exception as e:
        stop_err('Error running velvetg ' + str(e))


if __name__ == "__main__":
    __main__()<|MERGE_RESOLUTION|>--- conflicted
+++ resolved
@@ -9,11 +9,7 @@
 import subprocess
 import sys
 
-<<<<<<< HEAD
-assert sys.version_info[:2] >= (2, 4)
-=======
 assert sys.version_info[:2] >= (2, 6)
->>>>>>> 2f2acb98
 
 
 def stop_err(msg):
