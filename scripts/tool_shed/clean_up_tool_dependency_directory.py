--- conflicted
+++ resolved
@@ -8,20 +8,12 @@
 
 def main(args):
     if not os.path.exists(args.tool_dependency_dir):
-<<<<<<< HEAD
-        print 'Tool dependency base path %s does not exist, creating.' % str(args.tool_dependency_dir)
-=======
         print('Tool dependency base path "%s" does not exist, creating.' % args.tool_dependency_dir)
->>>>>>> 2f2acb98
         os.mkdir(args.tool_dependency_dir)
         return 0
     else:
         for content in os.listdir(args.tool_dependency_dir):
-<<<<<<< HEAD
-            print 'Deleting directory %s from %s.' % (content, args.tool_dependency_dir)
-=======
             print('Deleting directory "%s" from "%s" .' % (content, args.tool_dependency_dir))
->>>>>>> 2f2acb98
             full_path = os.path.join(args.tool_dependency_dir, content)
             if os.path.isdir(full_path):
                 shutil.rmtree(full_path)
