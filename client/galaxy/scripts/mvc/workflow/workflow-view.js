define("mvc/workflow/workflow-globals", {});
define(
    [
        "utils/utils",
        "mvc/workflow/workflow-globals",
        "mvc/workflow/workflow-manager",
        "mvc/workflow/workflow-canvas",
        "mvc/workflow/workflow-node",
        "mvc/workflow/workflow-icons",
        "mvc/workflow/workflow-forms",
        "mvc/ui/ui-misc",
        "utils/async-save-text",
        "libs/toastr",
        "ui/editable-text"
    ],
    function(
        Utils,
        Globals,
        Workflow,
        WorkflowCanvas,
        Node,
        WorkflowIcons,
        FormWrappers,
        Ui,
        async_save_text,
        Toastr
    ) {
        // Reset tool search to start state.
        function reset_tool_search(initValue) {
            // Function may be called in top frame or in tool_menu_frame;
            // in either case, get the tool menu frame.
            var tool_menu_frame = $("#galaxy_tools").contents();
            if (tool_menu_frame.length === 0) {
                tool_menu_frame = $(document);
                // Remove classes that indicate searching is active.
                $(this).removeClass("search_active");
                tool_menu_frame.find(".toolTitle").removeClass("search_match");

                // Reset visibility of tools and labels.
                tool_menu_frame.find(".toolSectionBody").hide();
                tool_menu_frame.find(".toolTitle").show();
                tool_menu_frame.find(".toolPanelLabel").show();
                tool_menu_frame.find(".toolSectionWrapper").each(function() {
                    if ($(this).attr("id") !== "recently_used_wrapper") {
                        // Default action.
                        $(this).show();
                    } else if ($(this).hasClass("user_pref_visible")) {
                        $(this).show();
                    }
                });
                tool_menu_frame.find("#search-no-results").hide();

                // Reset search input.
                tool_menu_frame.find("#search-spinner").hide();
                if (initValue) {
                    var search_input = tool_menu_frame.find(
                        "#tool-search-query"
                    );
                    search_input.val("search tools");
                }
            }
        }

        function add_node_icon($to_el, nodeType) {
            var iconStyle = WorkflowIcons[nodeType];
            if (iconStyle) {
                var $icon = $('<i class="icon fa">&nbsp;</i>').addClass(
                    iconStyle
                );
                $to_el.before($icon);
            }
        }

<<<<<<< HEAD
    // create form view
    return Backbone.View.extend({
        initialize: function(options) {
            var self = Globals.app = this;
            this.options = options;
            this.urls = options && options.urls || {};
            var close_editor = function() {
                self.workflow.check_changes_in_active_form();
                if ( workflow && self.workflow.has_changes ) {
                    var do_close = function() {
                        window.onbeforeunload = undefined;
=======
        // create form view
        return Backbone.View.extend({
            initialize: function(options) {
                var self = (Globals.app = this);
                this.options = options;
                this.urls = (options && options.urls) || {};
                var close_editor = function() {
                    self.workflow.check_changes_in_active_form();
                    if (workflow && self.workflow.has_changes) {
                        var do_close = function() {
                            window.onbeforeunload = undefined;
                            window.document.location = self.urls.workflow_index;
                        };
                        window.show_modal(
                            "Close workflow editor",
                            "There are unsaved changes to your workflow which will be lost.",
                            {
                                Cancel: hide_modal,
                                "Save Changes": function() {
                                    save_current_workflow(null, do_close);
                                }
                            },
                            {
                                "Don't Save": do_close
                            }
                        );
                    } else {
>>>>>>> 2f2acb98
                        window.document.location = self.urls.workflow_index;
                    }
                };
                var save_current_workflow = function(
                    eventObj,
                    success_callback
                ) {
                    show_message("Saving workflow", "progress");
                    self.workflow.check_changes_in_active_form();
                    if (!self.workflow.has_changes) {
                        hide_modal();
                        if (success_callback) {
                            success_callback();
                        }
                        return;
                    }
                    self.workflow.rectify_workflow_outputs();
                    Utils.request({
                        url: Galaxy.root + "api/workflows/" + self.options.id,
                        type: "PUT",
                        data: { workflow: self.workflow.to_simple() },
                        success: function(data) {
                            var body = $("<div/>").text(data.message);
                            if (data.errors) {
                                body.addClass("warningmark");
                                var errlist = $("<ul/>");
                                $.each(data.errors, function(i, v) {
                                    $("<li/>")
                                        .text(v)
                                        .appendTo(errlist);
                                });
                                body.append(errlist);
                            } else {
                                body.addClass("donemark");
                            }
                            self.workflow.name = data.name;
                            self.workflow.has_changes = false;
                            self.workflow.stored = true;
                            self.showWorkflowParameters();
                            if (data.errors) {
                                window.show_modal("Saving workflow", body, {
                                    Ok: hide_modal
                                });
                            } else {
                                success_callback && success_callback();
                                hide_modal();
                            }
<<<<<<< HEAD
                            $("#search-spinner").hide();
                        }, "json" );
                    }, 400 );
                }
                this.lastValue = this.value;
            });

            // Canvas overview management
            this.canvas_manager = Globals.canvas_manager = new WorkflowCanvas( this, $("#canvas-viewport"), $("#overview") );

            // Initialize workflow state
            this.reset();

            // get available datatypes for post job action options
            this.datatypes = JSON.parse($.ajax({
                url     : Galaxy.root + 'api/datatypes',
                async   : false
            }).responseText);

            // get datatype mapping options
            this.datatypes_mapping = JSON.parse($.ajax({
                url     : Galaxy.root + 'api/datatypes/mapping',
                async   : false
            }).responseText);

            // set mapping sub lists
            this.ext_to_type = this.datatypes_mapping.ext_to_class_name;
            this.type_to_type = this.datatypes_mapping.class_to_classes;

            // Load workflow definition
            this._workflowLoadAjax(self.options.id, {
                success: function( data ) {
                     self.reset();
                     self.workflow.from_simple( data, true );
                     self.workflow.has_changes = false;
                     self.workflow.fit_canvas_to_nodes();
                     self.scroll_to_nodes();
                     self.canvas_manager.draw_overview();
                     // Determine if any parameters were 'upgraded' and provide message
                     var upgrade_message = "";
                     _.each( data.steps, function( step, step_id ) {
                        var details = "";
                        if ( step.errors ) {
                            details += "<li>" + step.errors + "</li>";
=======
                        },
                        error: function(response) {
                            window.show_modal(
                                "Saving workflow failed.",
                                response.err_msg,
                                { Ok: hide_modal }
                            );
                        }
                    });
                };

                // Init searching.
                $("#tool-search-query")
                    .click(function() {
                        $(this).focus();
                        $(this).select();
                    })
                    .keyup(function() {
                        // Remove italics.
                        $(this).css("font-style", "normal");
                        // Don't update if same value as last time
                        if (this.value.length < 3) {
                            reset_tool_search(false);
                        } else if (this.value != this.lastValue) {
                            // Add class to denote that searching is active.
                            $(this).addClass("search_active");
                            // input.addClass(config.loadingClass);
                            // Add '*' to facilitate partial matching.
                            var q = this.value;
                            // Stop previous ajax-request
                            if (this.timer) {
                                clearTimeout(this.timer);
                            }
                            // Start a new ajax-request in X ms
                            $("#search-spinner").show();
                            this.timer = setTimeout(function() {
                                $.get(
                                    self.urls.tool_search,
                                    { q: q },
                                    function(data) {
                                        // input.removeClass(config.loadingClass);
                                        // Show live-search if results and search-term aren't empty
                                        $("#search-no-results").hide();
                                        // Hide all tool sections.
                                        $(".toolSectionWrapper").hide();
                                        // This hides all tools but not workflows link (which is in a .toolTitle div).
                                        $(".toolSectionWrapper")
                                            .find(".toolTitle")
                                            .hide();
                                        if (data.length != 0) {
                                            // Map tool ids to element ids and join them.
                                            var s = $.map(data, function(n, i) {
                                                return "link-" + n;
                                            });
                                            // First pass to show matching tools and their parents.
                                            $(s).each(function(index, id) {
                                                // Add class to denote match.
                                                $("[id='" + id + "']")
                                                    .parent()
                                                    .addClass("search_match");
                                                $("[id='" + id + "']")
                                                    .parent()
                                                    .show()
                                                    .parent()
                                                    .parent()
                                                    .show()
                                                    .parent()
                                                    .show();
                                            });
                                            // Hide labels that have no visible children.
                                            $(
                                                ".toolPanelLabel"
                                            ).each(function() {
                                                var this_label = $(this);
                                                var next = this_label.next();
                                                var no_visible_tools = true;
                                                // Look through tools following label and, if none are visible, hide label.
                                                while (
                                                    next.length !== 0 &&
                                                    next.hasClass("toolTitle")
                                                ) {
                                                    if (next.is(":visible")) {
                                                        no_visible_tools = false;
                                                        break;
                                                    } else {
                                                        next = next.next();
                                                    }
                                                }
                                                if (no_visible_tools) {
                                                    this_label.hide();
                                                }
                                            });
                                        } else {
                                            $("#search-no-results").show();
                                        }
                                        $("#search-spinner").hide();
                                    },
                                    "json"
                                );
                            }, 400);
>>>>>>> 2f2acb98
                        }
                        this.lastValue = this.value;
                    });

                // Canvas overview management
                this.canvas_manager = Globals.canvas_manager = new WorkflowCanvas(
                    this,
                    $("#canvas-viewport"),
                    $("#overview")
                );

                // Initialize workflow state
                this.reset();

                // get available datatypes for post job action options
                this.datatypes = JSON.parse(
                    $.ajax({
                        url: Galaxy.root + "api/datatypes",
                        async: false
                    }).responseText
                );

                // get datatype mapping options
                this.datatypes_mapping = JSON.parse(
                    $.ajax({
                        url: Galaxy.root + "api/datatypes/mapping",
                        async: false
                    }).responseText
                );

                // set mapping sub lists
                this.ext_to_type = this.datatypes_mapping.ext_to_class_name;
                this.type_to_type = this.datatypes_mapping.class_to_classes;

                // Load workflow definition
                this._workflowLoadAjax(self.options.id, {
                    success: function(data) {
                        self.reset();
                        self.workflow.from_simple(data, true);
                        self.workflow.has_changes = false;
                        self.workflow.fit_canvas_to_nodes();
                        self.scroll_to_nodes();
                        self.canvas_manager.draw_overview();
                        // Determine if any parameters were 'upgraded' and provide message
                        var upgrade_message = "";
                        _.each(data.steps, function(step, step_id) {
                            var details = "";
                            if (step.errors) {
                                details += "<li>" + step.errors + "</li>";
                            }
                            _.each(data.upgrade_messages[step_id], function(m) {
                                details += "<li>" + m + "</li>";
                            });
                            if (details) {
                                upgrade_message +=
                                    "<li>Step " +
                                    (parseInt(step_id, 10) + 1) +
                                    ": " +
                                    self.workflow.nodes[step_id].name +
                                    "<ul>" +
                                    details +
                                    "</ul></li>";
                            }
                        });
                        if (upgrade_message) {
                            window.show_modal(
                                "Issues loading this workflow",
                                "Please review the following issues, possibly resulting from tool upgrades or changes.<p><ul>" +
                                    upgrade_message +
                                    "</ul></p>",
                                { Continue: hide_modal }
                            );
                        } else {
                            hide_modal();
                        }
<<<<<<< HEAD
                     });
                     if ( upgrade_message ) {
                        window.show_modal( "Issues loading this workflow", "Please review the following issues, possibly resulting from tool upgrades or changes.<p><ul>" + upgrade_message + "</ul></p>", { "Continue" : hide_modal } );
                     } else {
                        hide_modal();
                     }
                     self.showWorkflowParameters();
                 },
                 beforeSubmit: function( data ) {
                     show_message( "Loading workflow", "progress" );
                 }
            });

            window.make_popupmenu && make_popupmenu( $("#workflow-options-button"), {
                "Save" : save_current_workflow,
                "Save As": workflow_save_as,
                "Run": function() {
                    window.location = Galaxy.root + "workflow/run?id=" + self.options.id;
                },
                "Edit Attributes" : function() { self.workflow.clear_active_node() },
                "Auto Re-layout": layout_editor,
                "Close": close_editor
            });

            /******************************************** Issue 3000*/
            function workflow_save_as() {
                var body = $('<form><label style="display:inline-block; width: 100%;">Save as name: </label><input type="text" id="workflow_rename" style="width: 80%;" autofocus/>' + 
                '<br><label style="display:inline-block; width: 100%;">Annotation: </label><input type="text" id="wf_annotation" style="width: 80%;" /></form>');
=======
                        self.showWorkflowParameters();
                    },
                    beforeSubmit: function(data) {
                        show_message("Loading workflow", "progress");
                    }
                });

                window.make_popupmenu &&
                    make_popupmenu($("#workflow-options-button"), {
                        Save: save_current_workflow,
                        "Save As": workflow_save_as,
                        Run: function() {
                            window.location =
                                Galaxy.root +
                                "workflow/run?id=" +
                                self.options.id;
                        },
                        "Edit Attributes": function() {
                            self.workflow.clear_active_node();
                        },
                        "Auto Re-layout": layout_editor,
                        Close: close_editor
                    });

                /******************************************** Issue 3000*/
                function workflow_save_as() {
                    var body = $(
                        '<form><label style="display:inline-block; width: 100%;">Save as name: </label><input type="text" id="workflow_rename" style="width: 80%;" autofocus/>' +
                            '<br><label style="display:inline-block; width: 100%;">Annotation: </label><input type="text" id="wf_annotation" style="width: 80%;" /></form>'
                    );
>>>>>>> 2f2acb98
                    window.show_modal("Save As a New Workflow", body, {
                        OK: function() {
                            var rename_name =
                                $("#workflow_rename").val().length > 0
                                    ? $("#workflow_rename").val()
                                    : "SavedAs_" + self.workflow.name;
                            var rename_annotation =
                                $("#wf_annotation").val().length > 0
                                    ? $("#wf_annotation").val()
                                    : "";
                            $.ajax({
                                url: self.urls.workflow_save_as,
                                type: "POST",
                                data: {
                                    workflow_name: rename_name,
                                    workflow_annotation: rename_annotation,
                                    workflow_data: function() {
                                        return JSON.stringify(
                                            self.workflow.to_simple()
                                        );
                                    }
                                }
                            })
                                .done(function(id) {
                                    window.onbeforeunload = undefined;
                                    window.location =
                                        Galaxy.root +
                                        "workflow/editor?id=" +
                                        id;
                                    hide_modal();
                                })
                                .fail(function() {
                                    hide_modal();
                                    alert(
                                        "Saving this workflow failed. Please contact this site's administrator."
                                    );
                                });
                        },
                        Cancel: hide_modal
                    });
                }

                function edit_workflow_outputs() {
                    self.workflow.clear_active_node();
                    $(".right-content").hide();
                    var new_content = "";
                    for (var node_key in self.workflow.nodes) {
                        var node = self.workflow.nodes[node_key];
                        if (["tool", "subworkflow"].indexOf(node.type) >= 0) {
                            new_content +=
                                "<div class='toolForm' style='margin-bottom:5px;'><div class='toolFormTitle'>Step " +
                                node.id +
                                " - " +
                                node.name +
                                "</div>";
                            for (var ot_key in node.output_terminals) {
                                var output = node.output_terminals[ot_key];
                                if (node.isWorkflowOutput(output.name)) {
                                    new_content +=
                                        "<p>" +
                                        output.name +
                                        "<input type='checkbox' name='" +
                                        node.id +
                                        "|" +
                                        output.name +
                                        "' checked /></p>";
                                } else {
                                    new_content +=
                                        "<p>" +
                                        output.name +
                                        "<input type='checkbox' name='" +
                                        node.id +
                                        "|" +
                                        output.name +
                                        "' /></p>";
                                }
                            }
                            new_content += "</div>";
                        }
                    }
                    $("#output-fill-area").html(new_content);
                    $("#output-fill-area input").bind("click", function() {
                        var node_id = this.name.split("|")[0];
                        var workflowNode = this.workflow.nodes[node_id];
                        var output_name = this.name.split("|")[1];
                        if (this.checked) {
                            workflowNode.addWorkflowOutput(output_name);
                        } else {
                            workflowNode.removeWorkflowOutput(output_name);
                        }
                        self.workflow.has_changes = true;
                    });
                    $("#workflow-output-area").show();
                }

<<<<<<< HEAD
            function layout_editor() {
                self.workflow.layout();
                self.workflow.fit_canvas_to_nodes();
                self.scroll_to_nodes();
                self.canvas_manager.draw_overview();
            }

            // On load, set the size to the pref stored in local storage if it exists
            var overview_size = $.jStorage.get("overview-size");
            if (overview_size !== undefined) {
                $("#overview-border").css( {
                    width: overview_size,
                    height: overview_size
                });
            }

            // Show viewport on load unless pref says it's off
            if ($.jStorage.get("overview-off")) {
                hide_overview();
            } else {
                show_overview();
            }

            // Stores the size of the overview into local storage when it's resized
            $("#overview-border").bind( "dragend", function( e, d ) {
                var op = $(this).offsetParent();
                var opo = op.offset();
                var new_size = Math.max( op.width() - ( d.offsetX - opo.left ),
                                         op.height() - ( d.offsetY - opo.top ) );
                $.jStorage.set("overview-size", new_size + "px");
            });

            function show_overview() {
                $.jStorage.set("overview-off", false);
                $("#overview-border").css("right", "0px");
                $("#close-viewport").css("background-position", "0px 0px");
            }
=======
                function layout_editor() {
                    self.workflow.layout();
                    self.workflow.fit_canvas_to_nodes();
                    self.scroll_to_nodes();
                    self.canvas_manager.draw_overview();
                }
>>>>>>> 2f2acb98

                // On load, set the size to the pref stored in local storage if it exists
                var overview_size = $.jStorage.get("overview-size");
                if (overview_size !== undefined) {
                    $("#overview-border").css({
                        width: overview_size,
                        height: overview_size
                    });
                }

                // Show viewport on load unless pref says it's off
                if ($.jStorage.get("overview-off")) {
                    hide_overview();
                } else {
                    show_overview();
                }

                // Stores the size of the overview into local storage when it's resized
                $("#overview-border").bind("dragend", function(e, d) {
                    var op = $(this).offsetParent();
                    var opo = op.offset();
                    var new_size = Math.max(
                        op.width() - (d.offsetX - opo.left),
                        op.height() - (d.offsetY - opo.top)
                    );
                    $.jStorage.set("overview-size", new_size + "px");
                });

                function show_overview() {
                    $.jStorage.set("overview-off", false);
                    $("#overview-border").css("right", "0px");
                    $("#close-viewport").css("background-position", "0px 0px");
                }

                function hide_overview() {
                    $.jStorage.set("overview-off", true);
                    $("#overview-border").css("right", "20000px");
                    $("#close-viewport").css("background-position", "12px 0px");
                }
<<<<<<< HEAD
            });
            return $section;
        },

        copy_into_workflow: function(workflowId) {
            // Load workflow definition
            var self = this;
            this._workflowLoadAjax(workflowId, {
                success: function( data ) {
                    self.workflow.from_simple( data, false );
                    // Determine if any parameters were 'upgraded' and provide message
                    var upgrade_message = "";
                    $.each( data.upgrade_messages, function( k, v ) {
                       upgrade_message += ( "<li>Step " + ( parseInt(k, 10) + 1 ) + ": " + self.workflow.nodes[k].name + "<ul>");
                       $.each( v, function( i, vv ) {
                           upgrade_message += "<li>" + vv +"</li>";
                       });
                       upgrade_message += "</ul></li>";
                    });
                    if ( upgrade_message ) {
                       window.show_modal( "Subworkflow embedded with changes",
                                   "Problems were encountered loading this workflow (possibly a result of tool upgrades). Please review the following parameters and then save.<ul>" + upgrade_message + "</ul>",
                                   { "Continue" : hide_modal } );
=======

                // Lets the overview be toggled visible and invisible, adjusting the arrows accordingly
                $("#close-viewport").click(function() {
                    if ($("#overview-border").css("right") === "0px") {
                        hide_overview();
>>>>>>> 2f2acb98
                    } else {
                        show_overview();
                    }
<<<<<<< HEAD
                },
                beforeSubmit: function( data ) {
                   show_message( "Importing workflow", "progress" );
                }
            });
        },

        // Global state for the whole workflow
        reset: function() {
            this.workflow && this.workflow.remove_all();
            this.workflow = Globals.workflow = new Workflow( this, $("#canvas-container") );
        },

        scroll_to_nodes: function () {
            var cv = $("#canvas-viewport");
            var cc = $("#canvas-container");
            var top, left;
            if ( cc.width() < cv.width() ) {
                left = ( cv.width() - cc.width() ) / 2;
            } else {
                left = 0;
            }
            if ( cc.height() < cv.height() ) {
                top = ( cv.height() - cc.height() ) / 2;
            } else {
                top = 0;
            }
            cc.css( { left: left, top: top } );
        },

        _workflowLoadAjax: function(workflowId, options) {
            $.ajax(Utils.merge(options, {
                url: this.urls.load_workflow,
                data: { id: workflowId, "_": "true" },
                dataType: 'json',
                cache: false
            }));
        },

        _moduleInitAjax: function(node, request_data) {
            var self = this;
            Utils.request({
                type    : 'POST',
                url     : Galaxy.root + 'api/workflows/build_module',
                data    : request_data,
                success : function( data ) {
                    node.init_field_data( data );
                    node.update_field_data( data );
                    self.workflow.activate_node( node );
                }
            });
        },

        // Add a new step to the workflow by tool id
        add_node_for_tool: function ( id, title ) {
            var node = this.workflow.create_node( 'tool', title, id );
            this._moduleInitAjax(node, { type: "tool", tool_id: id, "_": "true" });
        },

        // Add a new step to the workflow by tool id
        add_node_for_subworkflow: function ( id, title ) {
            var node = this.workflow.create_node( 'subworkflow', title, id );
            this._moduleInitAjax(node, { type: "subworkflow", content_id: id, "_": "true" });
        },

        add_node_for_module: function ( type, title ) {
            var node = this.workflow.create_node( type, title );
            this._moduleInitAjax(node, { type: type, "_": "true" });
        },

        // This function preloads how to display known pja's.
        display_pja: function (pja, node) {
            // DBTODO SANITIZE INPUTS.
            var self = this;
            $("#pja_container").append( get_pja_form(pja, node) );
            $("#pja_container>.toolForm:last>.toolFormTitle>.buttons").click(function (){
                var action_to_rem = $(this).closest(".toolForm", ".action_tag").children(".action_tag:first").text();
                $(this).closest(".toolForm").remove();
                delete self.workflow.active_node.post_job_actions[action_to_rem];
                self.workflow.active_form_has_changes = true;
            });
        },

        display_pja_list: function (){
            return pja_list;
        },

        display_file_list: function (node){
            var addlist = "<select id='node_data_list' name='node_data_list'>";
            for (var out_terminal in node.output_terminals){
                addlist += "<option value='" + out_terminal + "'>"+ out_terminal +"</option>";
            }
            addlist += "</select>";
            return addlist;
        },

        new_pja: function (action_type, target, node){
            if (node.post_job_actions === undefined){
                //New tool node, set up dict.
                node.post_job_actions = {};
            }
            if (node.post_job_actions[action_type+target] === undefined) {
                var new_pja = {};
                new_pja.action_type = action_type;
                new_pja.output_name = target;
                node.post_job_actions[action_type+target] = null;
                node.post_job_actions[action_type+target] =  new_pja;
                display_pja(new_pja, node);
                this.workflow.active_form_has_changes = true;
                return true;
            } else {
                return false;
            }
        },

        showWorkflowParameters: function () {
            var parameter_re = /\$\{.+?\}/g;
            var workflow_parameters = [];
            var wf_parm_container = $( '#workflow-parameters-container' );
            var wf_parm_box = $( '#workflow-parameters-box' );
            var new_parameter_content = '';
            var matches = [];
            $.each(this.workflow.nodes, function ( k, node ){
                if ( node.config_form && node.config_form.inputs ) {
                    Utils.deepeach( node.config_form.inputs, function( d ) {
                        if ( typeof d.value == 'string' ) {
                            var form_matches = d.value.match( parameter_re );
                            if ( form_matches ) {
                                matches = matches.concat( form_matches );
                            }
=======
                });

                // Unload handler
                window.onbeforeunload = function() {
                    if (workflow && self.workflow.has_changes) {
                        return "There are unsaved changes to your workflow which will be lost.";
                    }
                };

                this.options.workflows.length > 0 &&
                    $("#left")
                        .find(".toolMenu")
                        .append(this._buildToolPanelWorkflows());

                // Tool menu
                $("div.toolSectionBody").hide();
                $("div.toolSectionTitle > span").wrap("<a href='#'></a>");
                var last_expanded = null;
                $("div.toolSectionTitle").each(function() {
                    var body = $(this).next("div.toolSectionBody");
                    $(this).click(function() {
                        if (body.is(":hidden")) {
                            if (last_expanded) last_expanded.slideUp("fast");
                            last_expanded = body;
                            body.slideDown("fast");
                        } else {
                            body.slideUp("fast");
                            last_expanded = null;
>>>>>>> 2f2acb98
                        }
                    });
                });

                // Rename async.
                async_save_text(
                    "workflow-name",
                    "workflow-name",
                    self.urls.rename_async,
                    "new_name"
                );

                // Tag async. Simply have the workflow edit element generate a click on the tag element to activate tagging.
                $("#workflow-tag").click(function() {
                    $(".tag-area").click();
                    return false;
                });
                // Annotate async.
                async_save_text(
                    "workflow-annotation",
                    "workflow-annotation",
                    self.urls.annotate_async,
                    "new_annotation",
                    25,
                    true,
                    4
                );
            },

            _buildToolPanelWorkflows: function() {
                var self = this;
                var $section = $(
                    '<div class="toolSectionWrapper">' +
                        '<div class="toolSectionTitle">' +
                        '<a href="#"><span>Workflows</span></a>' +
                        "</div>" +
                        '<div class="toolSectionBody">' +
                        '<div class="toolSectionBg"/>' +
                        "</div>" +
                        "</div>"
                );
                _.each(this.options.workflows, function(workflow) {
                    if (workflow.id !== self.options.id) {
                        var copy = new Ui.ButtonIcon({
                            icon: "fa fa-copy",
                            cls: "ui-button-icon-plain",
                            tooltip: "Copy and insert individual steps",
                            onclick: function() {
                                if (workflow.step_count < 2) {
                                    self.copy_into_workflow(
                                        workflow.id,
                                        workflow.name
                                    );
                                } else {
                                    // don't ruin the workflow by adding 50 steps unprompted.
                                    Galaxy.modal.show({
                                        title: "Warning",
                                        body:
                                            "This will copy " +
                                            workflow.step_count +
                                            " new steps into your workflow.",
                                        buttons: {
                                            Cancel: function() {
                                                Galaxy.modal.hide();
                                            },
                                            Copy: function() {
                                                Galaxy.modal.hide();
                                                self.copy_into_workflow(
                                                    workflow.id,
                                                    workflow.name
                                                );
                                            }
                                        }
                                    });
                                }
                            }
                        });
                        var $add = $("<a/>")
                            .attr("href", "#")
                            .html(workflow.name)
                            .on("click", function() {
                                self.add_node_for_subworkflow(
                                    workflow.latest_id,
                                    workflow.name
                                );
                            });
                        $section.find(".toolSectionBg").append(
                            $("<div/>")
                                .addClass("toolTitle")
                                .append($add)
                                .append(copy.$el)
                        );
                    }
                });
                return $section;
            },

            copy_into_workflow: function(workflowId) {
                // Load workflow definition
                var self = this;
                this._workflowLoadAjax(workflowId, {
                    success: function(data) {
                        self.workflow.from_simple(data, false);
                        // Determine if any parameters were 'upgraded' and provide message
                        var upgrade_message = "";
                        $.each(data.upgrade_messages, function(k, v) {
                            upgrade_message +=
                                "<li>Step " +
                                (parseInt(k, 10) + 1) +
                                ": " +
                                self.workflow.nodes[k].name +
                                "<ul>";
                            $.each(v, function(i, vv) {
                                upgrade_message += "<li>" + vv + "</li>";
                            });
                            upgrade_message += "</ul></li>";
                        });
                        if (upgrade_message) {
                            window.show_modal(
                                "Subworkflow embedded with changes",
                                "Problems were encountered loading this workflow (possibly a result of tool upgrades). Please review the following parameters and then save.<ul>" +
                                    upgrade_message +
                                    "</ul>",
                                { Continue: hide_modal }
                            );
                        } else {
                            hide_modal();
                        }
                    },
                    beforeSubmit: function(data) {
                        show_message("Importing workflow", "progress");
                    }
                });
            },

            // Global state for the whole workflow
            reset: function() {
                this.workflow && this.workflow.remove_all();
                this.workflow = Globals.workflow = new Workflow(
                    this,
                    $("#canvas-container")
                );
            },

            scroll_to_nodes: function() {
                var cv = $("#canvas-viewport");
                var cc = $("#canvas-container");
                var top, left;
                if (cc.width() < cv.width()) {
                    left = (cv.width() - cc.width()) / 2;
                } else {
                    left = 0;
                }
                if (cc.height() < cv.height()) {
                    top = (cv.height() - cc.height()) / 2;
                } else {
                    top = 0;
                }
                cc.css({ left: left, top: top });
            },

            _workflowLoadAjax: function(workflowId, options) {
                $.ajax(
                    Utils.merge(options, {
                        url: this.urls.load_workflow,
                        data: { id: workflowId, _: "true" },
                        dataType: "json",
                        cache: false
                    })
                );
            },

            _moduleInitAjax: function(node, request_data) {
                var self = this;
                Utils.request({
                    type: "POST",
                    url: Galaxy.root + "api/workflows/build_module",
                    data: request_data,
                    success: function(data) {
                        node.init_field_data(data);
                        node.update_field_data(data);
                        self.workflow.activate_node(node);
                    }
                });
<<<<<<< HEAD
                wf_parm_container.html(new_parameter_content);
                wf_parm_box.show();
            }else{
                wf_parm_container.html(new_parameter_content);
                wf_parm_box.hide();
            }
        },

        showAttributes: function() {
            $( '.right-content' ).hide();
            $( '#edit-attributes' ).show();
        },

        showForm: function ( content, node ) {
            var self = this;
            var cls = 'right-content';
            var id  = cls + '-' + node.id;
            var $container = $( '#' + cls );
            if ( content && $container.find( '#' + id ).length == 0 ) {
                var $el = $( '<div id="' + id + '" class="' + cls + '"/>' );
                content.node = node;
                content.workflow = this.workflow;
                content.datatypes = this.datatypes;
                content.icon = WorkflowIcons[ node.type ];
                content.cls = 'ui-portlet-narrow';
                if ( node ) {
                    var form_type = ( node.type == 'tool' ? 'Tool' : 'Default' );
                    $el.append( ( new FormWrappers[ form_type ]( content ) ).form.$el );
                    $container.append( $el );
                } else {
                    Galaxy.emit.debug('workflow-view::initialize()', 'Node not found in workflow.');
                }
            }
            $( '.' + cls ).hide();
            $container.find( '#' + id ).show();
            $container.show();
            $container.scrollTop();
        },

        isSubType: function ( child, parent ) {
            child = this.ext_to_type[child];
            parent = this.ext_to_type[parent];
            return ( this.type_to_type[child] ) && ( parent in this.type_to_type[child] );
        },

        prebuildNode: function ( type, title_text, content_id ) {
            var self = this;
            var $f = $("<div class='toolForm toolFormInCanvas'/>");
            var $title = $("<div class='toolFormTitle unselectable'><span class='nodeTitle'>" + title_text + "</div></div>" );
            add_node_icon($title.find('.nodeTitle'), type);
            $f.append( $title );
            $f.css( "left", $(window).scrollLeft() + 20 );
            $f.css( "top", $(window).scrollTop() + 20 );
            $f.append($("<div class='toolFormBody'></div>"));
            var node = new Node( this, { element: $f } );
            node.type = type;
            node.content_id = content_id;
            var tmp = "<div><img height='16' align='middle' src='" + Galaxy.root + "static/images/loading_small_white_bg.gif'/> loading tool info...</div>";
            $f.find(".toolFormBody").append(tmp);
            // Fix width to computed width
            // Now add floats
            var buttons = $("<div class='buttons' style='float: right;'></div>");
            buttons.append( $("<div/>").addClass("fa-icon-button fa fa-times").click( function( e ) {
                node.destroy();
            }));
            // Place inside container
            $f.appendTo( "#canvas-container" );
            // Position in container
            var o = $("#canvas-container").position();
            var p = $("#canvas-container").parent();
            var width = $f.width();
            var height = $f.height();
            $f.css( { left: ( - o.left ) + ( p.width() / 2 ) - ( width / 2 ), top: ( - o.top ) + ( p.height() / 2 ) - ( height / 2 ) } );
            buttons.prependTo( $f.find(".toolFormTitle" ) );
            width += ( buttons.width() + 10 );
            $f.css( "width", width );
            $f.bind( "dragstart", function() {
                self.workflow.activate_node( node );
            }).bind( "dragend", function() {
                self.workflow.node_changed( this );
                self.workflow.fit_canvas_to_nodes();
                self.canvas_manager.draw_overview();
            }).bind( "dragclickonly", function() {
                self.workflow.activate_node( node );
            }).bind( "drag", function( e, d ) {
                // Move
                var po = $(this).offsetParent().offset(),
                    x = d.offsetX - po.left,
                    y = d.offsetY - po.top;
                $(this).css( { left: x, top: y } );
                // Redraw
                $(this).find( ".terminal" ).each( function() {
                    this.terminal.redraw();
=======
            },

            // Add a new step to the workflow by tool id
            add_node_for_tool: function(id, title) {
                var node = this.workflow.create_node("tool", title, id);
                this._moduleInitAjax(node, {
                    type: "tool",
                    tool_id: id,
                    _: "true"
                });
            },

            // Add a new step to the workflow by tool id
            add_node_for_subworkflow: function(id, title) {
                var node = this.workflow.create_node("subworkflow", title, id);
                this._moduleInitAjax(node, {
                    type: "subworkflow",
                    content_id: id,
                    _: "true"
                });
            },

            add_node_for_module: function(type, title) {
                var node = this.workflow.create_node(type, title);
                this._moduleInitAjax(node, { type: type, _: "true" });
            },

            // This function preloads how to display known pja's.
            display_pja: function(pja, node) {
                // DBTODO SANITIZE INPUTS.
                var self = this;
                $("#pja_container").append(get_pja_form(pja, node));
                $(
                    "#pja_container>.toolForm:last>.toolFormTitle>.buttons"
                ).click(function() {
                    var action_to_rem = $(this)
                        .closest(".toolForm", ".action_tag")
                        .children(".action_tag:first")
                        .text();
                    $(this)
                        .closest(".toolForm")
                        .remove();
                    delete self
                        .workflow.active_node.post_job_actions[action_to_rem];
                    self.workflow.active_form_has_changes = true;
                });
            },

            display_pja_list: function() {
                return pja_list;
            },

            display_file_list: function(node) {
                var addlist =
                    "<select id='node_data_list' name='node_data_list'>";
                for (var out_terminal in node.output_terminals) {
                    addlist +=
                        "<option value='" +
                        out_terminal +
                        "'>" +
                        out_terminal +
                        "</option>";
                }
                addlist += "</select>";
                return addlist;
            },

            new_pja: function(action_type, target, node) {
                if (node.post_job_actions === undefined) {
                    //New tool node, set up dict.
                    node.post_job_actions = {};
                }
                if (node.post_job_actions[action_type + target] === undefined) {
                    var new_pja = {};
                    new_pja.action_type = action_type;
                    new_pja.output_name = target;
                    node.post_job_actions[action_type + target] = null;
                    node.post_job_actions[action_type + target] = new_pja;
                    display_pja(new_pja, node);
                    this.workflow.active_form_has_changes = true;
                    return true;
                } else {
                    return false;
                }
            },

            showWorkflowParameters: function() {
                var parameter_re = /\$\{.+?\}/g;
                var workflow_parameters = [];
                var wf_parm_container = $("#workflow-parameters-container");
                var wf_parm_box = $("#workflow-parameters-box");
                var new_parameter_content = "";
                var matches = [];
                $.each(this.workflow.nodes, function(k, node) {
                    if (node.config_form && node.config_form.inputs) {
                        Utils.deepeach(node.config_form.inputs, function(d) {
                            if (typeof d.value == "string") {
                                var form_matches = d.value.match(parameter_re);
                                if (form_matches) {
                                    matches = matches.concat(form_matches);
                                }
                            }
                        });
                    }
                    if (node.post_job_actions) {
                        $.each(node.post_job_actions, function(k, pja) {
                            if (pja.action_arguments) {
                                $.each(pja.action_arguments, function(
                                    k,
                                    action_argument
                                ) {
                                    var arg_matches = action_argument.match(
                                        parameter_re
                                    );
                                    if (arg_matches) {
                                        matches = matches.concat(arg_matches);
                                    }
                                });
                            }
                        });
                    }
                    if (matches) {
                        $.each(matches, function(k, element) {
                            if (
                                $.inArray(element, workflow_parameters) === -1
                            ) {
                                workflow_parameters.push(element);
                            }
                        });
                    }
                });
                if (workflow_parameters && workflow_parameters.length !== 0) {
                    $.each(workflow_parameters, function(k, element) {
                        new_parameter_content +=
                            "<div>" +
                            element.substring(2, element.length - 1) +
                            "</div>";
                    });
                    wf_parm_container.html(new_parameter_content);
                    wf_parm_box.show();
                } else {
                    wf_parm_container.html(new_parameter_content);
                    wf_parm_box.hide();
                }
            },

            showAttributes: function() {
                $(".right-content").hide();
                $("#edit-attributes").show();
            },

            showForm: function(content, node) {
                var self = this;
                var cls = "right-content";
                var id = cls + "-" + node.id;
                var $container = $("#" + cls);
                if (content && $container.find("#" + id).length == 0) {
                    var $el = $('<div id="' + id + '" class="' + cls + '"/>');
                    content.node = node;
                    content.workflow = this.workflow;
                    content.datatypes = this.datatypes;
                    content.icon = WorkflowIcons[node.type];
                    content.cls = "ui-portlet-narrow";
                    if (node) {
                        var form_type =
                            node.type == "tool" ? "Tool" : "Default";
                        $el.append(
                            new FormWrappers[form_type](content).form.$el
                        );
                        $container.append($el);
                    } else {
                        Galaxy.emit.debug(
                            "workflow-view::initialize()",
                            "Node not found in workflow."
                        );
                    }
                }
                $("." + cls).hide();
                $container.find("#" + id).show();
                $container.show();
                $container.scrollTop();
            },

            isSubType: function(child, parent) {
                child = this.ext_to_type[child];
                parent = this.ext_to_type[parent];
                return (
                    this.type_to_type[child] &&
                    parent in this.type_to_type[child]
                );
            },

            prebuildNode: function(type, title_text, content_id) {
                var self = this;
                var $f = $("<div class='toolForm toolFormInCanvas'/>");
                var $title = $(
                    "<div class='toolFormTitle unselectable'><span class='nodeTitle'>" +
                        title_text +
                        "</div></div>"
                );
                add_node_icon($title.find(".nodeTitle"), type);
                $f.append($title);
                $f.css("left", $(window).scrollLeft() + 20);
                $f.css("top", $(window).scrollTop() + 20);
                $f.append($("<div class='toolFormBody'></div>"));
                var node = new Node(this, { element: $f });
                node.type = type;
                node.content_id = content_id;
                var tmp =
                    "<div><img height='16' align='middle' src='" +
                    Galaxy.root +
                    "static/images/loading_small_white_bg.gif'/> loading tool info...</div>";
                $f.find(".toolFormBody").append(tmp);
                // Fix width to computed width
                // Now add floats
                var buttons = $(
                    "<div class='buttons' style='float: right;'></div>"
                );
                buttons.append(
                    $("<div/>")
                        .addClass("fa-icon-button fa fa-times")
                        .click(function(e) {
                            node.destroy();
                        })
                );
                // Place inside container
                $f.appendTo("#canvas-container");
                // Position in container
                var o = $("#canvas-container").position();
                var p = $("#canvas-container").parent();
                var width = $f.width();
                var height = $f.height();
                $f.css({
                    left: -o.left + p.width() / 2 - width / 2,
                    top: -o.top + p.height() / 2 - height / 2
>>>>>>> 2f2acb98
                });
                buttons.prependTo($f.find(".toolFormTitle"));
                width += buttons.width() + 10;
                $f.css("width", width);
                $f
                    .bind("dragstart", function() {
                        self.workflow.activate_node(node);
                    })
                    .bind("dragend", function() {
                        self.workflow.node_changed(this);
                        self.workflow.fit_canvas_to_nodes();
                        self.canvas_manager.draw_overview();
                    })
                    .bind("dragclickonly", function() {
                        self.workflow.activate_node(node);
                    })
                    .bind("drag", function(e, d) {
                        // Move
                        var po = $(this)
                                .offsetParent()
                                .offset(),
                            x = d.offsetX - po.left,
                            y = d.offsetY - po.top;
                        $(this).css({ left: x, top: y });
                        // Redraw
                        $(this)
                            .find(".terminal")
                            .each(function() {
                                this.terminal.redraw();
                            });
                    });
                return node;
            }
        });
    }
);<|MERGE_RESOLUTION|>--- conflicted
+++ resolved
@@ -71,19 +71,6 @@
             }
         }
 
-<<<<<<< HEAD
-    // create form view
-    return Backbone.View.extend({
-        initialize: function(options) {
-            var self = Globals.app = this;
-            this.options = options;
-            this.urls = options && options.urls || {};
-            var close_editor = function() {
-                self.workflow.check_changes_in_active_form();
-                if ( workflow && self.workflow.has_changes ) {
-                    var do_close = function() {
-                        window.onbeforeunload = undefined;
-=======
         // create form view
         return Backbone.View.extend({
             initialize: function(options) {
@@ -111,7 +98,6 @@
                             }
                         );
                     } else {
->>>>>>> 2f2acb98
                         window.document.location = self.urls.workflow_index;
                     }
                 };
@@ -159,52 +145,6 @@
                                 success_callback && success_callback();
                                 hide_modal();
                             }
-<<<<<<< HEAD
-                            $("#search-spinner").hide();
-                        }, "json" );
-                    }, 400 );
-                }
-                this.lastValue = this.value;
-            });
-
-            // Canvas overview management
-            this.canvas_manager = Globals.canvas_manager = new WorkflowCanvas( this, $("#canvas-viewport"), $("#overview") );
-
-            // Initialize workflow state
-            this.reset();
-
-            // get available datatypes for post job action options
-            this.datatypes = JSON.parse($.ajax({
-                url     : Galaxy.root + 'api/datatypes',
-                async   : false
-            }).responseText);
-
-            // get datatype mapping options
-            this.datatypes_mapping = JSON.parse($.ajax({
-                url     : Galaxy.root + 'api/datatypes/mapping',
-                async   : false
-            }).responseText);
-
-            // set mapping sub lists
-            this.ext_to_type = this.datatypes_mapping.ext_to_class_name;
-            this.type_to_type = this.datatypes_mapping.class_to_classes;
-
-            // Load workflow definition
-            this._workflowLoadAjax(self.options.id, {
-                success: function( data ) {
-                     self.reset();
-                     self.workflow.from_simple( data, true );
-                     self.workflow.has_changes = false;
-                     self.workflow.fit_canvas_to_nodes();
-                     self.scroll_to_nodes();
-                     self.canvas_manager.draw_overview();
-                     // Determine if any parameters were 'upgraded' and provide message
-                     var upgrade_message = "";
-                     _.each( data.steps, function( step, step_id ) {
-                        var details = "";
-                        if ( step.errors ) {
-                            details += "<li>" + step.errors + "</li>";
-=======
                         },
                         error: function(response) {
                             window.show_modal(
@@ -305,7 +245,6 @@
                                     "json"
                                 );
                             }, 400);
->>>>>>> 2f2acb98
                         }
                         this.lastValue = this.value;
                     });
@@ -381,36 +320,6 @@
                         } else {
                             hide_modal();
                         }
-<<<<<<< HEAD
-                     });
-                     if ( upgrade_message ) {
-                        window.show_modal( "Issues loading this workflow", "Please review the following issues, possibly resulting from tool upgrades or changes.<p><ul>" + upgrade_message + "</ul></p>", { "Continue" : hide_modal } );
-                     } else {
-                        hide_modal();
-                     }
-                     self.showWorkflowParameters();
-                 },
-                 beforeSubmit: function( data ) {
-                     show_message( "Loading workflow", "progress" );
-                 }
-            });
-
-            window.make_popupmenu && make_popupmenu( $("#workflow-options-button"), {
-                "Save" : save_current_workflow,
-                "Save As": workflow_save_as,
-                "Run": function() {
-                    window.location = Galaxy.root + "workflow/run?id=" + self.options.id;
-                },
-                "Edit Attributes" : function() { self.workflow.clear_active_node() },
-                "Auto Re-layout": layout_editor,
-                "Close": close_editor
-            });
-
-            /******************************************** Issue 3000*/
-            function workflow_save_as() {
-                var body = $('<form><label style="display:inline-block; width: 100%;">Save as name: </label><input type="text" id="workflow_rename" style="width: 80%;" autofocus/>' + 
-                '<br><label style="display:inline-block; width: 100%;">Annotation: </label><input type="text" id="wf_annotation" style="width: 80%;" /></form>');
-=======
                         self.showWorkflowParameters();
                     },
                     beforeSubmit: function(data) {
@@ -441,7 +350,6 @@
                         '<form><label style="display:inline-block; width: 100%;">Save as name: </label><input type="text" id="workflow_rename" style="width: 80%;" autofocus/>' +
                             '<br><label style="display:inline-block; width: 100%;">Annotation: </label><input type="text" id="wf_annotation" style="width: 80%;" /></form>'
                     );
->>>>>>> 2f2acb98
                     window.show_modal("Save As a New Workflow", body, {
                         OK: function() {
                             var rename_name =
@@ -537,52 +445,12 @@
                     $("#workflow-output-area").show();
                 }
 
-<<<<<<< HEAD
-            function layout_editor() {
-                self.workflow.layout();
-                self.workflow.fit_canvas_to_nodes();
-                self.scroll_to_nodes();
-                self.canvas_manager.draw_overview();
-            }
-
-            // On load, set the size to the pref stored in local storage if it exists
-            var overview_size = $.jStorage.get("overview-size");
-            if (overview_size !== undefined) {
-                $("#overview-border").css( {
-                    width: overview_size,
-                    height: overview_size
-                });
-            }
-
-            // Show viewport on load unless pref says it's off
-            if ($.jStorage.get("overview-off")) {
-                hide_overview();
-            } else {
-                show_overview();
-            }
-
-            // Stores the size of the overview into local storage when it's resized
-            $("#overview-border").bind( "dragend", function( e, d ) {
-                var op = $(this).offsetParent();
-                var opo = op.offset();
-                var new_size = Math.max( op.width() - ( d.offsetX - opo.left ),
-                                         op.height() - ( d.offsetY - opo.top ) );
-                $.jStorage.set("overview-size", new_size + "px");
-            });
-
-            function show_overview() {
-                $.jStorage.set("overview-off", false);
-                $("#overview-border").css("right", "0px");
-                $("#close-viewport").css("background-position", "0px 0px");
-            }
-=======
                 function layout_editor() {
                     self.workflow.layout();
                     self.workflow.fit_canvas_to_nodes();
                     self.scroll_to_nodes();
                     self.canvas_manager.draw_overview();
                 }
->>>>>>> 2f2acb98
 
                 // On load, set the size to the pref stored in local storage if it exists
                 var overview_size = $.jStorage.get("overview-size");
@@ -622,172 +490,14 @@
                     $("#overview-border").css("right", "20000px");
                     $("#close-viewport").css("background-position", "12px 0px");
                 }
-<<<<<<< HEAD
-            });
-            return $section;
-        },
-
-        copy_into_workflow: function(workflowId) {
-            // Load workflow definition
-            var self = this;
-            this._workflowLoadAjax(workflowId, {
-                success: function( data ) {
-                    self.workflow.from_simple( data, false );
-                    // Determine if any parameters were 'upgraded' and provide message
-                    var upgrade_message = "";
-                    $.each( data.upgrade_messages, function( k, v ) {
-                       upgrade_message += ( "<li>Step " + ( parseInt(k, 10) + 1 ) + ": " + self.workflow.nodes[k].name + "<ul>");
-                       $.each( v, function( i, vv ) {
-                           upgrade_message += "<li>" + vv +"</li>";
-                       });
-                       upgrade_message += "</ul></li>";
-                    });
-                    if ( upgrade_message ) {
-                       window.show_modal( "Subworkflow embedded with changes",
-                                   "Problems were encountered loading this workflow (possibly a result of tool upgrades). Please review the following parameters and then save.<ul>" + upgrade_message + "</ul>",
-                                   { "Continue" : hide_modal } );
-=======
 
                 // Lets the overview be toggled visible and invisible, adjusting the arrows accordingly
                 $("#close-viewport").click(function() {
                     if ($("#overview-border").css("right") === "0px") {
                         hide_overview();
->>>>>>> 2f2acb98
                     } else {
                         show_overview();
                     }
-<<<<<<< HEAD
-                },
-                beforeSubmit: function( data ) {
-                   show_message( "Importing workflow", "progress" );
-                }
-            });
-        },
-
-        // Global state for the whole workflow
-        reset: function() {
-            this.workflow && this.workflow.remove_all();
-            this.workflow = Globals.workflow = new Workflow( this, $("#canvas-container") );
-        },
-
-        scroll_to_nodes: function () {
-            var cv = $("#canvas-viewport");
-            var cc = $("#canvas-container");
-            var top, left;
-            if ( cc.width() < cv.width() ) {
-                left = ( cv.width() - cc.width() ) / 2;
-            } else {
-                left = 0;
-            }
-            if ( cc.height() < cv.height() ) {
-                top = ( cv.height() - cc.height() ) / 2;
-            } else {
-                top = 0;
-            }
-            cc.css( { left: left, top: top } );
-        },
-
-        _workflowLoadAjax: function(workflowId, options) {
-            $.ajax(Utils.merge(options, {
-                url: this.urls.load_workflow,
-                data: { id: workflowId, "_": "true" },
-                dataType: 'json',
-                cache: false
-            }));
-        },
-
-        _moduleInitAjax: function(node, request_data) {
-            var self = this;
-            Utils.request({
-                type    : 'POST',
-                url     : Galaxy.root + 'api/workflows/build_module',
-                data    : request_data,
-                success : function( data ) {
-                    node.init_field_data( data );
-                    node.update_field_data( data );
-                    self.workflow.activate_node( node );
-                }
-            });
-        },
-
-        // Add a new step to the workflow by tool id
-        add_node_for_tool: function ( id, title ) {
-            var node = this.workflow.create_node( 'tool', title, id );
-            this._moduleInitAjax(node, { type: "tool", tool_id: id, "_": "true" });
-        },
-
-        // Add a new step to the workflow by tool id
-        add_node_for_subworkflow: function ( id, title ) {
-            var node = this.workflow.create_node( 'subworkflow', title, id );
-            this._moduleInitAjax(node, { type: "subworkflow", content_id: id, "_": "true" });
-        },
-
-        add_node_for_module: function ( type, title ) {
-            var node = this.workflow.create_node( type, title );
-            this._moduleInitAjax(node, { type: type, "_": "true" });
-        },
-
-        // This function preloads how to display known pja's.
-        display_pja: function (pja, node) {
-            // DBTODO SANITIZE INPUTS.
-            var self = this;
-            $("#pja_container").append( get_pja_form(pja, node) );
-            $("#pja_container>.toolForm:last>.toolFormTitle>.buttons").click(function (){
-                var action_to_rem = $(this).closest(".toolForm", ".action_tag").children(".action_tag:first").text();
-                $(this).closest(".toolForm").remove();
-                delete self.workflow.active_node.post_job_actions[action_to_rem];
-                self.workflow.active_form_has_changes = true;
-            });
-        },
-
-        display_pja_list: function (){
-            return pja_list;
-        },
-
-        display_file_list: function (node){
-            var addlist = "<select id='node_data_list' name='node_data_list'>";
-            for (var out_terminal in node.output_terminals){
-                addlist += "<option value='" + out_terminal + "'>"+ out_terminal +"</option>";
-            }
-            addlist += "</select>";
-            return addlist;
-        },
-
-        new_pja: function (action_type, target, node){
-            if (node.post_job_actions === undefined){
-                //New tool node, set up dict.
-                node.post_job_actions = {};
-            }
-            if (node.post_job_actions[action_type+target] === undefined) {
-                var new_pja = {};
-                new_pja.action_type = action_type;
-                new_pja.output_name = target;
-                node.post_job_actions[action_type+target] = null;
-                node.post_job_actions[action_type+target] =  new_pja;
-                display_pja(new_pja, node);
-                this.workflow.active_form_has_changes = true;
-                return true;
-            } else {
-                return false;
-            }
-        },
-
-        showWorkflowParameters: function () {
-            var parameter_re = /\$\{.+?\}/g;
-            var workflow_parameters = [];
-            var wf_parm_container = $( '#workflow-parameters-container' );
-            var wf_parm_box = $( '#workflow-parameters-box' );
-            var new_parameter_content = '';
-            var matches = [];
-            $.each(this.workflow.nodes, function ( k, node ){
-                if ( node.config_form && node.config_form.inputs ) {
-                    Utils.deepeach( node.config_form.inputs, function( d ) {
-                        if ( typeof d.value == 'string' ) {
-                            var form_matches = d.value.match( parameter_re );
-                            if ( form_matches ) {
-                                matches = matches.concat( form_matches );
-                            }
-=======
                 });
 
                 // Unload handler
@@ -816,7 +526,6 @@
                         } else {
                             body.slideUp("fast");
                             last_expanded = null;
->>>>>>> 2f2acb98
                         }
                     });
                 });
@@ -1001,101 +710,6 @@
                         self.workflow.activate_node(node);
                     }
                 });
-<<<<<<< HEAD
-                wf_parm_container.html(new_parameter_content);
-                wf_parm_box.show();
-            }else{
-                wf_parm_container.html(new_parameter_content);
-                wf_parm_box.hide();
-            }
-        },
-
-        showAttributes: function() {
-            $( '.right-content' ).hide();
-            $( '#edit-attributes' ).show();
-        },
-
-        showForm: function ( content, node ) {
-            var self = this;
-            var cls = 'right-content';
-            var id  = cls + '-' + node.id;
-            var $container = $( '#' + cls );
-            if ( content && $container.find( '#' + id ).length == 0 ) {
-                var $el = $( '<div id="' + id + '" class="' + cls + '"/>' );
-                content.node = node;
-                content.workflow = this.workflow;
-                content.datatypes = this.datatypes;
-                content.icon = WorkflowIcons[ node.type ];
-                content.cls = 'ui-portlet-narrow';
-                if ( node ) {
-                    var form_type = ( node.type == 'tool' ? 'Tool' : 'Default' );
-                    $el.append( ( new FormWrappers[ form_type ]( content ) ).form.$el );
-                    $container.append( $el );
-                } else {
-                    Galaxy.emit.debug('workflow-view::initialize()', 'Node not found in workflow.');
-                }
-            }
-            $( '.' + cls ).hide();
-            $container.find( '#' + id ).show();
-            $container.show();
-            $container.scrollTop();
-        },
-
-        isSubType: function ( child, parent ) {
-            child = this.ext_to_type[child];
-            parent = this.ext_to_type[parent];
-            return ( this.type_to_type[child] ) && ( parent in this.type_to_type[child] );
-        },
-
-        prebuildNode: function ( type, title_text, content_id ) {
-            var self = this;
-            var $f = $("<div class='toolForm toolFormInCanvas'/>");
-            var $title = $("<div class='toolFormTitle unselectable'><span class='nodeTitle'>" + title_text + "</div></div>" );
-            add_node_icon($title.find('.nodeTitle'), type);
-            $f.append( $title );
-            $f.css( "left", $(window).scrollLeft() + 20 );
-            $f.css( "top", $(window).scrollTop() + 20 );
-            $f.append($("<div class='toolFormBody'></div>"));
-            var node = new Node( this, { element: $f } );
-            node.type = type;
-            node.content_id = content_id;
-            var tmp = "<div><img height='16' align='middle' src='" + Galaxy.root + "static/images/loading_small_white_bg.gif'/> loading tool info...</div>";
-            $f.find(".toolFormBody").append(tmp);
-            // Fix width to computed width
-            // Now add floats
-            var buttons = $("<div class='buttons' style='float: right;'></div>");
-            buttons.append( $("<div/>").addClass("fa-icon-button fa fa-times").click( function( e ) {
-                node.destroy();
-            }));
-            // Place inside container
-            $f.appendTo( "#canvas-container" );
-            // Position in container
-            var o = $("#canvas-container").position();
-            var p = $("#canvas-container").parent();
-            var width = $f.width();
-            var height = $f.height();
-            $f.css( { left: ( - o.left ) + ( p.width() / 2 ) - ( width / 2 ), top: ( - o.top ) + ( p.height() / 2 ) - ( height / 2 ) } );
-            buttons.prependTo( $f.find(".toolFormTitle" ) );
-            width += ( buttons.width() + 10 );
-            $f.css( "width", width );
-            $f.bind( "dragstart", function() {
-                self.workflow.activate_node( node );
-            }).bind( "dragend", function() {
-                self.workflow.node_changed( this );
-                self.workflow.fit_canvas_to_nodes();
-                self.canvas_manager.draw_overview();
-            }).bind( "dragclickonly", function() {
-                self.workflow.activate_node( node );
-            }).bind( "drag", function( e, d ) {
-                // Move
-                var po = $(this).offsetParent().offset(),
-                    x = d.offsetX - po.left,
-                    y = d.offsetY - po.top;
-                $(this).css( { left: x, top: y } );
-                // Redraw
-                $(this).find( ".terminal" ).each( function() {
-                    this.terminal.redraw();
-=======
             },
 
             // Add a new step to the workflow by tool id
@@ -1331,7 +945,6 @@
                 $f.css({
                     left: -o.left + p.width() / 2 - width / 2,
                     top: -o.top + p.height() / 2 - height / 2
->>>>>>> 2f2acb98
                 });
                 buttons.prependTo($f.find(".toolFormTitle"));
                 width += buttons.width() + 10;
