define(
    [
        "mvc/workflow/workflow-globals",
        "mvc/workflow/workflow-terminals",
        "mvc/workflow/workflow-connector"
    ],
    function(Globals, Terminals, Connector) {
        var TerminalMappingView = Backbone.View.extend({
            tagName: "div",
            className: "fa-icon-button fa fa-folder-o",
            initialize: function(options) {
                var mapText = "Run tool in parallel over collection";
                this.$el.tooltip({ delay: 500, title: mapText });
                this.model.bind("change", _.bind(this.render, this));
            },
            render: function() {
                if (this.model.mapOver.isCollection) {
                    this.$el.show();
                } else {
                    this.$el.hide();
                }
            }
        });

        var InputTerminalMappingView = TerminalMappingView.extend({
            events: {
                click: "onClick",
                mouseenter: "onMouseEnter",
                mouseleave: "onMouseLeave"
            },
            onMouseEnter: function(e) {
                var model = this.model;
                if (!model.terminal.connected() && model.mapOver.isCollection) {
                    this.$el.css("color", "red");
                }
            },
            onMouseLeave: function(e) {
                this.$el.css("color", "black");
            },
            onClick: function(e) {
                var model = this.model;
                if (!model.terminal.connected() && model.mapOver.isCollection) {
                    // TODO: Consider prompting...
                    model.terminal.resetMapping();
                }
            }
        });

        var TerminalView = Backbone.View.extend({
            setupMappingView: function(terminal) {
                var terminalMapping = new this.terminalMappingClass({
                    terminal: terminal
                });
                var terminalMappingView = new this.terminalMappingViewClass({
                    model: terminalMapping
                });
                terminalMappingView.render();
                terminal.terminalMappingView = terminalMappingView;
                this.terminalMappingView = terminalMappingView;
            },
            terminalElements: function() {
                if (this.terminalMappingView) {
                    return [this.terminalMappingView.el, this.el];
                } else {
                    return [this.el];
                }
            }
        });

        var BaseInputTerminalView = TerminalView.extend({
            className: "terminal input-terminal",
            initialize: function(options) {
                var node = options.node;
                var input = options.input;
                var name = input.name;
                var terminal = this.terminalForInput(input);
                if (!terminal.multiple) {
                    this.setupMappingView(terminal);
                }
                this.el.terminal = terminal;
                terminal.node = node;
                terminal.name = name;
                node.input_terminals[name] = terminal;
            },
            events: {
                dropinit: "onDropInit",
                dropstart: "onDropStart",
                dropend: "onDropEnd",
                drop: "onDrop",
                hover: "onHover"
            },
            onDropInit: function(e, d) {
                var terminal = this.el.terminal;
                // Accept a dragable if it is an output terminal and has a
                // compatible type
                return (
                    $(d.drag).hasClass("output-terminal") &&
                    terminal.canAccept(d.drag.terminal)
                );
            },
            onDropStart: function(e, d) {
                if (d.proxy.terminal) {
                    d.proxy.terminal.connectors[0].inner_color = "#BBFFBB";
                }
            },
            onDropEnd: function(e, d) {
                if (d.proxy.terminal) {
                    d.proxy.terminal.connectors[0].inner_color = "#FFFFFF";
                }
            },
            onDrop: function(e, d) {
                var terminal = this.el.terminal;
                new Connector(d.drag.terminal, terminal).redraw();
            },
            onHover: function() {
                var element = this.el;
                var terminal = element.terminal;
                // If connected, create a popup to allow disconnection
                if (terminal.connectors.length > 0) {
                    // Create callout
                    var t = $("<div class='callout'></div>")
                        .css({ display: "none" })
                        .appendTo("body")
                        .append(
                            $("<div class='button'></div>").append(
                                $("<div/>")
                                    .addClass("fa-icon-button fa fa-times")
                                    .click(function() {
                                        $.each(terminal.connectors, function(
                                            _,
                                            x
                                        ) {
                                            if (x) {
                                                x.destroy();
                                            }
                                        });
                                        t.remove();
                                    })
                            )
                        )
                        .bind("mouseleave", function() {
                            $(this).remove();
                        });
                    // Position it and show
                    t
                        .css({
                            top: $(element).offset().top - 2,
                            left: $(element).offset().left - t.width(),
                            "padding-right": $(element).width()
                        })
                        .show();
                }
            }
        });

        var InputTerminalView = BaseInputTerminalView.extend({
            terminalMappingClass: Terminals.TerminalMapping,
            terminalMappingViewClass: InputTerminalMappingView,
            terminalForInput: function(input) {
                return new Terminals.InputTerminal({
                    element: this.el,
                    input: input
                });
            }
        });

        var InputCollectionTerminalView = BaseInputTerminalView.extend({
            terminalMappingClass: Terminals.TerminalMapping,
            terminalMappingViewClass: InputTerminalMappingView,
            terminalForInput: function(input) {
                return new Terminals.InputCollectionTerminal({
                    element: this.el,
                    input: input
                });
            }
        });

        var BaseOutputTerminalView = TerminalView.extend({
            className: "terminal output-terminal",
            initialize: function(options) {
                var node = options.node;
                var output = options.output;
                var name = output.name;
                var terminal = this.terminalForOutput(output);
                this.setupMappingView(terminal);
                this.el.terminal = terminal;
                terminal.node = node;
                terminal.name = name;
                node.output_terminals[name] = terminal;
            },
            events: {
                drag: "onDrag",
                dragstart: "onDragStart",
                dragend: "onDragEnd"
            },
            onDrag: function(e, d) {
                var onmove = function() {
                    var po = $(d.proxy)
                            .offsetParent()
                            .offset(),
                        x = d.offsetX - po.left,
                        y = d.offsetY - po.top;
                    $(d.proxy).css({ left: x, top: y });
                    d.proxy.terminal.redraw();
                    // FIXME: global
                    Globals.canvas_manager.update_viewport_overlay();
                };
                onmove();
                $("#canvas-container")
                    .get(0)
                    .scroll_panel.test(e, onmove);
            },
            onDragStart: function(e, d) {
                $(d.available).addClass("input-terminal-active");
                // Save PJAs in the case of change datatype actions.
                Globals.workflow.check_changes_in_active_form();
                // Drag proxy div
                var h = $(
                    '<div class="drag-terminal" style="position: absolute;"></div>'
                )
                    .appendTo("#canvas-container")
                    .get(0);
                // Terminal and connection to display noodle while dragging
                h.terminal = new Terminals.OutputTerminal({ element: h });
                var c = new Connector();
                c.dragging = true;
                c.connect(this.el.terminal, h.terminal);
                return h;
            },
            onDragEnd: function(e, d) {
                var connector = d.proxy.terminal.connectors[0];
                // check_changes_in_active_form may change the state and cause a
                // the connection to have already been destroyed. There must be better
                // ways to handle this but the following check fixes some serious GUI
                // bugs for now.
                if (connector) {
                    connector.destroy();
                }
                $(d.proxy).remove();
                $(d.available).removeClass("input-terminal-active");
                $("#canvas-container")
                    .get(0)
                    .scroll_panel.stop();
            }
        });

        var OutputTerminalView = BaseOutputTerminalView.extend({
            terminalMappingClass: Terminals.TerminalMapping,
            terminalMappingViewClass: TerminalMappingView,
            terminalForOutput: function(output) {
                var type = output.extensions;
                var terminal = new Terminals.OutputTerminal({
                    element: this.el,
                    datatypes: type
                });
                return terminal;
            }
        });

<<<<<<< HEAD
    var OutputCollectionTerminalView = BaseOutputTerminalView.extend( {
        terminalMappingClass: Terminals.TerminalMapping,
        terminalMappingViewClass: TerminalMappingView,
        terminalForOutput: function( output ) {
            var collection_type = output.collection_type;
            var collection_type_source = output.collection_type_source;
            var terminal = new Terminals.OutputCollectionTerminal( { element: this.el, collection_type: collection_type, collection_type_source: collection_type_source, datatypes: output.extensions } );
            return terminal;
        }
    });
=======
        var OutputCollectionTerminalView = BaseOutputTerminalView.extend({
            terminalMappingClass: Terminals.TerminalMapping,
            terminalMappingViewClass: TerminalMappingView,
            terminalForOutput: function(output) {
                var collection_type = output.collection_type;
                var collection_type_source = output.collection_type_source;
                var terminal = new Terminals.OutputCollectionTerminal({
                    element: this.el,
                    collection_type: collection_type,
                    collection_type_source: collection_type_source,
                    datatypes: output.extensions
                });
                return terminal;
            }
        });
>>>>>>> 2f2acb98

        return {
            InputTerminalView: InputTerminalView,
            OutputTerminalView: OutputTerminalView,
            InputCollectionTerminalView: InputCollectionTerminalView,
            OutputCollectionTerminalView: OutputCollectionTerminalView
        };
    }
);<|MERGE_RESOLUTION|>--- conflicted
+++ resolved
@@ -257,18 +257,6 @@
             }
         });
 
-<<<<<<< HEAD
-    var OutputCollectionTerminalView = BaseOutputTerminalView.extend( {
-        terminalMappingClass: Terminals.TerminalMapping,
-        terminalMappingViewClass: TerminalMappingView,
-        terminalForOutput: function( output ) {
-            var collection_type = output.collection_type;
-            var collection_type_source = output.collection_type_source;
-            var terminal = new Terminals.OutputCollectionTerminal( { element: this.el, collection_type: collection_type, collection_type_source: collection_type_source, datatypes: output.extensions } );
-            return terminal;
-        }
-    });
-=======
         var OutputCollectionTerminalView = BaseOutputTerminalView.extend({
             terminalMappingClass: Terminals.TerminalMapping,
             terminalMappingViewClass: TerminalMappingView,
@@ -284,7 +272,6 @@
                 return terminal;
             }
         });
->>>>>>> 2f2acb98
 
         return {
             InputTerminalView: InputTerminalView,
