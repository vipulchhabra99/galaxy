/**
 * Central Vuex store
 */

import Vue from "vue";
import Vuex from "vuex";
import createCache from "vuex-cache";

import { gridSearchStore } from "./gridSearchStore";
import { tagStore } from "./tagStore";
import { jobMetricsStore } from "./jobMetricsStore";
import { jobDestinationParametersStore } from "./jobDestinationParametersStore";
import { invocationStore } from "./invocationStore";
import { historyStore } from "./historyStore";
import { userStore } from "./userStore";
import { configStore } from "./configStore";
import { workflowStore } from "./workflowStore";
<<<<<<< HEAD
import { biocomputeStore } from "./biocomputeStore";
=======
import { datasetPathDestinationStore } from "./datasetPathDestinationStore";
import { datasetExtFilesStore } from "./datasetExtFilesStore";
>>>>>>> bcc5c5a3

Vue.use(Vuex);

export function createStore() {
    return new Vuex.Store({
        plugins: [
            createCache(),
            (store) => {
                store.dispatch("user/$init", { store });
                store.dispatch("config/$init", { store });
            },
        ],
        modules: {
            gridSearch: gridSearchStore,
            biocompute: biocomputeStore,
            histories: historyStore,
            tags: tagStore,
            jobMetrics: jobMetricsStore,
            destinationParameters: jobDestinationParametersStore,
            datasetPathDestination: datasetPathDestinationStore,
            datasetExtFiles: datasetExtFilesStore,
            invocations: invocationStore,
            user: userStore,
            config: configStore,
            workflows: workflowStore,
        },
    });
}

const store = createStore();

export default store;<|MERGE_RESOLUTION|>--- conflicted
+++ resolved
@@ -15,12 +15,9 @@
 import { userStore } from "./userStore";
 import { configStore } from "./configStore";
 import { workflowStore } from "./workflowStore";
-<<<<<<< HEAD
 import { biocomputeStore } from "./biocomputeStore";
-=======
 import { datasetPathDestinationStore } from "./datasetPathDestinationStore";
 import { datasetExtFilesStore } from "./datasetExtFilesStore";
->>>>>>> bcc5c5a3
 
 Vue.use(Vuex);
 
