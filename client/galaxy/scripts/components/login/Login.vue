--- conflicted
+++ resolved
@@ -25,12 +25,7 @@
                     </b-card>
                 </b-form>
                 <b-button v-for="idp in oidc_idps" :key="idp" class="d-block mt-3" @click="submitOIDCLogin(idp)">
-<<<<<<< HEAD
-                    <icon v-bind:class="oidc_idps_icons[idp]" /> Sign in with
-                    {{ idp.charAt(0).toUpperCase() + idp.slice(1) }}
-=======
                     <i v-bind:class="oidc_idps_icons[idp]" /> Sign in with {{ idp.charAt(0).toUpperCase() + idp.slice(1) }}
->>>>>>> 93da1fc0
                 </b-button>
             </div>
             <div v-if="show_welcome_with_login" class="col">
