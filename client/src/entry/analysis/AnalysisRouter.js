--- conflicted
+++ resolved
@@ -390,18 +390,13 @@
             this._display_vue_helper(DatasetAttributes, { datasetId: datasetId });
         },
 
-<<<<<<< HEAD
         show_collection_edit_attributes: function (collection_id) {
             this._display_vue_helper(CollectionEditView, { collection_id: collection_id });
         },
 
-        show_dataset_error: function () {
-            this.page.display(new DatasetError.View());
-=======
         show_dataset_error: function (params) {
             const datasetId = params.dataset_id;
             this._display_vue_helper(DatasetError, { datasetId: datasetId });
->>>>>>> 743bd22d
         },
 
         /**  */
