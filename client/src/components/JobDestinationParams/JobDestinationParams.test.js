import Vuex from "vuex";
import { shallowMount, createLocalVue } from "@vue/test-utils";
import createCache from "vuex-cache";
import JobDestinationParams from "./JobDestinationParams";
import jobDestinationResponse from "./testData/jobDestinationResponse";
import MockCurrentUser from "../providers/MockCurrentUser";

const JOB_ID = "foo_job_id";

const localVue = createLocalVue();
localVue.use(Vuex);

const testStore = new Vuex.Store({
    plugins: [createCache()],
    modules: {
        jobDestinationParametersStore: {
            actions: {
                fetchJobDestinationParams: jest.fn(),
            },
            getters: {
                jobDestinationParams: (state) => (job_id) => {
                    return jobDestinationResponse;
                },
            },
        },
    },
});

describe("JobDestinationParams/JobDestinationParams.vue", () => {
    const responseKeys = Object.keys(jobDestinationResponse);

    let wrapper;

    beforeEach(async () => {
        const propsData = {
            jobId: JOB_ID,
        };
        wrapper = await shallowMount(JobDestinationParams, {
            store: testStore,
            propsData,
            localVue,
<<<<<<< HEAD
            attachTo: document.body,
=======
            stubs: {
                // Need to stub all this horrible-ness because of the last 2 tests
                // which need to dig into the first layer of the mount tree, will remove
                // all of this shortly with a PR that completely replaces Upload
                CurrentUser: MockCurrentUser({ is_admin: true }),
            },
>>>>>>> b793ccdb
        });
        expect(responseKeys.length > 0).toBeTruthy();
    });

    it("destination parameters should exist", async () => {
        expect(Object.keys(wrapper.vm.jobDestinationParams).length).toBe(responseKeys.length);
        expect(wrapper.vm.jobId).toBe(JOB_ID);
        expect(wrapper.vm.jobDestinationParams["docker_net"]).toBe("bridge");
        expect(wrapper.vm.jobDestinationParams["docker_set_user"]).toBeNull();
    });

    it("destination parameters should be rendered", async () => {
        const paramsTable = wrapper.find("#destination_parameters");
        expect(paramsTable.element).toBeVisible();
        const params = paramsTable.findAll("tbody > tr");
        expect(params.length).toBe(responseKeys.length);

        for (let counter = 0; counter < responseKeys.length - 1; counter++) {
            const parameter = params.at(counter).findAll("td");
            const parameterTitle = parameter.at(0).text();
            const parameterValue = parameter.at(1).text();

            expect(responseKeys.includes(parameterTitle)).toBeTruthy();
            // since we render null as an empty string, rendered empty string should always equal null in test data
            expect(
                jobDestinationResponse[parameterTitle] === (parameterValue === "" ? null : parameterValue)
            ).toBeTruthy();
        }
    });
});<|MERGE_RESOLUTION|>--- conflicted
+++ resolved
@@ -39,16 +39,13 @@
             store: testStore,
             propsData,
             localVue,
-<<<<<<< HEAD
             attachTo: document.body,
-=======
             stubs: {
                 // Need to stub all this horrible-ness because of the last 2 tests
                 // which need to dig into the first layer of the mount tree, will remove
                 // all of this shortly with a PR that completely replaces Upload
                 CurrentUser: MockCurrentUser({ is_admin: true }),
             },
->>>>>>> b793ccdb
         });
         expect(responseKeys.length > 0).toBeTruthy();
     });
