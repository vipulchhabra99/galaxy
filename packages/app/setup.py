#!/usr/bin/env python

import ast
import os
import re

try:
    from setuptools import setup
except ImportError:
    from distutils.core import setup

SOURCE_DIR = "galaxy"

_version_re = re.compile(r"__version__\s+=\s+(.*)")

project_short_name = os.path.basename(os.path.dirname(os.path.realpath(__file__)))
with open(f"{SOURCE_DIR}/project_galaxy_{project_short_name}.py", "rb") as f:
    init_contents = f.read().decode("utf-8")

    def get_var(var_name):
        pattern = re.compile(r"%s\s+=\s+(.*)" % var_name)
        match = pattern.search(init_contents).group(1)
        return str(ast.literal_eval(match))

    version = get_var("__version__")
    PROJECT_NAME = get_var("PROJECT_NAME")
    PROJECT_URL = get_var("PROJECT_URL")
    PROJECT_AUTHOR = get_var("PROJECT_AUTHOR")
    PROJECT_EMAIL = get_var("PROJECT_EMAIL")
    PROJECT_DESCRIPTION = get_var("PROJECT_DESCRIPTION")

TEST_DIR = "tests"
PACKAGES = [
<<<<<<< HEAD
    "galaxy",
    "galaxy.actions",
    "galaxy.app_unittest_utils",
    "galaxy.authnz",
    "galaxy.config",
    "galaxy.dependencies",
    "galaxy.forms",
    "galaxy.jobs",
    "galaxy.jobs.rules",
    "galaxy.jobs.runners",
    "galaxy.jobs.runners.state_handlers",
    "galaxy.jobs.runners.util",
    "galaxy.jobs.runners.util.cli",
    "galaxy.jobs.runners.util.cli.job",
    "galaxy.jobs.runners.util.cli.shell",
    "galaxy.jobs.runners.util.condor",
    "galaxy.jobs.runners.util.job_script",
    "galaxy.jobs.splitters",
    "galaxy.managers",
    "galaxy.tools",
    "galaxy.tools.actions",
    "galaxy.tools.data",
    "galaxy.tools.data_manager",
    "galaxy.tools.error_reports",
    "galaxy.tools.expressions",
    "galaxy.tools.filters",
    "galaxy.tools.imp_exp",
    "galaxy.tools.parameters",
    "galaxy.tools.search",
    "galaxy.tools.util",
    "galaxy.tools.util.galaxyops",
    "galaxy.tool_shed",
    "galaxy.tool_shed.galaxy_install",
    "galaxy.tool_shed.galaxy_install.datatypes",
    "galaxy.tool_shed.galaxy_install.metadata",
    "galaxy.tool_shed.galaxy_install.repository_dependencies",
    "galaxy.tool_shed.galaxy_install.tool_dependencies",
    "galaxy.tool_shed.galaxy_install.tool_dependencies.recipe",
    "galaxy.tool_shed.galaxy_install.tools",
    "galaxy.tool_shed.util",
    "galaxy.tool_shed.metadata",
    "galaxy.tool_shed.tools",
    "galaxy.tours",
    "galaxy.visualization",
    "galaxy.visualization.data_providers",
    "galaxy.visualization.data_providers.phyloviz",
    "galaxy.visualization.genome",
    "galaxy.visualization.plugins",
    "galaxy.visualization.tracks",
    "galaxy.webhooks",
    "galaxy.work",
    "galaxy.workflow",
    "galaxy.workflow.refactor",
    "galaxy.workflow.reports",
    "galaxy.workflow.resources",
    "galaxy.workflow.schedulers",
    "galaxy_ext",
    "galaxy_ext.container_monitor",
    "galaxy_ext.expressions",
    "galaxy_ext.metadata",
=======
    'galaxy',
    'galaxy.actions',
    'galaxy.app_unittest_utils',
    'galaxy.authnz',
    'galaxy.dependencies',
    'galaxy.forms',
    'galaxy.jobs',
    'galaxy.jobs.rules',
    'galaxy.jobs.runners',
    'galaxy.jobs.runners.state_handlers',
    'galaxy.jobs.runners.util',
    'galaxy.jobs.runners.util.cli',
    'galaxy.jobs.runners.util.cli.job',
    'galaxy.jobs.runners.util.cli.shell',
    'galaxy.jobs.runners.util.condor',
    'galaxy.jobs.runners.util.job_script',
    'galaxy.jobs.splitters',
    'galaxy.managers',
    'galaxy.schema',
    'galaxy.tools',
    'galaxy.tools.actions',
    'galaxy.tools.data',
    'galaxy.tools.data_manager',
    'galaxy.tools.error_reports',
    'galaxy.tools.expressions',
    'galaxy.tools.filters',
    'galaxy.tools.imp_exp',
    'galaxy.tools.parameters',
    'galaxy.tools.search',
    'galaxy.tools.util',
    'galaxy.tools.util.galaxyops',
    'galaxy.tool_shed',
    'galaxy.tool_shed.galaxy_install',
    'galaxy.tool_shed.galaxy_install.datatypes',
    'galaxy.tool_shed.galaxy_install.metadata',
    'galaxy.tool_shed.galaxy_install.repository_dependencies',
    'galaxy.tool_shed.galaxy_install.tool_dependencies',
    'galaxy.tool_shed.galaxy_install.tool_dependencies.recipe',
    'galaxy.tool_shed.galaxy_install.tools',
    'galaxy.tool_shed.util',
    'galaxy.tool_shed.metadata',
    'galaxy.tool_shed.tools',
    'galaxy.tours',
    'galaxy.visualization',
    'galaxy.visualization.data_providers',
    'galaxy.visualization.data_providers.phyloviz',
    'galaxy.visualization.genome',
    'galaxy.visualization.plugins',
    'galaxy.visualization.tracks',
    'galaxy.webhooks',
    'galaxy.work',
    'galaxy.workflow',
    'galaxy.workflow.refactor',
    'galaxy.workflow.reports',
    'galaxy.workflow.resources',
    'galaxy.workflow.schedulers',
    'galaxy_ext',
    'galaxy_ext.container_monitor',
    'galaxy_ext.expressions',
    'galaxy_ext.metadata',
>>>>>>> 856269b2
]
ENTRY_POINTS = """
        [console_scripts]
        galaxy-main=galaxy.main:main
<<<<<<< HEAD
        galaxy-config=galaxy.config.script:main
"""
PACKAGE_DATA = {
    # Be sure to update MANIFEST.in for source dist.
    "galaxy": [
        "config/schemas/*.yml",
        "config/sample/*",
    ],
    "tool_shed": [
        "scripts/bootstrap_tool_shed/user_info.xml",
=======
'''
PACKAGE_DATA = {
    # Be sure to update MANIFEST.in for source dist.
    'tool_shed': [
        'scripts/bootstrap_tool_shed/user_info.xml',
>>>>>>> 856269b2
    ],
}
PACKAGE_DIR = {
    SOURCE_DIR: SOURCE_DIR,
}

readme = open("README.rst").read()
history = open("HISTORY.rst").read().replace(".. :changelog:", "")

if os.path.exists("requirements.txt"):
    requirements = open("requirements.txt").read().split("\n")
else:
    # In tox, it will cover them anyway.
    requirements = []


test_requirements = open("test-requirements.txt").read().split("\n")


setup(
    name=PROJECT_NAME,
    version=version,
    description=PROJECT_DESCRIPTION,
    long_description=readme + "\n\n" + history,
    long_description_content_type="text/x-rst",
    author=PROJECT_AUTHOR,
    author_email=PROJECT_EMAIL,
    url=PROJECT_URL,
    packages=PACKAGES,
    entry_points=ENTRY_POINTS,
    package_data=PACKAGE_DATA,
    package_dir=PACKAGE_DIR,
    include_package_data=True,
    install_requires=requirements,
    license="AFL",
    zip_safe=False,
    keywords="galaxy",
    classifiers=[
        "Development Status :: 5 - Production/Stable",
        "Intended Audience :: Developers",
        "Environment :: Console",
        "License :: OSI Approved :: Academic Free License (AFL)",
        "Operating System :: POSIX",
        "Topic :: Software Development",
        "Topic :: Software Development :: Code Generators",
        "Topic :: Software Development :: Testing",
        "Natural Language :: English",
        "Programming Language :: Python :: 3",
        "Programming Language :: Python :: 3.7",
        "Programming Language :: Python :: 3.8",
        "Programming Language :: Python :: 3.9",
        "Programming Language :: Python :: 3.10",
    ],
    test_suite=TEST_DIR,
    tests_require=test_requirements,
)<|MERGE_RESOLUTION|>--- conflicted
+++ resolved
@@ -31,12 +31,10 @@
 
 TEST_DIR = "tests"
 PACKAGES = [
-<<<<<<< HEAD
     "galaxy",
     "galaxy.actions",
     "galaxy.app_unittest_utils",
     "galaxy.authnz",
-    "galaxy.config",
     "galaxy.dependencies",
     "galaxy.forms",
     "galaxy.jobs",
@@ -92,90 +90,15 @@
     "galaxy_ext.container_monitor",
     "galaxy_ext.expressions",
     "galaxy_ext.metadata",
-=======
-    'galaxy',
-    'galaxy.actions',
-    'galaxy.app_unittest_utils',
-    'galaxy.authnz',
-    'galaxy.dependencies',
-    'galaxy.forms',
-    'galaxy.jobs',
-    'galaxy.jobs.rules',
-    'galaxy.jobs.runners',
-    'galaxy.jobs.runners.state_handlers',
-    'galaxy.jobs.runners.util',
-    'galaxy.jobs.runners.util.cli',
-    'galaxy.jobs.runners.util.cli.job',
-    'galaxy.jobs.runners.util.cli.shell',
-    'galaxy.jobs.runners.util.condor',
-    'galaxy.jobs.runners.util.job_script',
-    'galaxy.jobs.splitters',
-    'galaxy.managers',
-    'galaxy.schema',
-    'galaxy.tools',
-    'galaxy.tools.actions',
-    'galaxy.tools.data',
-    'galaxy.tools.data_manager',
-    'galaxy.tools.error_reports',
-    'galaxy.tools.expressions',
-    'galaxy.tools.filters',
-    'galaxy.tools.imp_exp',
-    'galaxy.tools.parameters',
-    'galaxy.tools.search',
-    'galaxy.tools.util',
-    'galaxy.tools.util.galaxyops',
-    'galaxy.tool_shed',
-    'galaxy.tool_shed.galaxy_install',
-    'galaxy.tool_shed.galaxy_install.datatypes',
-    'galaxy.tool_shed.galaxy_install.metadata',
-    'galaxy.tool_shed.galaxy_install.repository_dependencies',
-    'galaxy.tool_shed.galaxy_install.tool_dependencies',
-    'galaxy.tool_shed.galaxy_install.tool_dependencies.recipe',
-    'galaxy.tool_shed.galaxy_install.tools',
-    'galaxy.tool_shed.util',
-    'galaxy.tool_shed.metadata',
-    'galaxy.tool_shed.tools',
-    'galaxy.tours',
-    'galaxy.visualization',
-    'galaxy.visualization.data_providers',
-    'galaxy.visualization.data_providers.phyloviz',
-    'galaxy.visualization.genome',
-    'galaxy.visualization.plugins',
-    'galaxy.visualization.tracks',
-    'galaxy.webhooks',
-    'galaxy.work',
-    'galaxy.workflow',
-    'galaxy.workflow.refactor',
-    'galaxy.workflow.reports',
-    'galaxy.workflow.resources',
-    'galaxy.workflow.schedulers',
-    'galaxy_ext',
-    'galaxy_ext.container_monitor',
-    'galaxy_ext.expressions',
-    'galaxy_ext.metadata',
->>>>>>> 856269b2
 ]
 ENTRY_POINTS = """
         [console_scripts]
         galaxy-main=galaxy.main:main
-<<<<<<< HEAD
-        galaxy-config=galaxy.config.script:main
 """
 PACKAGE_DATA = {
     # Be sure to update MANIFEST.in for source dist.
-    "galaxy": [
-        "config/schemas/*.yml",
-        "config/sample/*",
-    ],
     "tool_shed": [
         "scripts/bootstrap_tool_shed/user_info.xml",
-=======
-'''
-PACKAGE_DATA = {
-    # Be sure to update MANIFEST.in for source dist.
-    'tool_shed': [
-        'scripts/bootstrap_tool_shed/user_info.xml',
->>>>>>> 856269b2
     ],
 }
 PACKAGE_DIR = {
